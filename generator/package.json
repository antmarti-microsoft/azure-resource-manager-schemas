{
  "name": "azure-schema-generator",
  "private": true,
  "version": "1.0.0",
  "scripts": {
    "list-basepaths": "ts-node cmd/listbasepaths",
    "list-resources": "ts-node cmd/listresources",
    "generate-all": "ts-node cmd/generateall",
    "generate-single": "ts-node cmd/generatesingle",
    "clean": "ts-node cmd/clean",
    "start": "npm run clean && npm run generate-all"
  },
  "devDependencies": {
<<<<<<< HEAD
    "@autorest/autorest": "^3.0.6118",
    "@autorest/azureresourceschema": "^3.0.54",
    "@autorest/core": "^3.0.6126",
    "@types/async": "^3.0.2",
    "@types/node": "^12.7.12",
    "async": "^3.1.0",
    "chalk": "^2.4.2",
    "ts-node": "^8.4.1",
    "typescript": "^3.6.4"
=======
    "@autorest/autorest": "^3.0.6149",
    "@autorest/azureresourceschema": "^3.0.73",
    "@autorest/core": "^3.0.6158",
    "@types/async": "^3.0.3",
    "@types/lodash": "^4.14.149",
    "@types/node": "^12.12.18",
    "async": "^3.1.0",
    "chalk": "^3.0.0",
    "lodash": "^4.17.15",
    "ts-node": "^8.5.4",
    "typescript": "^3.7.3"
>>>>>>> f2115241
  }
}<|MERGE_RESOLUTION|>--- conflicted
+++ resolved
@@ -11,17 +11,6 @@
     "start": "npm run clean && npm run generate-all"
   },
   "devDependencies": {
-<<<<<<< HEAD
-    "@autorest/autorest": "^3.0.6118",
-    "@autorest/azureresourceschema": "^3.0.54",
-    "@autorest/core": "^3.0.6126",
-    "@types/async": "^3.0.2",
-    "@types/node": "^12.7.12",
-    "async": "^3.1.0",
-    "chalk": "^2.4.2",
-    "ts-node": "^8.4.1",
-    "typescript": "^3.6.4"
-=======
     "@autorest/autorest": "^3.0.6149",
     "@autorest/azureresourceschema": "^3.0.73",
     "@autorest/core": "^3.0.6158",
@@ -33,6 +22,5 @@
     "lodash": "^4.17.15",
     "ts-node": "^8.5.4",
     "typescript": "^3.7.3"
->>>>>>> f2115241
   }
 }