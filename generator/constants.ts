import os from 'os';
import path from 'path';

const generatorRoot = path.resolve(__dirname, '../');

const specsRepoPath = path.join(os.tmpdir(), 'schm_azspc');
const specsRepoUri = 'https://github.com/azure/azure-rest-api-specs';
const specsRepoCommitHash = 'origin/master';

const autoRestVerboseOutput = false;

const schemasBaseUri = 'https://schema.management.azure.com/schemas';
const schemasBasePath = path.join(generatorRoot, 'schemas');
const generatedSchemasUri = `${schemasBaseUri}/2019-04-01/autogeneratedResources.json`;
const generatedSchemasPath = path.join(schemasBasePath, '2019-04-01/autogeneratedResources.json');
const generatedSchemasTemplatePath = path.join(__dirname, 'resources/autogeneratedResources_template.json');

// Run "npm run list-basepaths" to discover all the valid readme files to add to this list
const whitelist  = [
    'sqlvirtualmachine/resource-manager',
    'machinelearningcompute/resource-manager',
    'iotspaces/resource-manager',
    'botservice/resource-manager',
    'databox/resource-manager',
    'windowsiot/resource-manager',
    'databricks/resource-manager',
    'storagesync/resource-manager',
    'devspaces/resource-manager',
    'policyinsights/resource-manager',
    'servicefabricmesh/resource-manager',
    'labservices/resource-manager',
    'EnterpriseKnowledgeGraph/resource-manager',
    'edgegateway/resource-manager',
    'portal/resource-manager',
    'cosmos-db/resource-manager',
    'servicefabric/resource-manager',
<<<<<<< HEAD
    'eventhub/resource-manager',
=======
    'servicebus/resource-manager',
>>>>>>> 26ad6420
];

// paths in this list won't even appear in list-basepaths
const blacklist = [
    'azsadmin/resource-manager/azurebridge',
    'azsadmin/resource-manager/backup',
    'azsadmin/resource-manager/commerce',
    'azsadmin/resource-manager/compute',
    'azsadmin/resource-manager/fabric',
    'azsadmin/resource-manager/gallery',
    'azsadmin/resource-manager/infrastructureinsights',
    'azsadmin/resource-manager/keyvault',
    'azsadmin/resource-manager/network',
    'azsadmin/resource-manager/storage',
    'azsadmin/resource-manager/subscriptions',
    'azsadmin/resource-manager/update',
    'azsadmin/resource-manager/user-subscriptions',
];

export {
    specsRepoPath,
    specsRepoUri,
    specsRepoCommitHash,

    autoRestVerboseOutput,

    schemasBaseUri,
    schemasBasePath,
    generatedSchemasUri,
    generatedSchemasPath,
    generatedSchemasTemplatePath,

    whitelist,
    blacklist,
}<|MERGE_RESOLUTION|>--- conflicted
+++ resolved
@@ -34,11 +34,8 @@
     'portal/resource-manager',
     'cosmos-db/resource-manager',
     'servicefabric/resource-manager',
-<<<<<<< HEAD
+    'servicebus/resource-manager',
     'eventhub/resource-manager',
-=======
-    'servicebus/resource-manager',
->>>>>>> 26ad6420
 ];
 
 // paths in this list won't even appear in list-basepaths
