import path from 'path';
import os from 'os';
import { findRecursive, findDirRecursive, executeCmd, rmdirRecursive, lowerCaseCompare, lowerCaseCompareLists, lowerCaseStartsWith, readJsonFile, writeJsonFile, safeMkdir, safeUnlink, fileExists, lowerCaseEquals } from './utils';
import * as constants from './constants';
import chalk from 'chalk';
import { ScopeType, WhitelistConfig } from './models';
import { uniq, concat, Dictionary, groupBy, keys, difference } from 'lodash';

const autorestBinary = os.platform() === 'win32' ? 'autorest-beta.cmd' : 'autorest-beta';

interface SchemaConfiguration {
    references: SchemaReference[];
    relativePath: string;
}

interface SchemaReference {
    scope: ScopeType;
    type: string;
    reference: string;
}

export async function generateSchemas(readme: string, whitelistConfig?: WhitelistConfig) {
    const searchPath = path.resolve(`${readme}/..`);
    const apiVersionPaths = await findDirRecursive(searchPath, p => path.basename(p).match(/^\d{4}-\d{2}-\d{2}(|-preview)$/) !== null);

    let filteredApiVersionPaths = apiVersionPaths;
    if (whitelistConfig) {
        // filter api versions by namespaces
        filteredApiVersionPaths = apiVersionPaths.filter(p => lowerCaseEquals(whitelistConfig.namespace, path.relative(searchPath, p).split(path.sep)[0]));
    }

    let schemaRefs: string[] = [];
    for (const subPath of filteredApiVersionPaths) {
        const apiVersion = path.basename(subPath);
        const tmpFolder = path.join(os.tmpdir(), Math.random().toString(36).substr(2));

        try {
            const generatedSchemas = await generateSchema(readme, tmpFolder, apiVersion);

            for (const schemaPath of generatedSchemas) {
                const namespace = path.basename(schemaPath.substring(0, schemaPath.lastIndexOf(path.extname(schemaPath))));
                if (whitelistConfig && whitelistConfig.namespace.toLowerCase() !== namespace.toLowerCase()) {
                    continue;
                }

                const generatedRefs = await handleGeneratedSchema(readme, schemaPath, whitelistConfig);

                schemaRefs = concat(schemaRefs, generatedRefs);
            }
        }
        finally {
            await rmdirRecursive(tmpFolder);
        }
    }

    return schemaRefs;
}

async function handleGeneratedSchema(readme: string, schemaPath: string, whitelistConfig?: WhitelistConfig) {
    const namespace = path.basename(schemaPath.substring(0, schemaPath.lastIndexOf(path.extname(schemaPath))));

    if (whitelistConfig && whitelistConfig.namespace.toLowerCase() !== namespace.toLowerCase()) {
        throw new Error(`Encountered unexpected namespace ${namespace} in readme ${readme}`);
    }

    const apiVersion = path.basename(path.resolve(`${schemaPath}/..`));

    const schemaConfig = await generateSchemaConfig(schemaPath, namespace, apiVersion, whitelistConfig);

    const unknownScopeResources = schemaConfig.references.filter(x => x.scope & ScopeType.Unknown);
    if (whitelistConfig && unknownScopeResources.length > 0) {
        throw new Error(`Unable to determine scope for resource types ${unknownScopeResources.map(x => x.type).join(', ')} in readme ${readme}`);
    }

    return await saveSchemaFile(schemaPath, schemaConfig);
}

async function execAutoRest(tmpFolder: string, params: string[]) {
    await executeCmd(__dirname, autorestBinary, params);
    if (!await fileExists(tmpFolder)) {
        return [];
    }

    return await findRecursive(tmpFolder, p => path.extname(p) === '.json');
}

async function generateSchema(readme: string, tmpFolder: string, apiVersion: string) {
    const autoRestParams = [
        `--version=${constants.autorestCoreVersion}`,
        `--use=@autorest/azureresourceschema@${constants.azureresourceschemaVersion}`,
        '--azureresourceschema',
        `--output-folder=${tmpFolder}`,
        `--tag=all-api-versions`,
        `--api-version=${apiVersion}`,
        '--title=none',
        '--pass-thru:subset-reducer',
        readme,
    ];

    if (constants.autoRestVerboseOutput) {
        autoRestParams.push('--verbose');
    }

    return await execAutoRest(tmpFolder, autoRestParams);
}

function getSchemaRefs(output: any, scopeType: ScopeType, resourceDefinitionsPath: string): SchemaReference[] {
    const resourceDefs = output[resourceDefinitionsPath] || {};
    const resourceKeys = Object.keys(resourceDefs);

    return resourceKeys.map(r => ({
        scope: scopeType,
        type: resourceDefs[r].description.substr(resourceDefs[r].description.indexOf('/') + 1),
        reference: `${resourceDefinitionsPath}/${r}`,
    }));
}

function getFilePathFromRef(schemaRef: string) {
    const schemaUri = schemaRef.split('#')[0];
    if (!lowerCaseStartsWith(schemaUri, constants.schemasBaseUri)) {
        throw new Error(`Unrecognized schema reference ${schemaRef}`);
    }

    return path.resolve(path.join(constants.schemasBasePath, schemaUri.substring(constants.schemasBaseUri.length + 1)));
}

function assignScopesToUnknownReferences(knownReferences: SchemaReference[], unknownReferences: SchemaReference[], whitelistConfig?: WhitelistConfig) {
    const resourceConfig = (whitelistConfig || {}).resourceConfig || [];

    for (const schemaRef of unknownReferences) {
        const config = resourceConfig.find(c => lowerCaseCompare(c.type, schemaRef.type) === 0);

        if (config && (schemaRef.scope & ScopeType.Unknown)) {
            schemaRef.scope = config.scopes || ScopeType.None;
        }

        for (const knownReference of knownReferences.filter(r => lowerCaseCompare(r.type, schemaRef.type) === 0)) {
            // remove resources for scopes that have already been declared elsewhere to avoid duplication
            schemaRef.scope &= ~knownReference.scope;
        }
    }
}

function getSchemaFileName(namespace: string, suffix: string | undefined) {
    if (suffix === undefined) {
        return `${namespace}.json`
    }

    return `${namespace}.${suffix}.json`;
}

async function generateSchemaConfig(outputFile: string, namespace: string, apiVersion: string, whitelistConfig?: WhitelistConfig): Promise<SchemaConfiguration> {
    namespace = whitelistConfig?.namespace ?? namespace;
    const suffix = whitelistConfig?.suffix;
    const relativePath = `${apiVersion}/${getSchemaFileName(namespace, suffix)}`;

    let output = await readJsonFile(outputFile);
    if (whitelistConfig?.postProcessor) {
        whitelistConfig?.postProcessor(namespace, apiVersion, output);

<<<<<<< HEAD
=======
        await writeJsonFile(outputFile, output);
    }

>>>>>>> 62b95daf
    const knownReferences = [
        ...getSchemaRefs(output, ScopeType.Tenant, 'tenant_resourceDefinitions'),
        ...getSchemaRefs(output, ScopeType.ManagementGroup, 'managementGroup_resourceDefinitions'),
        ...getSchemaRefs(output, ScopeType.Subcription, 'subscription_resourceDefinitions'),
        ...getSchemaRefs(output, ScopeType.ResourceGroup, 'resourceDefinitions'),
        ...getSchemaRefs(output, ScopeType.Extension, 'extension_resourceDefinitions'),
    ];

    const unknownReferences = getSchemaRefs(output, ScopeType.Unknown, 'unknown_resourceDefinitions');
    assignScopesToUnknownReferences(knownReferences, unknownReferences, whitelistConfig);

    const references = [
        ...knownReferences,
        ...unknownReferences,
    ];

    const schemaPath = path.join(constants.schemasBasePath, relativePath);

    console.log('================================================================================================================================');
    console.log('Filename: ' + chalk.green(schemaPath));
    console.log('Provider Namespace: ' + chalk.green(namespace));
    console.log('API Version: ' + chalk.green(apiVersion));

    const tenantSchemaRefs = references.filter(x => x.scope & ScopeType.Tenant);
    if (tenantSchemaRefs.length > 0) {
        console.log('Resource Types (Tenant Scope):');
        for (const schemaRef of tenantSchemaRefs) {
            console.log('- ' + chalk.green(schemaRef.type));
        }
    }
   
    const managementGroupSchemaRefs = references.filter(x => x.scope & ScopeType.ManagementGroup);
    if (managementGroupSchemaRefs.length > 0) {2
        console.log('Resource Types (Management Group Scope):');
        for (const schemaRef of managementGroupSchemaRefs) {
            console.log('- ' + chalk.green(schemaRef.type));
        }
    }
   
    const subscriptionSchemaRefs = references.filter(x => x.scope & ScopeType.Subcription);
    if (subscriptionSchemaRefs.length > 0) {
        console.log('Resource Types (Subscription Scope):');
        for (const schemaRef of subscriptionSchemaRefs) {
            console.log('- ' + chalk.green(schemaRef.type));
        }
    }
   
    const resourceGroupSchemaRefs = references.filter(x => x.scope & ScopeType.ResourceGroup);
    if (resourceGroupSchemaRefs.length > 0) {
        console.log('Resource Types (Resource Group Scope):');
        for (const schemaRef of resourceGroupSchemaRefs) {
            console.log('- ' + chalk.green(schemaRef.type));
        }
    }
   
    const extensionSchemaRefs = references.filter(x => x.scope & ScopeType.Extension);
    if (extensionSchemaRefs.length > 0) {
        console.log('Resource Types (Extension Scope):');
        for (const schemaRef of extensionSchemaRefs) {
            console.log('- ' + chalk.green(schemaRef.type));
        }
    }
   
    const unknownSchemaRefs = references.filter(x => x.scope & ScopeType.Unknown);
    if (unknownSchemaRefs.length > 0) {
        console.log('Resource Types (Unknown Scope):');
        for (const schemaRef of unknownSchemaRefs) {
            console.log('- ' + chalk.red(schemaRef.type));
        }
    }

    console.log('================================================================================================================================');

    return {
        references,
        relativePath,
    };
}

async function saveSchemaFile(outputFile: string, schemaConfig: SchemaConfiguration) {
    const schemaRef = `${constants.schemasBaseUri}/${schemaConfig.relativePath}#`
    const resourceGroupRefs = schemaConfig.references
        .filter(x => x.scope & ScopeType.ResourceGroup)
        .map(x => `${schemaRef}/${x.reference}`);

    const schemaPath = path.join(constants.schemasBasePath, schemaConfig.relativePath);

    await safeMkdir(path.dirname(schemaPath));

    const output = await readJsonFile(outputFile);
    output.id = schemaRef;

    await writeJsonFile(schemaPath, output);

    return uniq(resourceGroupRefs);
}

function schemaRefComparer(schemaRefA: string, schemaRefB: string) {
    const splitA = schemaRefA.substr(constants.schemasBaseUri.length + 1).split('/');
    const splitB = schemaRefB.substr(constants.schemasBaseUri.length + 1).split('/');

    // order by namespace, then API version, then the rest
    return lowerCaseCompareLists(
        [...splitA.slice(1, 2), ...splitA.slice(0, 1), ...splitA.slice(2)],
        [...splitB.slice(1, 2), ...splitB.slice(0, 1), ...splitB.slice(2)]
    );
}

async function getCurrentTemplateRefs() {
    const current = await readJsonFile(constants.generatedSchemasPath);
    const currentRefsOneOf = current.allOf[1].oneOf as Dictionary<string>[];
    
    return currentRefsOneOf.map(v => v['$ref']);
}

export async function clearAutogeneratedSchemaRefs(whitelist: WhitelistConfig[]) {
    const currentRefs = await getCurrentTemplateRefs();

    const whitelistedFiles = new Set(whitelist.map(x => getSchemaFileName(x.namespace, x.suffix).toLowerCase()));

    const schemasToRemove = [];
    const schemasByFilePath = groupBy(currentRefs, getFilePathFromRef);

    // clean up existing schemas to detect deletions
    for (const schemaFile of keys(schemasByFilePath)) {
        const fileName = path.basename(schemaFile).toLowerCase();

        if (whitelistedFiles.has(fileName)) {
            schemasToRemove.push(...schemasByFilePath[schemaFile]);
            await safeUnlink(schemaFile);
        }
    }
    const newRefs = difference(currentRefs, schemasToRemove);

    const template = await readJsonFile(constants.generatedSchemasTemplatePath);
    template.allOf[1].oneOf = newRefs.map(ref => ({ '$ref': ref }));

    await writeJsonFile(constants.generatedSchemasPath, template);
}

export async function saveAutogeneratedSchemaRefs(schemaRefs: string[]) {
    const currentRefs = await getCurrentTemplateRefs();
    const newRefs = uniq(concat(currentRefs, schemaRefs)).sort(schemaRefComparer);

    const template = await readJsonFile(constants.generatedSchemasTemplatePath);
    template.allOf[1].oneOf = newRefs.map(ref => ({ '$ref': ref }));

    await writeJsonFile(constants.generatedSchemasPath, template);
}<|MERGE_RESOLUTION|>--- conflicted
+++ resolved
@@ -158,12 +158,9 @@
     if (whitelistConfig?.postProcessor) {
         whitelistConfig?.postProcessor(namespace, apiVersion, output);
 
-<<<<<<< HEAD
-=======
         await writeJsonFile(outputFile, output);
     }
 
->>>>>>> 62b95daf
     const knownReferences = [
         ...getSchemaRefs(output, ScopeType.Tenant, 'tenant_resourceDefinitions'),
         ...getSchemaRefs(output, ScopeType.ManagementGroup, 'managementGroup_resourceDefinitions'),
