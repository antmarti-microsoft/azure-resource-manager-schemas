import { ScopeType, WhitelistConfig } from './models';

// Run "npm run list-basepaths" to discover all the valid readme files to add to this list
const whitelist: WhitelistConfig[] = [
    {
        "basePath": "botservice/resource-manager",
        "namespace": "Microsoft.BotService"
    },
    {
        "basePath": "cosmos-db/resource-manager",
        "namespace": "Microsoft.DocumentDB"
    },
    {
        "basePath": "databox/resource-manager",
        "namespace": "Microsoft.DataBox"
    },
    {
        "basePath": "databoxedge/resource-manager",
        "namespace": "Microsoft.DataBoxEdge"
    },
    {
        "basePath": "databricks/resource-manager",
        "namespace": "Microsoft.Databricks"
    },
    {
        "basePath": "devspaces/resource-manager",
        "namespace": "Microsoft.DevSpaces"
    },
    {
        "basePath": "EnterpriseKnowledgeGraph/resource-manager",
        "namespace": "Microsoft.EnterpriseKnowledgeGraph"
    },
    {
        "basePath": "eventhub/resource-manager",
        "namespace": "Microsoft.EventHub"
    },
    {
        "basePath": "iotspaces/resource-manager",
        "namespace": "Microsoft.IoTSpaces"
    },
    {
        "basePath": "labservices/resource-manager",
        "namespace": "Microsoft.LabServices"
    },
    {
        "basePath": "machinelearningcompute/resource-manager",
        "namespace": "Microsoft.MachineLearningCompute"
    },
    {
        "basePath": "policyinsights/resource-manager",
        "namespace": "Microsoft.PolicyInsights"
    },
    {
        "basePath": "portal/resource-manager",
        "namespace": "Microsoft.Portal"
    },
    {
        "basePath": "relay/resource-manager",
        "namespace": "Microsoft.Relay"
    },
    {
        "basePath": "servicebus/resource-manager",
        "namespace": "Microsoft.ServiceBus"
    },
    {
        "basePath": "servicefabric/resource-manager",
        "namespace": "Microsoft.ServiceFabric"
    },
    {
        "basePath": "servicefabricmesh/resource-manager",
        "namespace": "Microsoft.ServiceFabricMesh"
    },
    {
        "basePath": "sqlvirtualmachine/resource-manager",
        "namespace": "Microsoft.SqlVirtualMachine"
    },
    {
        "basePath": "storagesync/resource-manager",
        "namespace": "Microsoft.StorageSync"
    },
<<<<<<< HEAD
    { 
        basePath: 'eventgrid/resource-manager',
        namespace: 'Microsoft.EventGrid',
        resourceConfig: [
            {
                type: 'eventSubscriptions',
                scopes: ScopeType.Extension | ScopeType.Subcription | ScopeType.ResourceGroup,
            },
        ],
    },
=======
    {
        "basePath": "windowsiot/resource-manager",
        "namespace": "Microsoft.WindowsIoT"
    }
>>>>>>> 56242c28
];

function findWhitelistConfig(basePath: string) {
    const found = whitelist.find(w => w.basePath.toLowerCase() == basePath.toLowerCase());

    return found;
}

function isWhitelisted(basePath: string) {
    return findWhitelistConfig(basePath) !== undefined;
}

export {
    whitelist,
    isWhitelisted,
    findWhitelistConfig,
}<|MERGE_RESOLUTION|>--- conflicted
+++ resolved
@@ -29,6 +29,16 @@
     {
         "basePath": "EnterpriseKnowledgeGraph/resource-manager",
         "namespace": "Microsoft.EnterpriseKnowledgeGraph"
+    },
+    { 
+        basePath: 'eventgrid/resource-manager',
+        namespace: 'Microsoft.EventGrid',
+        resourceConfig: [
+            {
+                type: 'eventSubscriptions',
+                scopes: ScopeType.Extension | ScopeType.Subcription | ScopeType.ResourceGroup,
+            },
+        ],
     },
     {
         "basePath": "eventhub/resource-manager",
@@ -78,23 +88,10 @@
         "basePath": "storagesync/resource-manager",
         "namespace": "Microsoft.StorageSync"
     },
-<<<<<<< HEAD
-    { 
-        basePath: 'eventgrid/resource-manager',
-        namespace: 'Microsoft.EventGrid',
-        resourceConfig: [
-            {
-                type: 'eventSubscriptions',
-                scopes: ScopeType.Extension | ScopeType.Subcription | ScopeType.ResourceGroup,
-            },
-        ],
-    },
-=======
     {
         "basePath": "windowsiot/resource-manager",
         "namespace": "Microsoft.WindowsIoT"
     }
->>>>>>> 56242c28
 ];
 
 function findWhitelistConfig(basePath: string) {
