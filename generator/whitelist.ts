import { ScopeType, WhitelistConfig } from './models';

// Run "npm run list-basepaths" to discover all the valid readme files to add to this list
const whitelist: WhitelistConfig[] = [
    {
        basePath: 'alertsmanagement/resource-manager',
        namespace: 'Microsoft.AlertsManagement',
    },
    {
        basePath: 'attestation/resource-manager',
        namespace: 'Microsoft.Attestation',
    },
    {
        basePath: 'azuredata/resource-manager',
        namespace: 'Microsoft.AzureData',
    },
    { 
<<<<<<< HEAD
        basePath: 'batch/resource-manager',
        namespace: 'Microsoft.Batch',
    },
    { 
=======
        basePath: 'batchai/resource-manager',
        namespace: 'Microsoft.BatchAI',
    },
    {
>>>>>>> e81a0df5
        basePath: 'blockchain/resource-manager',
        namespace: 'Microsoft.Blockchain',
    },
    {
        basePath: 'botservice/resource-manager',
        namespace: 'Microsoft.BotService',
    },
    {
        basePath: 'cognitiveservices/resource-manager',
        namespace: 'Microsoft.CognitiveServices',
    },
    {
        basePath: 'containerinstance/resource-manager',
        namespace: 'Microsoft.ContainerInstance',
    },
    {
        basePath: 'cosmos-db/resource-manager',
        namespace: 'Microsoft.DocumentDB',
    },
    {
        basePath: 'containerregistry/resource-manager',
        namespace: 'Microsoft.ContainerRegistry',
    },
    {
        basePath: 'customproviders/resource-manager',
        namespace: 'Microsoft.CustomProviders',
        resourceConfig: [
            {
                type: 'associations',
                scopes: ScopeType.Extension,
            },
        ],
    },
    {
        basePath: 'databox/resource-manager',
        namespace: 'Microsoft.DataBox',
    },
    { 
        basePath: 'operationalinsights/resource-manager',
        namespace: 'Microsoft.OperationalInsights',
    },
    {
        basePath: 'containerservice/resource-manager',
        namespace: 'Microsoft.ContainerService',
    },
    {
        basePath: 'databoxedge/resource-manager',
        namespace: 'Microsoft.DataBoxEdge',
    },
    {
        basePath: 'databricks/resource-manager',
        namespace: 'Microsoft.Databricks',
    },
    {
        basePath: 'datafactory/resource-manager',
        namespace: 'Microsoft.DataFactory',
    },
    {
        basePath: 'datalake-analytics/resource-manager',
        namespace: 'Microsoft.DataLakeAnalytics',
    },
    {
        basePath: 'datashare/resource-manager',
        namespace: 'Microsoft.DataShare',
    },
    {
        basePath: 'deploymentmanager/resource-manager',
        namespace: 'Microsoft.DeploymentManager',
    },
    {
        basePath: 'devops/resource-manager',
        namespace: 'Microsoft.DevOps',
    },
    {
        basePath: 'devspaces/resource-manager',
        namespace: 'Microsoft.DevSpaces',
    },
    {
        basePath: 'devtestlabs/resource-manager',
        namespace: 'Microsoft.DevTestLab',
    },
    { 
        basePath: 'redis/resource-manager',
        namespace: 'Microsoft.Cache',
    },
    {
        basePath: 'hdinsight/resource-manager',
        namespace: 'Microsoft.HDInsight',
    },
    {
        basePath: 'EnterpriseKnowledgeGraph/resource-manager',
        namespace: 'Microsoft.EnterpriseKnowledgeGraph',
    },
    {
        basePath: 'domainservices/resource-manager',
        namespace: 'Microsoft.AAD',
    },
    {
        basePath: 'eventhub/resource-manager',
        namespace: 'Microsoft.EventHub',
    },
    {
        basePath: 'hanaonazure/resource-manager',
        namespace: 'Microsoft.HanaOnAzure',
    },
    {
        basePath: 'hybriddatamanager/resource-manager',
        namespace: 'Microsoft.HybridData',
    },
    {
        basePath: 'iotspaces/resource-manager',
        namespace: 'Microsoft.IoTSpaces',
    },
    {
        basePath: 'labservices/resource-manager',
        namespace: 'Microsoft.LabServices',
    },
    {
        basePath: 'machinelearningcompute/resource-manager',
        namespace: 'Microsoft.MachineLearningCompute',
    },
    {
        basePath: 'maintenance/resource-manager',
        namespace: 'Microsoft.Maintenance',
    },
    {
        basePath: 'managednetwork/resource-manager',
        namespace: 'Microsoft.ManagedNetwork',
        resourceConfig: [
            {
                type: 'scopeAssignments',
                scopes: ScopeType.Subcription,
            },
        ],
    },
    {
        basePath: 'mariadb/resource-manager',
        namespace: 'Microsoft.DBforMariaDB',
    },
    {
        basePath: 'mysql/resource-manager',
        namespace: 'Microsoft.DBforMySQL',
    },
    {
        basePath: 'netapp/resource-manager',
        namespace: 'Microsoft.NetApp',
    },
    {
        basePath: 'policyinsights/resource-manager',
        namespace: 'Microsoft.PolicyInsights',
    },
    {
        basePath: 'peering/resource-manager',
        namespace: 'Microsoft.Peering',
    },
    {
        basePath: 'portal/resource-manager',
        namespace: 'Microsoft.Portal',
    },
    {
        basePath: 'postgresql/resource-manager',
        namespace: 'Microsoft.DBforPostgreSQL',
    },
    {
        basePath: 'relay/resource-manager',
        namespace: 'Microsoft.Relay',
    },
    {
        basePath: 'servicebus/resource-manager',
        namespace: 'Microsoft.ServiceBus',
    },
    {
        basePath: 'servicefabric/resource-manager',
        namespace: 'Microsoft.ServiceFabric',
    },
    {
        basePath: 'servicefabricmesh/resource-manager',
        namespace: 'Microsoft.ServiceFabricMesh',
    },
    {
        basePath: 'sqlvirtualmachine/resource-manager',
        namespace: 'Microsoft.SqlVirtualMachine',
    },
    {
        basePath: 'storagecache/resource-manager',
        namespace: 'Microsoft.StorageCache',
    },
    {
        basePath: 'storagesync/resource-manager',
        namespace: 'Microsoft.StorageSync',
    },
    {
        basePath: 'vmwarecloudsimple/resource-manager',
        namespace: 'Microsoft.VMwareCloudSimple',
    },
    { 
        basePath: 'sql/resource-manager',
        namespace: 'Microsoft.Sql',
    },
    {
        basePath: 'timeseriesinsights/resource-manager',
        namespace: 'Microsoft.TimeSeriesInsights',
    },
    {
        basePath: 'imagebuilder/resource-manager',
        namespace: 'Microsoft.VirtualMachineImages',
    },
    {
        basePath: 'windowsiot/resource-manager',
        namespace: 'Microsoft.WindowsIoT',
    }
];

function findWhitelistConfig(basePath: string) {
    const found = whitelist.find(w => w.basePath.toLowerCase() == basePath.toLowerCase());

    return found;
}

function isWhitelisted(basePath: string) {
    return findWhitelistConfig(basePath) !== undefined;
}

export {
    whitelist,
    isWhitelisted,
    findWhitelistConfig,
}<|MERGE_RESOLUTION|>--- conflicted
+++ resolved
@@ -15,17 +15,14 @@
         namespace: 'Microsoft.AzureData',
     },
     { 
-<<<<<<< HEAD
         basePath: 'batch/resource-manager',
         namespace: 'Microsoft.Batch',
     },
     { 
-=======
         basePath: 'batchai/resource-manager',
         namespace: 'Microsoft.BatchAI',
     },
     {
->>>>>>> e81a0df5
         basePath: 'blockchain/resource-manager',
         namespace: 'Microsoft.Blockchain',
     },
