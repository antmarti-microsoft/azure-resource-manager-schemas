--- conflicted
+++ resolved
@@ -55,6 +55,10 @@
         "namespace": "Microsoft.Portal"
     },
     {
+        basePath: 'postgresql/resource-manager',
+        namespace: 'Microsoft.DBforPostgreSQL',
+    },
+    {
         "basePath": "relay/resource-manager",
         "namespace": "Microsoft.Relay"
     },
@@ -79,15 +83,9 @@
         "namespace": "Microsoft.StorageSync"
     },
     {
-<<<<<<< HEAD
-        basePath: 'postgresql/resource-manager',
-        namespace: 'Microsoft.DBforPostgreSQL',
-    },
-=======
         "basePath": "windowsiot/resource-manager",
         "namespace": "Microsoft.WindowsIoT"
     }
->>>>>>> 56242c28
 ];
 
 function findWhitelistConfig(basePath: string) {
