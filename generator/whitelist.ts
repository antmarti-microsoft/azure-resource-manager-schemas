import { ScopeType, WhitelistConfig } from './models';

// Run "npm run list-basepaths" to discover all the valid readme files to add to this list
const whitelist: WhitelistConfig[] = [
<<<<<<< HEAD
    { 
        basePath: 'batchai/resource-manager',
        namespace: 'Microsoft.BatchAI',
    },
    { 
=======
    {
        basePath: 'alertsmanagement/resource-manager',
        namespace: 'Microsoft.AlertsManagement',
    },
    {
        basePath: 'attestation/resource-manager',
        namespace: 'Microsoft.Attestation',
    },
    {
        basePath: 'azuredata/resource-manager',
        namespace: 'Microsoft.AzureData',
    },
    {
>>>>>>> a7a29b4b
        basePath: 'blockchain/resource-manager',
        namespace: 'Microsoft.Blockchain',
    },
    {
        basePath: 'botservice/resource-manager',
        namespace: 'Microsoft.BotService',
    },
    {
        basePath: 'cognitiveservices/resource-manager',
        namespace: 'Microsoft.CognitiveServices',
    },
    {
        basePath: 'containerinstance/resource-manager',
        namespace: 'Microsoft.ContainerInstance',
    },
    {
        basePath: 'cosmos-db/resource-manager',
        namespace: 'Microsoft.DocumentDB',
    },
    {
        basePath: 'containerregistry/resource-manager',
        namespace: 'Microsoft.ContainerRegistry',
    },
    {
        basePath: 'customproviders/resource-manager',
        namespace: 'Microsoft.CustomProviders',
        resourceConfig: [
            {
                type: 'associations',
                scopes: ScopeType.Extension,
            },
        ],
    },
    {
        basePath: 'databox/resource-manager',
        namespace: 'Microsoft.DataBox',
    },
    {
        basePath: 'containerservice/resource-manager',
        namespace: 'Microsoft.ContainerService',
    },
    {
        basePath: 'databoxedge/resource-manager',
        namespace: 'Microsoft.DataBoxEdge',
    },
    {
        basePath: 'databricks/resource-manager',
        namespace: 'Microsoft.Databricks',
    },
    {
        basePath: 'datafactory/resource-manager',
        namespace: 'Microsoft.DataFactory',
    },
    {
        basePath: 'datashare/resource-manager',
        namespace: 'Microsoft.DataShare',
    },
    {
        basePath: 'deploymentmanager/resource-manager',
        namespace: 'Microsoft.DeploymentManager',
    },
    {
        basePath: 'devops/resource-manager',
        namespace: 'Microsoft.DevOps',
    },
    {
        basePath: 'devspaces/resource-manager',
        namespace: 'Microsoft.DevSpaces',
    },
    {
        basePath: 'devtestlabs/resource-manager',
        namespace: 'Microsoft.DevTestLab',
    },
    {
        basePath: 'hdinsight/resource-manager',
        namespace: 'Microsoft.HDInsight',
    },
    {
        basePath: 'EnterpriseKnowledgeGraph/resource-manager',
        namespace: 'Microsoft.EnterpriseKnowledgeGraph',
    },
    {
        basePath: 'domainservices/resource-manager',
        namespace: 'Microsoft.AAD',
    },
    {
        basePath: 'eventhub/resource-manager',
        namespace: 'Microsoft.EventHub',
    },
    {
        basePath: 'hanaonazure/resource-manager',
        namespace: 'Microsoft.HanaOnAzure',
    },
    {
        basePath: 'hybriddatamanager/resource-manager',
        namespace: 'Microsoft.HybridData',
    },
    {
        basePath: 'iotspaces/resource-manager',
        namespace: 'Microsoft.IoTSpaces',
    },
    {
        basePath: 'labservices/resource-manager',
        namespace: 'Microsoft.LabServices',
    },
    {
        basePath: 'machinelearningcompute/resource-manager',
        namespace: 'Microsoft.MachineLearningCompute',
    },
    {
        basePath: 'maintenance/resource-manager',
        namespace: 'Microsoft.Maintenance',
    },
    {
        basePath: 'managednetwork/resource-manager',
        namespace: 'Microsoft.ManagedNetwork',
        resourceConfig: [
            {
                type: 'scopeAssignments',
                scopes: ScopeType.Subcription,
            },
        ],
    },
    {
        basePath: 'mariadb/resource-manager',
        namespace: 'Microsoft.DBforMariaDB',
    },
    {
        basePath: 'mysql/resource-manager',
        namespace: 'Microsoft.DBforMySQL',
    },
    {
        basePath: 'policyinsights/resource-manager',
        namespace: 'Microsoft.PolicyInsights',
    },
    {
        basePath: 'peering/resource-manager',
        namespace: 'Microsoft.Peering',
    },
    {
        basePath: 'portal/resource-manager',
        namespace: 'Microsoft.Portal',
    },
    {
        basePath: 'postgresql/resource-manager',
        namespace: 'Microsoft.DBforPostgreSQL',
    },
    {
        basePath: 'relay/resource-manager',
        namespace: 'Microsoft.Relay',
    },
    {
        basePath: 'servicebus/resource-manager',
        namespace: 'Microsoft.ServiceBus',
    },
    {
        basePath: 'servicefabric/resource-manager',
        namespace: 'Microsoft.ServiceFabric',
    },
    {
        basePath: 'servicefabricmesh/resource-manager',
        namespace: 'Microsoft.ServiceFabricMesh',
    },
    {
        basePath: 'sqlvirtualmachine/resource-manager',
        namespace: 'Microsoft.SqlVirtualMachine',
    },
    {
        basePath: 'storagecache/resource-manager',
        namespace: 'Microsoft.StorageCache',
    },
    {
        basePath: 'storagesync/resource-manager',
        namespace: 'Microsoft.StorageSync',
    },
    {
        basePath: 'vmwarecloudsimple/resource-manager',
        namespace: 'Microsoft.VMwareCloudSimple',
    },
    {
        basePath: 'timeseriesinsights/resource-manager',
        namespace: 'Microsoft.TimeSeriesInsights',
    },
    {
        basePath: 'imagebuilder/resource-manager',
        namespace: 'Microsoft.VirtualMachineImages',
    },
    {
        basePath: 'windowsiot/resource-manager',
        namespace: 'Microsoft.WindowsIoT',
    }
];

function findWhitelistConfig(basePath: string) {
    const found = whitelist.find(w => w.basePath.toLowerCase() == basePath.toLowerCase());

    return found;
}

function isWhitelisted(basePath: string) {
    return findWhitelistConfig(basePath) !== undefined;
}

export {
    whitelist,
    isWhitelisted,
    findWhitelistConfig,
}<|MERGE_RESOLUTION|>--- conflicted
+++ resolved
@@ -2,27 +2,23 @@
 
 // Run "npm run list-basepaths" to discover all the valid readme files to add to this list
 const whitelist: WhitelistConfig[] = [
-<<<<<<< HEAD
+    {
+        basePath: 'alertsmanagement/resource-manager',
+        namespace: 'Microsoft.AlertsManagement',
+    },
+    {
+        basePath: 'attestation/resource-manager',
+        namespace: 'Microsoft.Attestation',
+    },
+    {
+        basePath: 'azuredata/resource-manager',
+        namespace: 'Microsoft.AzureData',
+    },
     { 
         basePath: 'batchai/resource-manager',
         namespace: 'Microsoft.BatchAI',
     },
-    { 
-=======
-    {
-        basePath: 'alertsmanagement/resource-manager',
-        namespace: 'Microsoft.AlertsManagement',
-    },
-    {
-        basePath: 'attestation/resource-manager',
-        namespace: 'Microsoft.Attestation',
-    },
-    {
-        basePath: 'azuredata/resource-manager',
-        namespace: 'Microsoft.AzureData',
-    },
-    {
->>>>>>> a7a29b4b
+    {
         basePath: 'blockchain/resource-manager',
         namespace: 'Microsoft.Blockchain',
     },
