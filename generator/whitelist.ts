import { ScopeType, WhitelistConfig } from './models';
import { postProcessor as resourcesPostProcessor } from './processors/Microsoft.Resources';
import { lowerCaseEquals } from './utils';

// Run "npm run list-basepaths" to discover all the valid readme files to add to this list
const whitelist: WhitelistConfig[] = [
    {
        basePath: 'adhybridhealthservice/resource-manager',
        namespace: 'Microsoft.ADHybridHealthService',
    },
    { 
        basePath: 'cdn/resource-manager',
        namespace: 'Microsoft.Cdn',
    },
    {
        basePath: 'analysisservices/resource-manager',
        namespace: 'Microsoft.AnalysisServices',
    },
    {
        basePath: 'azureactivedirectory/resource-manager',
        namespace: 'Microsoft.Aadiam',
    },
    {
        basePath: 'alertsmanagement/resource-manager',
        namespace: 'Microsoft.AlertsManagement',
    },
    {
        basePath: 'workloadmonitor/resource-manager',
        namespace: 'Microsoft.WorkloadMonitor',
    },
    {
        basePath: 'appconfiguration/resource-manager',
        namespace: 'Microsoft.AppConfiguration',
    },
    {
        basePath: 'apimanagement/resource-manager',
        namespace: 'Microsoft.ApiManagement',
    },
    {
        basePath: 'appplatform/resource-manager',
        namespace: 'Microsoft.AppPlatform',
    },
    {
        basePath: 'attestation/resource-manager',
        namespace: 'Microsoft.Attestation',
    },
    {
        basePath: 'automation/resource-manager',
        namespace: 'Microsoft.Automation',
    },
    {
        basePath: 'azuredata/resource-manager',
        namespace: 'Microsoft.AzureData',
    },
    {
        basePath: 'azurestack/resource-manager',
        namespace: 'Microsoft.AzureStack',
    },
    { 
        basePath: 'batch/resource-manager',
        namespace: 'Microsoft.Batch',
    },
    { 
        basePath: 'batchai/resource-manager',
        namespace: 'Microsoft.BatchAI',
    },
    {
        basePath: 'blockchain/resource-manager',
        namespace: 'Microsoft.Blockchain',
    },
    {
        basePath: 'botservice/resource-manager',
        namespace: 'Microsoft.BotService',
    },
    {
        basePath: 'cognitiveservices/resource-manager',
        namespace: 'Microsoft.CognitiveServices',
    },
    {
        basePath: 'containerinstance/resource-manager',
        namespace: 'Microsoft.ContainerInstance',
    },
    {
        basePath: 'cosmos-db/resource-manager',
        namespace: 'Microsoft.DocumentDB',
    },
    {
        basePath: 'containerregistry/resource-manager',
        namespace: 'Microsoft.ContainerRegistry',
    },
    {
        basePath: 'customproviders/resource-manager',
        namespace: 'Microsoft.CustomProviders',
        resourceConfig: [
            {
                type: 'associations',
                scopes: ScopeType.Extension,
            },
        ],
    },
    {
        basePath: 'databox/resource-manager',
        namespace: 'Microsoft.DataBox',
    },
    { 
        basePath: 'operationalinsights/resource-manager',
        namespace: 'Microsoft.OperationalInsights',
    },
    {
        basePath: 'consumption/resource-manager',
        namespace: 'Microsoft.Consumption',
        resourceConfig: [
            {
                type: 'budgets',
                scopes: ScopeType.Subcription | ScopeType.ResourceGroup | ScopeType.Extension,
            },
        ],
    },
    {
        basePath: 'customerlockbox/resource-manager',
        namespace: 'Microsoft.CustomerLockbox',
    },
    {
        basePath: 'containerservice/resource-manager',
        namespace: 'Microsoft.ContainerService',
    },
    {
        basePath: 'databoxedge/resource-manager',
        namespace: 'Microsoft.DataBoxEdge',
    },
    {
        basePath: 'databricks/resource-manager',
        namespace: 'Microsoft.Databricks',
    },
    {
        basePath: 'datafactory/resource-manager',
        namespace: 'Microsoft.DataFactory',
    },
    {
        basePath: 'datacatalog/resource-manager',
        namespace: 'Microsoft.DataCatalog',
    },
    {
        basePath: 'datalake-analytics/resource-manager',
        namespace: 'Microsoft.DataLakeAnalytics',
    },
    {
        basePath: 'datalake-store/resource-manager',
        namespace: 'Microsoft.DataLakeStore',
    },
    {
        basePath: 'datashare/resource-manager',
        namespace: 'Microsoft.DataShare',
    },
    {
        basePath: 'deploymentmanager/resource-manager',
        namespace: 'Microsoft.DeploymentManager',
    },
    {
        basePath: 'deviceprovisioningservices/resource-manager',
        namespace: 'Microsoft.Devices',
        suffix: 'Provisioning',
    },
    {
        basePath: 'devops/resource-manager',
        namespace: 'Microsoft.DevOps',
    },
    {
        basePath: 'devspaces/resource-manager',
        namespace: 'Microsoft.DevSpaces',
    },
    {
        basePath: 'devtestlabs/resource-manager',
        namespace: 'Microsoft.DevTestLab',
    },
    {
        basePath: 'resourcegraph/resource-manager',
        namespace: 'Microsoft.ResourceGraph',
    },
    { 
        basePath: 'redis/resource-manager',
        namespace: 'Microsoft.Cache',
    },
    {
        basePath: 'hardwaresecuritymodules/resource-manager',
        namespace: 'Microsoft.HardwareSecurityModules',
    },
    {
        basePath: 'hdinsight/resource-manager',
        namespace: 'Microsoft.HDInsight',
    },
    {
        basePath: 'EnterpriseKnowledgeGraph/resource-manager',
        namespace: 'Microsoft.EnterpriseKnowledgeGraph',
    },
    { 
        basePath: 'domainservices/resource-manager',
        namespace: 'Microsoft.AAD',
    },
    {
        basePath: 'eventhub/resource-manager',
        namespace: 'Microsoft.EventHub',
    },
    {
        basePath: 'hanaonazure/resource-manager',
        namespace: 'Microsoft.HanaOnAzure',
    },
    {
        basePath: 'hybridcompute/resource-manager',
        namespace: 'Microsoft.HybridCompute',
    },
    {
        basePath: 'hybriddatamanager/resource-manager',
        namespace: 'Microsoft.HybridData',
    },
    {
        basePath: 'iotcentral/resource-manager',
        namespace: 'Microsoft.IotCentral',
    },
    {
        basePath: 'iothub/resource-manager',
        namespace: 'Microsoft.Devices',
    },
    {
        basePath: 'iotspaces/resource-manager',
        namespace: 'Microsoft.IoTSpaces',
    },
    {
        basePath: 'labservices/resource-manager',
        namespace: 'Microsoft.LabServices',
    },
    { 
        basePath: 'eventgrid/resource-manager',
        namespace: 'Microsoft.EventGrid',
        resourceConfig: [
            {
                type: 'eventSubscriptions',
                scopes: ScopeType.Extension | ScopeType.Subcription | ScopeType.ResourceGroup,
            },
        ],
    },
    {
        basePath: 'machinelearning/resource-manager',
        namespace: 'Microsoft.MachineLearning',
    },
    {
        basePath: 'machinelearningcompute/resource-manager',
        namespace: 'Microsoft.MachineLearningCompute',
    },
    {
        basePath: 'machinelearningexperimentation/resource-manager',
        namespace: 'Microsoft.MachineLearningExperimentation',
    },
    {
        basePath: 'maintenance/resource-manager',
        namespace: 'Microsoft.Maintenance',
    },
    {
        basePath: 'migrate/resource-manager',
        namespace: 'Microsoft.Migrate',
    },
    {
        basePath: 'migrate/resource-manager',
        namespace: 'Microsoft.OffAzure',
    },
    {
        basePath: 'managednetwork/resource-manager',
        namespace: 'Microsoft.ManagedNetwork',
        resourceConfig: [
            {
                type: 'scopeAssignments',
                scopes: ScopeType.Subcription,
            },
        ],
    },
    {
        basePath: 'mariadb/resource-manager',
        namespace: 'Microsoft.DBforMariaDB',
    },
    {
        basePath: 'mysql/resource-manager',
        namespace: 'Microsoft.DBforMySQL',
    },
    {
        basePath: 'maps/resource-manager',
        namespace: 'Microsoft.Maps',
    },
    {
        basePath: 'netapp/resource-manager',
        namespace: 'Microsoft.NetApp',
    },
    {
        basePath: 'policyinsights/resource-manager',
        namespace: 'Microsoft.PolicyInsights',
        resourceConfig: [
            {
                type: 'remediations',
                scopes: ScopeType.Subcription | ScopeType.ResourceGroup | ScopeType.ManagementGroup,
            }
        ]
    },
    {
        basePath: 'peering/resource-manager',
        namespace: 'Microsoft.Peering',
    },
    {
        basePath: 'portal/resource-manager',
        namespace: 'Microsoft.Portal',
    },
    {
        basePath: 'postgresql/resource-manager',
        namespace: 'Microsoft.DBforPostgreSQL',
    },
    {
        basePath: 'resources/resource-manager',
        namespace: 'Microsoft.Resources',
        resourceConfig: [
            {
                type: 'deployments',
                scopes: ScopeType.Tenant | ScopeType.ManagementGroup | ScopeType.Subcription | ScopeType.ResourceGroup,
            },
            {
                type: 'tags',
                scopes: ScopeType.ManagementGroup | ScopeType.Subcription | ScopeType.ResourceGroup | ScopeType.Extension,
            },
        ],
        postProcessor: resourcesPostProcessor,
    },
    {
        basePath: 'relay/resource-manager',
        namespace: 'Microsoft.Relay',
    },
    {
        basePath: 'servicebus/resource-manager',
        namespace: 'Microsoft.ServiceBus',
    },
    {
        basePath: 'servicefabric/resource-manager',
        namespace: 'Microsoft.ServiceFabric',
    },
    {
        basePath: 'servicefabricmesh/resource-manager',
        namespace: 'Microsoft.ServiceFabricMesh',
    },
    {
        basePath: 'signalr/resource-manager',
        namespace: 'Microsoft.SignalRService',
    },
    {
        basePath: 'sqlvirtualmachine/resource-manager',
        namespace: 'Microsoft.SqlVirtualMachine',
    },
    {
        basePath: 'storagecache/resource-manager',
        namespace: 'Microsoft.StorageCache',
    },
    {
        basePath: 'streamanalytics/resource-manager',
        namespace: 'Microsoft.StreamAnalytics',
    },
    {
        basePath: 'storagesync/resource-manager',
        namespace: 'Microsoft.StorageSync',
    },
    {
        basePath: 'synapse/resource-manager',
        namespace: 'Microsoft.Synapse',
    },
    {
        basePath: 'securityinsights/resource-manager',
        namespace: 'Microsoft.SecurityInsights',
    },
    {
        basePath: 'vmwarecloudsimple/resource-manager',
        namespace: 'Microsoft.VMwareCloudSimple',
    },
    {
        basePath: 'vmwarevirtustream/resource-manager',
        namespace: 'Microsoft.VMwareVirtustream',
    },
    {
        basePath: 'visualstudio/resource-manager',
        namespace: 'Microsoft.VisualStudio',
    },
    { 
        basePath: 'sql/resource-manager',
        namespace: 'Microsoft.Sql',
    },
    { 
<<<<<<< HEAD
        basePath: 'scheduler/resource-manager',
        namespace: 'Microsoft.Scheduler',
=======
        basePath: 'search/resource-manager',
        namespace: 'Microsoft.Search',
>>>>>>> 02e7f752
    },
    {
        basePath: 'timeseriesinsights/resource-manager',
        namespace: 'Microsoft.TimeSeriesInsights',
    },
    {
        basePath: 'imagebuilder/resource-manager',
        namespace: 'Microsoft.VirtualMachineImages',
    },
    {
        basePath: 'windowsesu/resource-manager',
        namespace: 'Microsoft.WindowsESU',
    },
    {
        basePath: 'windowsiot/resource-manager',
        namespace: 'Microsoft.WindowsIoT',
    }
];

export function getWhitelist(): WhitelistConfig[] {
    return whitelist;
}

export function findWhitelistEntries(basePath: string): WhitelistConfig[] {
    return whitelist.filter(w => lowerCaseEquals(w.basePath, basePath));
}<|MERGE_RESOLUTION|>--- conflicted
+++ resolved
@@ -387,13 +387,12 @@
         namespace: 'Microsoft.Sql',
     },
     { 
-<<<<<<< HEAD
         basePath: 'scheduler/resource-manager',
         namespace: 'Microsoft.Scheduler',
-=======
+    },
+    {
         basePath: 'search/resource-manager',
         namespace: 'Microsoft.Search',
->>>>>>> 02e7f752
     },
     {
         basePath: 'timeseriesinsights/resource-manager',
