import { ScopeType, WhitelistConfig } from './models';
import { postProcessor as resourcesPostProcessor } from './processors/Microsoft.Resources';
import { lowerCaseEquals } from './utils';

// Run "npm run list-basepaths" to discover all the valid readme files to add to this list
const whitelist: WhitelistConfig[] = [
    {
<<<<<<< HEAD
        basePath: 'analysisservices/resource-manager',
        namespace: 'Microsoft.AnalysisServices',
=======
        basePath: 'adhybridhealthservice/resource-manager',
        namespace: 'Microsoft.ADHybridHealthService',
    },
    {
        basePath: 'azureactivedirectory/resource-manager',
        namespace: 'Microsoft.Aadiam',
>>>>>>> 9fa327de
    },
    {
        basePath: 'alertsmanagement/resource-manager',
        namespace: 'Microsoft.AlertsManagement',
    },
    {
        basePath: 'workloadmonitor/resource-manager',
        namespace: 'Microsoft.WorkloadMonitor',
    },
    {
        basePath: 'appconfiguration/resource-manager',
        namespace: 'Microsoft.AppConfiguration',
    },
    {
        basePath: 'apimanagement/resource-manager',
        namespace: 'Microsoft.ApiManagement',
    },
    {
        basePath: 'appplatform/resource-manager',
        namespace: 'Microsoft.AppPlatform',
    },
    {
        basePath: 'attestation/resource-manager',
        namespace: 'Microsoft.Attestation',
    },
    {
        basePath: 'automation/resource-manager',
        namespace: 'Microsoft.Automation',
    },
    {
        basePath: 'azuredata/resource-manager',
        namespace: 'Microsoft.AzureData',
    },
    {
        basePath: 'azurestack/resource-manager',
        namespace: 'Microsoft.AzureStack',
    },
    { 
        basePath: 'batch/resource-manager',
        namespace: 'Microsoft.Batch',
    },
    { 
        basePath: 'batchai/resource-manager',
        namespace: 'Microsoft.BatchAI',
    },
    {
        basePath: 'blockchain/resource-manager',
        namespace: 'Microsoft.Blockchain',
    },
    {
        basePath: 'botservice/resource-manager',
        namespace: 'Microsoft.BotService',
    },
    {
        basePath: 'cognitiveservices/resource-manager',
        namespace: 'Microsoft.CognitiveServices',
    },
    {
        basePath: 'containerinstance/resource-manager',
        namespace: 'Microsoft.ContainerInstance',
    },
    {
        basePath: 'cosmos-db/resource-manager',
        namespace: 'Microsoft.DocumentDB',
    },
    {
        basePath: 'containerregistry/resource-manager',
        namespace: 'Microsoft.ContainerRegistry',
    },
    {
        basePath: 'customproviders/resource-manager',
        namespace: 'Microsoft.CustomProviders',
        resourceConfig: [
            {
                type: 'associations',
                scopes: ScopeType.Extension,
            },
        ],
    },
    {
        basePath: 'databox/resource-manager',
        namespace: 'Microsoft.DataBox',
    },
    { 
        basePath: 'operationalinsights/resource-manager',
        namespace: 'Microsoft.OperationalInsights',
    },
    {
        basePath: 'consumption/resource-manager',
        namespace: 'Microsoft.Consumption',
        resourceConfig: [
            {
                type: 'budgets',
                scopes: ScopeType.Subcription | ScopeType.ResourceGroup | ScopeType.Extension,
            },
        ],
    },
    {
        basePath: 'containerservice/resource-manager',
        namespace: 'Microsoft.ContainerService',
    },
    {
        basePath: 'databoxedge/resource-manager',
        namespace: 'Microsoft.DataBoxEdge',
    },
    {
        basePath: 'databricks/resource-manager',
        namespace: 'Microsoft.Databricks',
    },
    {
        basePath: 'datafactory/resource-manager',
        namespace: 'Microsoft.DataFactory',
    },
    {
        basePath: 'datalake-analytics/resource-manager',
        namespace: 'Microsoft.DataLakeAnalytics',
    },
    {
        basePath: 'datashare/resource-manager',
        namespace: 'Microsoft.DataShare',
    },
    {
        basePath: 'deploymentmanager/resource-manager',
        namespace: 'Microsoft.DeploymentManager',
    },
    {
        basePath: 'deviceprovisioningservices/resource-manager',
        namespace: 'Microsoft.Devices',
        suffix: 'Provisioning',
    },
    {
        basePath: 'devops/resource-manager',
        namespace: 'Microsoft.DevOps',
    },
    {
        basePath: 'devspaces/resource-manager',
        namespace: 'Microsoft.DevSpaces',
    },
    {
        basePath: 'devtestlabs/resource-manager',
        namespace: 'Microsoft.DevTestLab',
    },
    { 
        basePath: 'redis/resource-manager',
        namespace: 'Microsoft.Cache',
    },
    {
        basePath: 'hdinsight/resource-manager',
        namespace: 'Microsoft.HDInsight',
    },
    {
        basePath: 'EnterpriseKnowledgeGraph/resource-manager',
        namespace: 'Microsoft.EnterpriseKnowledgeGraph',
    },
    { 
        basePath: 'domainservices/resource-manager',
        namespace: 'Microsoft.AAD',
    },
    {
        basePath: 'eventhub/resource-manager',
        namespace: 'Microsoft.EventHub',
    },
    {
        basePath: 'hanaonazure/resource-manager',
        namespace: 'Microsoft.HanaOnAzure',
    },
    {
        basePath: 'hybridcompute/resource-manager',
        namespace: 'Microsoft.HybridCompute',
    },
    {
        basePath: 'hybriddatamanager/resource-manager',
        namespace: 'Microsoft.HybridData',
    },
    {
        basePath: 'iotcentral/resource-manager',
        namespace: 'Microsoft.IotCentral',
    },
    {
        basePath: 'iothub/resource-manager',
        namespace: 'Microsoft.Devices',
    },
    {
        basePath: 'iotspaces/resource-manager',
        namespace: 'Microsoft.IoTSpaces',
    },
    {
        basePath: 'labservices/resource-manager',
        namespace: 'Microsoft.LabServices',
    },
    { 
        basePath: 'eventgrid/resource-manager',
        namespace: 'Microsoft.EventGrid',
        resourceConfig: [
            {
                type: 'eventSubscriptions',
                scopes: ScopeType.Extension | ScopeType.Subcription | ScopeType.ResourceGroup,
            },
        ],
    },
    {
        basePath: 'machinelearningcompute/resource-manager',
        namespace: 'Microsoft.MachineLearningCompute',
    },
    {
        basePath: 'maintenance/resource-manager',
        namespace: 'Microsoft.Maintenance',
    },
    {
        basePath: 'managednetwork/resource-manager',
        namespace: 'Microsoft.ManagedNetwork',
        resourceConfig: [
            {
                type: 'scopeAssignments',
                scopes: ScopeType.Subcription,
            },
        ],
    },
    {
        basePath: 'mariadb/resource-manager',
        namespace: 'Microsoft.DBforMariaDB',
    },
    {
        basePath: 'mysql/resource-manager',
        namespace: 'Microsoft.DBforMySQL',
    },
    {
        basePath: 'netapp/resource-manager',
        namespace: 'Microsoft.NetApp',
    },
    {
        basePath: 'policyinsights/resource-manager',
        namespace: 'Microsoft.PolicyInsights',
        resourceConfig: [
            {
                type: 'remediations',
                scopes: ScopeType.Subcription | ScopeType.ResourceGroup | ScopeType.ManagementGroup,
            }
        ]
    },
    {
        basePath: 'peering/resource-manager',
        namespace: 'Microsoft.Peering',
    },
    {
        basePath: 'portal/resource-manager',
        namespace: 'Microsoft.Portal',
    },
    {
        basePath: 'postgresql/resource-manager',
        namespace: 'Microsoft.DBforPostgreSQL',
    },
    {
        basePath: 'resources/resource-manager',
        namespace: 'Microsoft.Resources',
        resourceConfig: [
            {
                type: 'deployments',
                scopes: ScopeType.Tenant | ScopeType.ManagementGroup | ScopeType.Subcription | ScopeType.ResourceGroup,
            },
            {
                type: 'tags',
                scopes: ScopeType.ManagementGroup | ScopeType.Subcription | ScopeType.ResourceGroup | ScopeType.Extension,
            },
        ],
        postProcessor: resourcesPostProcessor,
    },
    {
        basePath: 'relay/resource-manager',
        namespace: 'Microsoft.Relay',
    },
    {
        basePath: 'servicebus/resource-manager',
        namespace: 'Microsoft.ServiceBus',
    },
    {
        basePath: 'servicefabric/resource-manager',
        namespace: 'Microsoft.ServiceFabric',
    },
    {
        basePath: 'servicefabricmesh/resource-manager',
        namespace: 'Microsoft.ServiceFabricMesh',
    },
    {
        basePath: 'signalr/resource-manager',
        namespace: 'Microsoft.SignalRService',
    },
    {
        basePath: 'sqlvirtualmachine/resource-manager',
        namespace: 'Microsoft.SqlVirtualMachine',
    },
    {
        basePath: 'storagecache/resource-manager',
        namespace: 'Microsoft.StorageCache',
    },
    {
        basePath: 'storagesync/resource-manager',
        namespace: 'Microsoft.StorageSync',
    },
    {
        basePath: 'vmwarecloudsimple/resource-manager',
        namespace: 'Microsoft.VMwareCloudSimple',
    },
    { 
        basePath: 'sql/resource-manager',
        namespace: 'Microsoft.Sql',
    },
    {
        basePath: 'timeseriesinsights/resource-manager',
        namespace: 'Microsoft.TimeSeriesInsights',
    },
    {
        basePath: 'imagebuilder/resource-manager',
        namespace: 'Microsoft.VirtualMachineImages',
    },
    {
        basePath: 'windowsesu/resource-manager',
        namespace: 'Microsoft.WindowsESU',
    },
    {
        basePath: 'windowsiot/resource-manager',
        namespace: 'Microsoft.WindowsIoT',
    }
];

export function getWhitelist(): WhitelistConfig[] {
    return whitelist;
}

export function findWhitelistEntries(basePath: string): WhitelistConfig[] {
    return whitelist.filter(w => lowerCaseEquals(w.basePath, basePath));
}<|MERGE_RESOLUTION|>--- conflicted
+++ resolved
@@ -5,17 +5,16 @@
 // Run "npm run list-basepaths" to discover all the valid readme files to add to this list
 const whitelist: WhitelistConfig[] = [
     {
-<<<<<<< HEAD
+        basePath: 'adhybridhealthservice/resource-manager',
+        namespace: 'Microsoft.ADHybridHealthService',
+    },
+    {
         basePath: 'analysisservices/resource-manager',
         namespace: 'Microsoft.AnalysisServices',
-=======
-        basePath: 'adhybridhealthservice/resource-manager',
-        namespace: 'Microsoft.ADHybridHealthService',
     },
     {
         basePath: 'azureactivedirectory/resource-manager',
         namespace: 'Microsoft.Aadiam',
->>>>>>> 9fa327de
     },
     {
         basePath: 'alertsmanagement/resource-manager',
