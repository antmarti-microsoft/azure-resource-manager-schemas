--- conflicted
+++ resolved
@@ -194,13 +194,10 @@
         namespace: 'Microsoft.DBforMariaDB',
     },
     {
-<<<<<<< HEAD
         basePath: 'msi/resource-manager',
         namespace: 'Microsoft.ManagedIdentity',
     },
     { 
-=======
->>>>>>> f2115241
         basePath: 'mysql/resource-manager',
         namespace: 'Microsoft.DBforMySQL',
     },
