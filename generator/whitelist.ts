--- conflicted
+++ resolved
@@ -319,13 +319,12 @@
         namespace: 'Microsoft.StorageSync',
     },
     {
-<<<<<<< HEAD
         basePath: 'serialconsole/resource-manager',
         namespace: 'Microsoft.SerialConsole',
-=======
+    },
+    {
         basePath: 'securityinsights/resource-manager',
         namespace: 'Microsoft.SecurityInsights',
->>>>>>> 073e5a79
     },
     {
         basePath: 'vmwarecloudsimple/resource-manager',
