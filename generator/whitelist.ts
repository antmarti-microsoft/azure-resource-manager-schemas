import { ScopeType, WhitelistConfig } from './models';
import { postProcessor as resourcesPostProcessor } from './processors/Microsoft.Resources';
import { lowerCaseEquals } from './utils';

// Run "npm run list-basepaths" to discover all the valid readme files to add to this list
const whitelist: WhitelistConfig[] = [
    {
        basePath: 'addons/resource-manager',
        namespace: 'Microsoft.Addons',
    },
    {
        basePath: 'adhybridhealthservice/resource-manager',
        namespace: 'Microsoft.ADHybridHealthService',
    },
    { 
        basePath: 'cdn/resource-manager',
        namespace: 'Microsoft.Cdn',
    },
    {
        basePath: 'analysisservices/resource-manager',
        namespace: 'Microsoft.AnalysisServices',
    },
    {
        basePath: 'azureactivedirectory/resource-manager',
        namespace: 'Microsoft.Aadiam',
    },
    {
        basePath: 'alertsmanagement/resource-manager',
        namespace: 'Microsoft.AlertsManagement',
    },
    {
        basePath: 'workloadmonitor/resource-manager',
        namespace: 'Microsoft.WorkloadMonitor',
    },
    {
        basePath: 'appconfiguration/resource-manager',
        namespace: 'Microsoft.AppConfiguration',
    },
    {
        basePath: 'apimanagement/resource-manager',
        namespace: 'Microsoft.ApiManagement',
    },
    {
        basePath: 'appplatform/resource-manager',
        namespace: 'Microsoft.AppPlatform',
    },
    {
        basePath: 'attestation/resource-manager',
        namespace: 'Microsoft.Attestation',
    },
    {
        basePath: 'automation/resource-manager',
        namespace: 'Microsoft.Automation',
    },
    {
        basePath: 'azuredata/resource-manager',
        namespace: 'Microsoft.AzureData',
    },
    {
        basePath: 'azurestack/resource-manager',
        namespace: 'Microsoft.AzureStack',
    },
    { 
        basePath: 'batch/resource-manager',
        namespace: 'Microsoft.Batch',
    },
    { 
        basePath: 'batchai/resource-manager',
        namespace: 'Microsoft.BatchAI',
    },
    {
        basePath: 'blockchain/resource-manager',
        namespace: 'Microsoft.Blockchain',
    },
    {
        basePath: 'botservice/resource-manager',
        namespace: 'Microsoft.BotService',
    },
    {
        basePath: 'cognitiveservices/resource-manager',
        namespace: 'Microsoft.CognitiveServices',
    },
    {
        basePath: 'containerinstance/resource-manager',
        namespace: 'Microsoft.ContainerInstance',
    },
    {
        basePath: 'cosmos-db/resource-manager',
        namespace: 'Microsoft.DocumentDB',
    },
    {
        basePath: 'containerregistry/resource-manager',
        namespace: 'Microsoft.ContainerRegistry',
    },
    {
        basePath: 'customproviders/resource-manager',
        namespace: 'Microsoft.CustomProviders',
        resourceConfig: [
            {
                type: 'associations',
                scopes: ScopeType.Extension,
            },
        ],
    },
    {
        basePath: 'databox/resource-manager',
        namespace: 'Microsoft.DataBox',
    },
    { 
        basePath: 'operationalinsights/resource-manager',
        namespace: 'Microsoft.OperationalInsights',
    },
    {
        basePath: 'consumption/resource-manager',
        namespace: 'Microsoft.Consumption',
        resourceConfig: [
            {
                type: 'budgets',
                scopes: ScopeType.Subcription | ScopeType.ResourceGroup | ScopeType.Extension,
            },
        ],
    },
    {
        basePath: 'customerlockbox/resource-manager',
        namespace: 'Microsoft.CustomerLockbox',
    },
    {
        basePath: 'containerservice/resource-manager',
        namespace: 'Microsoft.ContainerService',
    },
    {
        basePath: 'commerce/resource-manager',
        namespace: 'Microsoft.Commerce',
    },
    {
        basePath: 'databoxedge/resource-manager',
        namespace: 'Microsoft.DataBoxEdge',
    },
    {
        basePath: 'databricks/resource-manager',
        namespace: 'Microsoft.Databricks',
    },
    {
        basePath: 'datafactory/resource-manager',
        namespace: 'Microsoft.DataFactory',
    },
    {
        basePath: 'datacatalog/resource-manager',
        namespace: 'Microsoft.DataCatalog',
    },
    {
        basePath: 'datalake-analytics/resource-manager',
        namespace: 'Microsoft.DataLakeAnalytics',
    },
    {
        basePath: 'datalake-store/resource-manager',
        namespace: 'Microsoft.DataLakeStore',
    },
    {
        basePath: 'datashare/resource-manager',
        namespace: 'Microsoft.DataShare',
    },
    {
        basePath: 'deploymentmanager/resource-manager',
        namespace: 'Microsoft.DeploymentManager',
    },
    {
      basePath: 'digitaltwins/resource-manager',
      namespace: 'Microsoft.DigitalTwins',
      resourceConfig: [
          {
              type: 'integrationResources',
              scopes: ScopeType.Extension,
          }
      ]
    },
    {
        basePath: 'deviceprovisioningservices/resource-manager',
        namespace: 'Microsoft.Devices',
        suffix: 'Provisioning',
    },
    {
        basePath: 'devops/resource-manager',
        namespace: 'Microsoft.DevOps',
    },
    {
        basePath: 'devspaces/resource-manager',
        namespace: 'Microsoft.DevSpaces',
    },
    {
        basePath: 'devtestlabs/resource-manager',
        namespace: 'Microsoft.DevTestLab',
    },
    {
        basePath: 'guestconfiguration/resource-manager',
        namespace: 'Microsoft.GuestConfiguration',
    },
    {
        basePath: 'resourcegraph/resource-manager',
        namespace: 'Microsoft.ResourceGraph',
    },
    { 
        basePath: 'redis/resource-manager',
        namespace: 'Microsoft.Cache',
    },
    {
        basePath: 'hardwaresecuritymodules/resource-manager',
        namespace: 'Microsoft.HardwareSecurityModules',
    },
    {
        basePath: 'hdinsight/resource-manager',
        namespace: 'Microsoft.HDInsight',
    },
    {
        basePath: 'EnterpriseKnowledgeGraph/resource-manager',
        namespace: 'Microsoft.EnterpriseKnowledgeGraph',
    },
    { 
        basePath: 'domainservices/resource-manager',
        namespace: 'Microsoft.AAD',
    },
    {
        basePath: 'eventhub/resource-manager',
        namespace: 'Microsoft.EventHub',
    },
    {
        basePath: 'engagementfabric/resource-manager',
        namespace: 'Microsoft.EngagementFabric',
    },
    {
        basePath: 'hanaonazure/resource-manager',
        namespace: 'Microsoft.HanaOnAzure',
    },
    {
        basePath: 'hybridcompute/resource-manager',
        namespace: 'Microsoft.HybridCompute',
    },
    {
        basePath: 'hybriddatamanager/resource-manager',
        namespace: 'Microsoft.HybridData',
    },
    {
        basePath: 'iotcentral/resource-manager',
        namespace: 'Microsoft.IotCentral',
    },
    {
        basePath: 'iothub/resource-manager',
        namespace: 'Microsoft.Devices',
    },
    {
        basePath: 'iotspaces/resource-manager',
        namespace: 'Microsoft.IoTSpaces',
    },
    {
        basePath: 'labservices/resource-manager',
        namespace: 'Microsoft.LabServices',
    },
    {
        basePath: 'logic/resource-manager',
        namespace: 'Microsoft.Logic',
    },
    { 
        basePath: 'eventgrid/resource-manager',
        namespace: 'Microsoft.EventGrid',
        resourceConfig: [
            {
                type: 'eventSubscriptions',
                scopes: ScopeType.Extension | ScopeType.Subcription | ScopeType.ResourceGroup,
            },
        ],
    },
    {
        basePath: 'machinelearning/resource-manager',
        namespace: 'Microsoft.MachineLearning',
    },
    {
        basePath: 'machinelearningcompute/resource-manager',
        namespace: 'Microsoft.MachineLearningCompute',
    },
    {
        basePath: 'machinelearningexperimentation/resource-manager',
        namespace: 'Microsoft.MachineLearningExperimentation',
    },
    {
        basePath: 'maintenance/resource-manager',
        namespace: 'Microsoft.Maintenance',
    },
    {
        basePath: 'migrate/resource-manager',
        namespace: 'Microsoft.Migrate',
    },
    {
        basePath: 'migrate/resource-manager',
        namespace: 'Microsoft.OffAzure',
    },
    {
        basePath: 'managednetwork/resource-manager',
        namespace: 'Microsoft.ManagedNetwork',
        resourceConfig: [
            {
                type: 'scopeAssignments',
                scopes: ScopeType.Subcription,
            },
        ],
    },
    {
        basePath: 'mariadb/resource-manager',
        namespace: 'Microsoft.DBforMariaDB',
    },
    {
        basePath: 'machinelearningservices/resource-manager',
        namespace: 'Microsoft.MachineLearningServices',
    },
    {
        basePath: 'mysql/resource-manager',
        namespace: 'Microsoft.DBforMySQL',
    },
    {
        basePath: 'managementpartner/resource-manager',
        namespace: 'Microsoft.ManagementPartner',
    },
    {
        basePath: 'maps/resource-manager',
        namespace: 'Microsoft.Maps',
    },
    {
        basePath: 'netapp/resource-manager',
        namespace: 'Microsoft.NetApp',
    },
    {
      basePath: 'notificationhubs/resource-manager',
      namespace: 'Microsoft.NotificationHubs'
    },
    {
        basePath: 'policyinsights/resource-manager',
        namespace: 'Microsoft.PolicyInsights',
        resourceConfig: [
            {
                type: 'remediations',
                scopes: ScopeType.Subcription | ScopeType.ResourceGroup | ScopeType.ManagementGroup,
            }
        ]
    },
    {
        basePath: 'peering/resource-manager',
        namespace: 'Microsoft.Peering',
    },
    {
        basePath: 'powerbidedicated/resource-manager',
        namespace: 'Microsoft.PowerBIDedicated',
    },
    {
        basePath: 'portal/resource-manager',
        namespace: 'Microsoft.Portal',
    },
    {
        basePath: 'postgresql/resource-manager',
        namespace: 'Microsoft.DBforPostgreSQL',
    },
    {
        basePath: 'powerbiembedded/resource-manager',
        namespace: 'Microsoft.PowerBI',
    },
    {
        basePath: 'resources/resource-manager',
        namespace: 'Microsoft.Resources',
        resourceConfig: [
            {
                type: 'deployments',
                scopes: ScopeType.Tenant | ScopeType.ManagementGroup | ScopeType.Subcription | ScopeType.ResourceGroup,
            },
            {
                type: 'tags',
                scopes: ScopeType.ManagementGroup | ScopeType.Subcription | ScopeType.ResourceGroup | ScopeType.Extension,
            },
        ],
        postProcessor: resourcesPostProcessor,
    },
    {
        basePath: 'relay/resource-manager',
        namespace: 'Microsoft.Relay',
    },
    {
        basePath: 'servicebus/resource-manager',
        namespace: 'Microsoft.ServiceBus',
    },
    {
        basePath: 'servicefabric/resource-manager',
        namespace: 'Microsoft.ServiceFabric',
    },
    {
        basePath: 'servicefabricmesh/resource-manager',
        namespace: 'Microsoft.ServiceFabricMesh',
    },
    {
        basePath: 'signalr/resource-manager',
        namespace: 'Microsoft.SignalRService',
    },
    {
        basePath: 'sqlvirtualmachine/resource-manager',
        namespace: 'Microsoft.SqlVirtualMachine',
    },
    {
        basePath: 'storagecache/resource-manager',
        namespace: 'Microsoft.StorageCache',
    },
    {
        basePath: 'streamanalytics/resource-manager',
        namespace: 'Microsoft.StreamAnalytics',
    },
    {
        basePath: 'storagesync/resource-manager',
        namespace: 'Microsoft.StorageSync',
    },
    {
        basePath: 'serialconsole/resource-manager',
        namespace: 'Microsoft.SerialConsole',
    },
    {
        basePath: 'synapse/resource-manager',
        namespace: 'Microsoft.Synapse',
    },
    {
        basePath: 'securityinsights/resource-manager',
        namespace: 'Microsoft.SecurityInsights',
    },
    {
<<<<<<< HEAD
        basePath: 'storSimple1200Series/resource-manager',
        namespace: 'Microsoft.StorSimple',
        suffix: '1200'
    },
=======
        basePath: 'storageimportexport/resource-manager',
        namespace: 'Microsoft.ImportExport'
    },
>>>>>>> 70bede1b
    {
        basePath: 'vmwarecloudsimple/resource-manager',
        namespace: 'Microsoft.VMwareCloudSimple',
    },
    {
        basePath: 'vmwarevirtustream/resource-manager',
        namespace: 'Microsoft.VMwareVirtustream',
    },
    {
        basePath: 'visualstudio/resource-manager',
        namespace: 'Microsoft.VisualStudio',
    },
    { 
        basePath: 'sql/resource-manager',
        namespace: 'Microsoft.Sql',
    },
    { 
        basePath: 'scheduler/resource-manager',
        namespace: 'Microsoft.Scheduler',
    },
    {
        basePath: 'search/resource-manager',
        namespace: 'Microsoft.Search',
    },
    { 
        basePath: 'subscription/resource-manager',
        namespace: 'Microsoft.Subscription',
    },
    { 
        basePath: 'support/resource-manager',
        namespace: 'Microsoft.Support',
    },
    {
        basePath: 'timeseriesinsights/resource-manager',
        namespace: 'Microsoft.TimeSeriesInsights',
    },
    {
        basePath: 'imagebuilder/resource-manager',
        namespace: 'Microsoft.VirtualMachineImages',
    },
    {
        basePath: 'windowsesu/resource-manager',
        namespace: 'Microsoft.WindowsESU',
    },
    {
        basePath: 'windowsiot/resource-manager',
        namespace: 'Microsoft.WindowsIoT',
    }
];

export function getWhitelist(): WhitelistConfig[] {
    return whitelist;
}

export function findWhitelistEntries(basePath: string): WhitelistConfig[] {
    return whitelist.filter(w => lowerCaseEquals(w.basePath, basePath));
}<|MERGE_RESOLUTION|>--- conflicted
+++ resolved
@@ -425,16 +425,14 @@
         namespace: 'Microsoft.SecurityInsights',
     },
     {
-<<<<<<< HEAD
+        basePath: 'storageimportexport/resource-manager',
+        namespace: 'Microsoft.ImportExport'
+    },
+    {
         basePath: 'storSimple1200Series/resource-manager',
         namespace: 'Microsoft.StorSimple',
         suffix: '1200'
     },
-=======
-        basePath: 'storageimportexport/resource-manager',
-        namespace: 'Microsoft.ImportExport'
-    },
->>>>>>> 70bede1b
     {
         basePath: 'vmwarecloudsimple/resource-manager',
         namespace: 'Microsoft.VMwareCloudSimple',
