import { ScopeType, WhitelistConfig } from './models';

// Run "npm run list-basepaths" to discover all the valid readme files to add to this list
const whitelist: WhitelistConfig[] = [
    {
        "basePath": "botservice/resource-manager",
        "namespace": "Microsoft.BotService"
    },
    {
        "basePath": "cosmos-db/resource-manager",
        "namespace": "Microsoft.DocumentDB"
    },
    {
        "basePath": "databox/resource-manager",
        "namespace": "Microsoft.DataBox"
    },
    {
        "basePath": "databoxedge/resource-manager",
        "namespace": "Microsoft.DataBoxEdge"
    },
    {
        "basePath": "databricks/resource-manager",
        "namespace": "Microsoft.Databricks"
    },
    {
        "basePath": "devspaces/resource-manager",
        "namespace": "Microsoft.DevSpaces"
    },
    {
        "basePath": "EnterpriseKnowledgeGraph/resource-manager",
        "namespace": "Microsoft.EnterpriseKnowledgeGraph"
    },
    {
        "basePath": "eventhub/resource-manager",
        "namespace": "Microsoft.EventHub"
    },
    {
        "basePath": "iotspaces/resource-manager",
        "namespace": "Microsoft.IoTSpaces"
    },
    {
        "basePath": "labservices/resource-manager",
        "namespace": "Microsoft.LabServices"
    },
    {
        "basePath": "machinelearningcompute/resource-manager",
        "namespace": "Microsoft.MachineLearningCompute"
    },
    {
        "basePath": "policyinsights/resource-manager",
        "namespace": "Microsoft.PolicyInsights"
    },
    {
        "basePath": "portal/resource-manager",
        "namespace": "Microsoft.Portal"
    },
    {
        "basePath": "relay/resource-manager",
        "namespace": "Microsoft.Relay"
    },
    {
        "basePath": "servicebus/resource-manager",
        "namespace": "Microsoft.ServiceBus"
    },
    {
        "basePath": "servicefabric/resource-manager",
        "namespace": "Microsoft.ServiceFabric"
    },
    {
        "basePath": "servicefabricmesh/resource-manager",
        "namespace": "Microsoft.ServiceFabricMesh"
    },
    {
        "basePath": "sqlvirtualmachine/resource-manager",
        "namespace": "Microsoft.SqlVirtualMachine"
    },
    {
        "basePath": "storagesync/resource-manager",
        "namespace": "Microsoft.StorageSync"
    },
<<<<<<< HEAD
    { 
        basePath: 'containerinstance/resource-manager',
        namespace: 'Microsoft.ContainerInstance',
    },
=======
    {
        "basePath": "windowsiot/resource-manager",
        "namespace": "Microsoft.WindowsIoT"
    }
>>>>>>> 56242c28
];

function findWhitelistConfig(basePath: string) {
    const found = whitelist.find(w => w.basePath.toLowerCase() == basePath.toLowerCase());

    return found;
}

function isWhitelisted(basePath: string) {
    return findWhitelistConfig(basePath) !== undefined;
}

export {
    whitelist,
    isWhitelisted,
    findWhitelistConfig,
}<|MERGE_RESOLUTION|>--- conflicted
+++ resolved
@@ -5,6 +5,10 @@
     {
         "basePath": "botservice/resource-manager",
         "namespace": "Microsoft.BotService"
+    },
+    { 
+        basePath: 'containerinstance/resource-manager',
+        namespace: 'Microsoft.ContainerInstance',
     },
     {
         "basePath": "cosmos-db/resource-manager",
@@ -78,17 +82,10 @@
         "basePath": "storagesync/resource-manager",
         "namespace": "Microsoft.StorageSync"
     },
-<<<<<<< HEAD
-    { 
-        basePath: 'containerinstance/resource-manager',
-        namespace: 'Microsoft.ContainerInstance',
-    },
-=======
     {
         "basePath": "windowsiot/resource-manager",
         "namespace": "Microsoft.WindowsIoT"
     }
->>>>>>> 56242c28
 ];
 
 function findWhitelistConfig(basePath: string) {
