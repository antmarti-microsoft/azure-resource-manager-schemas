--- conflicted
+++ resolved
@@ -2,6 +2,10 @@
 
 // Run "npm run list-basepaths" to discover all the valid readme files to add to this list
 const whitelist: WhitelistConfig[] = [
+    { 
+        basePath: 'azure-kusto/resource-manager',
+        namespace: 'Microsoft.Kusto',
+    },
     {
         "basePath": "botservice/resource-manager",
         "namespace": "Microsoft.BotService"
@@ -78,17 +82,10 @@
         "basePath": "storagesync/resource-manager",
         "namespace": "Microsoft.StorageSync"
     },
-<<<<<<< HEAD
-    { 
-        basePath: 'azure-kusto/resource-manager',
-        namespace: 'Microsoft.Kusto',
-    },
-=======
     {
         "basePath": "windowsiot/resource-manager",
         "namespace": "Microsoft.WindowsIoT"
     }
->>>>>>> 56242c28
 ];
 
 function findWhitelistConfig(basePath: string) {
