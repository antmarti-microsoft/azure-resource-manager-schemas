import { ScopeType, WhitelistConfig } from './models';

// Run "npm run list-basepaths" to discover all the valid readme files to add to this list
const whitelist: WhitelistConfig[] = [
    {
        basePath: 'botservice/resource-manager',
        namespace: 'Microsoft.BotService',
    },
    { 
        basePath: 'cognitiveservices/resource-manager',
        namespace: 'Microsoft.CognitiveServices',
    },
    {
        basePath: 'cosmos-db/resource-manager',
        namespace: 'Microsoft.DocumentDB',
    },
    {
        basePath: 'databox/resource-manager',
        namespace: 'Microsoft.DataBox',
    },
    {
        basePath: 'databoxedge/resource-manager',
        namespace: 'Microsoft.DataBoxEdge',
    },
    {
        basePath: 'databricks/resource-manager',
        namespace: 'Microsoft.Databricks',
    },
    {
<<<<<<< HEAD
        basePath: 'devtestlab/resource-manager',
        namespace: 'Microsoft.DevTestLab',
=======
        basePath: 'deploymentmanager/resource-manager',
        namespace: 'Microsoft.DeploymentManager',
>>>>>>> a8589113
    },
    {
        basePath: 'devspaces/resource-manager',
        namespace: 'Microsoft.DevSpaces',
    },
    {
        basePath: 'EnterpriseKnowledgeGraph/resource-manager',
        namespace: 'Microsoft.EnterpriseKnowledgeGraph',
    },
    { 
        basePath: 'domainservices/resource-manager',
        namespace: 'Microsoft.AAD',
    },
    {
        basePath: 'eventhub/resource-manager',
        namespace: 'Microsoft.EventHub',
    },
    {
        basePath: 'iotspaces/resource-manager',
        namespace: 'Microsoft.IoTSpaces',
    },
    {
        basePath: 'labservices/resource-manager',
        namespace: 'Microsoft.LabServices',
    },
    {
        basePath: 'machinelearningcompute/resource-manager',
        namespace: 'Microsoft.MachineLearningCompute',
    },
    { 
        basePath: 'mariadb/resource-manager',
        namespace: 'Microsoft.DBforMariaDB',
    },
    { 
        basePath: 'mysql/resource-manager',
        namespace: 'Microsoft.DBforMySQL',
    },
    {
        basePath: 'policyinsights/resource-manager',
        namespace: 'Microsoft.PolicyInsights',
    },
    { 
        basePath: 'peering/resource-manager',
        namespace: 'Microsoft.Peering',
    },
    {
        basePath: 'portal/resource-manager',
        namespace: 'Microsoft.Portal',
    },
    {
        basePath: 'postgresql/resource-manager',
        namespace: 'Microsoft.DBforPostgreSQL',
    },
    {
        basePath: 'relay/resource-manager',
        namespace: 'Microsoft.Relay',
    },
    {
        basePath: 'servicebus/resource-manager',
        namespace: 'Microsoft.ServiceBus',
    },
    {
        basePath: 'servicefabric/resource-manager',
        namespace: 'Microsoft.ServiceFabric',
    },
    {
        basePath: 'servicefabricmesh/resource-manager',
        namespace: 'Microsoft.ServiceFabricMesh',
    },
    {
        basePath: 'sqlvirtualmachine/resource-manager',
        namespace: 'Microsoft.SqlVirtualMachine',
    },
    {
        basePath: 'storagesync/resource-manager',
        namespace: 'Microsoft.StorageSync',
    },
    {
        basePath: 'windowsiot/resource-manager',
        namespace: 'Microsoft.WindowsIoT',
    }
];

function findWhitelistConfig(basePath: string) {
    const found = whitelist.find(w => w.basePath.toLowerCase() == basePath.toLowerCase());

    return found;
}

function isWhitelisted(basePath: string) {
    return findWhitelistConfig(basePath) !== undefined;
}

export {
    whitelist,
    isWhitelisted,
    findWhitelistConfig,
}<|MERGE_RESOLUTION|>--- conflicted
+++ resolved
@@ -27,17 +27,16 @@
         namespace: 'Microsoft.Databricks',
     },
     {
-<<<<<<< HEAD
-        basePath: 'devtestlab/resource-manager',
-        namespace: 'Microsoft.DevTestLab',
-=======
         basePath: 'deploymentmanager/resource-manager',
         namespace: 'Microsoft.DeploymentManager',
->>>>>>> a8589113
     },
     {
         basePath: 'devspaces/resource-manager',
         namespace: 'Microsoft.DevSpaces',
+    },
+    {
+        basePath: 'devtestlab/resource-manager',
+        namespace: 'Microsoft.DevTestLab',
     },
     {
         basePath: 'EnterpriseKnowledgeGraph/resource-manager',
