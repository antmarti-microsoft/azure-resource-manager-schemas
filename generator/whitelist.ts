import { ScopeType, WhitelistConfig } from './models';
import { postProcessor as resourcesPostProcessor } from './processors/Microsoft.Resources';
import { lowerCaseEquals } from './utils';

// Run "npm run list-basepaths" to discover all the valid readme files to add to this list
const whitelist: WhitelistConfig[] = [
    {
        basePath: 'adhybridhealthservice/resource-manager',
        namespace: 'Microsoft.ADHybridHealthService',
    },
    { 
        basePath: 'cdn/resource-manager',
        namespace: 'Microsoft.Cdn',
    },
    {
        basePath: 'analysisservices/resource-manager',
        namespace: 'Microsoft.AnalysisServices',
    },
    {
        basePath: 'azureactivedirectory/resource-manager',
        namespace: 'Microsoft.Aadiam',
    },
    {
        basePath: 'alertsmanagement/resource-manager',
        namespace: 'Microsoft.AlertsManagement',
    },
    {
        basePath: 'workloadmonitor/resource-manager',
        namespace: 'Microsoft.WorkloadMonitor',
    },
    {
        basePath: 'appconfiguration/resource-manager',
        namespace: 'Microsoft.AppConfiguration',
    },
    {
        basePath: 'apimanagement/resource-manager',
        namespace: 'Microsoft.ApiManagement',
    },
    {
        basePath: 'appplatform/resource-manager',
        namespace: 'Microsoft.AppPlatform',
    },
    {
        basePath: 'attestation/resource-manager',
        namespace: 'Microsoft.Attestation',
    },
    {
        basePath: 'automation/resource-manager',
        namespace: 'Microsoft.Automation',
    },
    {
        basePath: 'azuredata/resource-manager',
        namespace: 'Microsoft.AzureData',
    },
    {
        basePath: 'azurestack/resource-manager',
        namespace: 'Microsoft.AzureStack',
    },
    { 
        basePath: 'batch/resource-manager',
        namespace: 'Microsoft.Batch',
    },
    { 
        basePath: 'batchai/resource-manager',
        namespace: 'Microsoft.BatchAI',
    },
    {
        basePath: 'blockchain/resource-manager',
        namespace: 'Microsoft.Blockchain',
    },
    {
        basePath: 'botservice/resource-manager',
        namespace: 'Microsoft.BotService',
    },
    {
        basePath: 'cognitiveservices/resource-manager',
        namespace: 'Microsoft.CognitiveServices',
    },
    {
        basePath: 'containerinstance/resource-manager',
        namespace: 'Microsoft.ContainerInstance',
    },
    {
        basePath: 'cosmos-db/resource-manager',
        namespace: 'Microsoft.DocumentDB',
    },
    {
        basePath: 'containerregistry/resource-manager',
        namespace: 'Microsoft.ContainerRegistry',
    },
    {
        basePath: 'customproviders/resource-manager',
        namespace: 'Microsoft.CustomProviders',
        resourceConfig: [
            {
                type: 'associations',
                scopes: ScopeType.Extension,
            },
        ],
    },
    {
        basePath: 'databox/resource-manager',
        namespace: 'Microsoft.DataBox',
    },
    { 
        basePath: 'operationalinsights/resource-manager',
        namespace: 'Microsoft.OperationalInsights',
    },
    {
        basePath: 'consumption/resource-manager',
        namespace: 'Microsoft.Consumption',
        resourceConfig: [
            {
                type: 'budgets',
                scopes: ScopeType.Subcription | ScopeType.ResourceGroup | ScopeType.Extension,
            },
        ],
    },
    {
        basePath: 'customerlockbox/resource-manager',
        namespace: 'Microsoft.CustomerLockbox',
    },
    {
        basePath: 'containerservice/resource-manager',
        namespace: 'Microsoft.ContainerService',
    },
    {
        basePath: 'commerce/resource-manager',
        namespace: 'Microsoft.Commerce',
    },
    {
        basePath: 'databoxedge/resource-manager',
        namespace: 'Microsoft.DataBoxEdge',
    },
    {
        basePath: 'databricks/resource-manager',
        namespace: 'Microsoft.Databricks',
    },
    {
        basePath: 'datafactory/resource-manager',
        namespace: 'Microsoft.DataFactory',
    },
    {
        basePath: 'datacatalog/resource-manager',
        namespace: 'Microsoft.DataCatalog',
    },
    {
        basePath: 'datalake-analytics/resource-manager',
        namespace: 'Microsoft.DataLakeAnalytics',
    },
    {
        basePath: 'datalake-store/resource-manager',
        namespace: 'Microsoft.DataLakeStore',
    },
    {
        basePath: 'datashare/resource-manager',
        namespace: 'Microsoft.DataShare',
    },
    {
        basePath: 'deploymentmanager/resource-manager',
        namespace: 'Microsoft.DeploymentManager',
    },
    {
      basePath: 'digitaltwins/resource-manager',
      namespace: 'Microsoft.DigitalTwins',
      resourceConfig: [
          {
              type: 'integrationResources',
              scopes: ScopeType.Extension,
          }
      ]
    },
    {
        basePath: 'deviceprovisioningservices/resource-manager',
        namespace: 'Microsoft.Devices',
        suffix: 'Provisioning',
    },
    {
        basePath: 'devops/resource-manager',
        namespace: 'Microsoft.DevOps',
    },
    {
        basePath: 'devspaces/resource-manager',
        namespace: 'Microsoft.DevSpaces',
    },
    {
        basePath: 'devtestlabs/resource-manager',
        namespace: 'Microsoft.DevTestLab',
    },
    {
        basePath: 'guestconfiguration/resource-manager',
        namespace: 'Microsoft.GuestConfiguration',
    },
    {
        basePath: 'resourcegraph/resource-manager',
        namespace: 'Microsoft.ResourceGraph',
    },
    { 
        basePath: 'redis/resource-manager',
        namespace: 'Microsoft.Cache',
    },
    {
        basePath: 'hardwaresecuritymodules/resource-manager',
        namespace: 'Microsoft.HardwareSecurityModules',
    },
    {
        basePath: 'hdinsight/resource-manager',
        namespace: 'Microsoft.HDInsight',
    },
    {
        basePath: 'EnterpriseKnowledgeGraph/resource-manager',
        namespace: 'Microsoft.EnterpriseKnowledgeGraph',
    },
    { 
        basePath: 'domainservices/resource-manager',
        namespace: 'Microsoft.AAD',
    },
    {
        basePath: 'eventhub/resource-manager',
        namespace: 'Microsoft.EventHub',
    },
    {
        basePath: 'engagementfabric/resource-manager',
        namespace: 'Microsoft.EngagementFabric',
    },
    {
        basePath: 'hanaonazure/resource-manager',
        namespace: 'Microsoft.HanaOnAzure',
    },
    {
        basePath: 'hybridcompute/resource-manager',
        namespace: 'Microsoft.HybridCompute',
    },
    {
        basePath: 'hybriddatamanager/resource-manager',
        namespace: 'Microsoft.HybridData',
    },
    {
        basePath: 'iotcentral/resource-manager',
        namespace: 'Microsoft.IotCentral',
    },
    {
        basePath: 'iothub/resource-manager',
        namespace: 'Microsoft.Devices',
    },
    {
        basePath: 'iotspaces/resource-manager',
        namespace: 'Microsoft.IoTSpaces',
    },
    {
        basePath: 'labservices/resource-manager',
        namespace: 'Microsoft.LabServices',
    },
    { 
        basePath: 'eventgrid/resource-manager',
        namespace: 'Microsoft.EventGrid',
        resourceConfig: [
            {
                type: 'eventSubscriptions',
                scopes: ScopeType.Extension | ScopeType.Subcription | ScopeType.ResourceGroup,
            },
        ],
    },
    {
        basePath: 'machinelearning/resource-manager',
        namespace: 'Microsoft.MachineLearning',
    },
    {
        basePath: 'machinelearningcompute/resource-manager',
        namespace: 'Microsoft.MachineLearningCompute',
    },
    {
        basePath: 'machinelearningexperimentation/resource-manager',
        namespace: 'Microsoft.MachineLearningExperimentation',
    },
    {
        basePath: 'maintenance/resource-manager',
        namespace: 'Microsoft.Maintenance',
    },
    {
        basePath: 'migrate/resource-manager',
        namespace: 'Microsoft.Migrate',
    },
    {
        basePath: 'migrate/resource-manager',
        namespace: 'Microsoft.OffAzure',
    },
    {
        basePath: 'managednetwork/resource-manager',
        namespace: 'Microsoft.ManagedNetwork',
        resourceConfig: [
            {
                type: 'scopeAssignments',
                scopes: ScopeType.Subcription,
            },
        ],
    },
    {
        basePath: 'mariadb/resource-manager',
        namespace: 'Microsoft.DBforMariaDB',
    },
    {
        basePath: 'machinelearningservices/resource-manager',
        namespace: 'Microsoft.MachineLearningServices',
    },
    {
        basePath: 'mysql/resource-manager',
        namespace: 'Microsoft.DBforMySQL',
    },
    {
        basePath: 'managementpartner/resource-manager',
        namespace: 'Microsoft.ManagementPartner',
    },
    {
        basePath: 'maps/resource-manager',
        namespace: 'Microsoft.Maps',
    },
    {
        basePath: 'netapp/resource-manager',
        namespace: 'Microsoft.NetApp',
    },
    {
      basePath: 'notificationhubs/resource-manager',
      namespace: 'Microsoft.NotificationHubs'
    },
    {
        basePath: 'policyinsights/resource-manager',
        namespace: 'Microsoft.PolicyInsights',
        resourceConfig: [
            {
                type: 'remediations',
                scopes: ScopeType.Subcription | ScopeType.ResourceGroup | ScopeType.ManagementGroup,
            }
        ]
    },
    {
        basePath: 'peering/resource-manager',
        namespace: 'Microsoft.Peering',
    },
    {
        basePath: 'portal/resource-manager',
        namespace: 'Microsoft.Portal',
    },
    {
        basePath: 'postgresql/resource-manager',
        namespace: 'Microsoft.DBforPostgreSQL',
    },
    {
        basePath: 'resources/resource-manager',
        namespace: 'Microsoft.Resources',
        resourceConfig: [
            {
                type: 'deployments',
                scopes: ScopeType.Tenant | ScopeType.ManagementGroup | ScopeType.Subcription | ScopeType.ResourceGroup,
            },
            {
                type: 'tags',
                scopes: ScopeType.ManagementGroup | ScopeType.Subcription | ScopeType.ResourceGroup | ScopeType.Extension,
            },
        ],
        postProcessor: resourcesPostProcessor,
    },
    {
        basePath: 'relay/resource-manager',
        namespace: 'Microsoft.Relay',
    },
    {
        basePath: 'servicebus/resource-manager',
        namespace: 'Microsoft.ServiceBus',
    },
    {
        basePath: 'servicefabric/resource-manager',
        namespace: 'Microsoft.ServiceFabric',
    },
    {
        basePath: 'servicefabricmesh/resource-manager',
        namespace: 'Microsoft.ServiceFabricMesh',
    },
    {
        basePath: 'signalr/resource-manager',
        namespace: 'Microsoft.SignalRService',
    },
    {
        basePath: 'sqlvirtualmachine/resource-manager',
        namespace: 'Microsoft.SqlVirtualMachine',
    },
    {
        basePath: 'storagecache/resource-manager',
        namespace: 'Microsoft.StorageCache',
    },
    {
        basePath: 'streamanalytics/resource-manager',
        namespace: 'Microsoft.StreamAnalytics',
    },
    {
        basePath: 'storagesync/resource-manager',
        namespace: 'Microsoft.StorageSync',
    },
    {
<<<<<<< HEAD
        basePath: 'serialconsole/resource-manager',
        namespace: 'Microsoft.SerialConsole',
=======
        basePath: 'synapse/resource-manager',
        namespace: 'Microsoft.Synapse',
>>>>>>> b6b0b298
    },
    {
        basePath: 'securityinsights/resource-manager',
        namespace: 'Microsoft.SecurityInsights',
    },
    {
        basePath: 'vmwarecloudsimple/resource-manager',
        namespace: 'Microsoft.VMwareCloudSimple',
    },
    {
        basePath: 'vmwarevirtustream/resource-manager',
        namespace: 'Microsoft.VMwareVirtustream',
    },
    {
        basePath: 'visualstudio/resource-manager',
        namespace: 'Microsoft.VisualStudio',
    },
    { 
        basePath: 'sql/resource-manager',
        namespace: 'Microsoft.Sql',
    },
    { 
        basePath: 'search/resource-manager',
        namespace: 'Microsoft.Search',
    },
    {
        basePath: 'timeseriesinsights/resource-manager',
        namespace: 'Microsoft.TimeSeriesInsights',
    },
    {
        basePath: 'imagebuilder/resource-manager',
        namespace: 'Microsoft.VirtualMachineImages',
    },
    {
        basePath: 'windowsesu/resource-manager',
        namespace: 'Microsoft.WindowsESU',
    },
    {
        basePath: 'windowsiot/resource-manager',
        namespace: 'Microsoft.WindowsIoT',
    }
];

export function getWhitelist(): WhitelistConfig[] {
    return whitelist;
}

export function findWhitelistEntries(basePath: string): WhitelistConfig[] {
    return whitelist.filter(w => lowerCaseEquals(w.basePath, basePath));
}<|MERGE_RESOLUTION|>--- conflicted
+++ resolved
@@ -397,13 +397,12 @@
         namespace: 'Microsoft.StorageSync',
     },
     {
-<<<<<<< HEAD
         basePath: 'serialconsole/resource-manager',
         namespace: 'Microsoft.SerialConsole',
-=======
+    },
+    {
         basePath: 'synapse/resource-manager',
         namespace: 'Microsoft.Synapse',
->>>>>>> b6b0b298
     },
     {
         basePath: 'securityinsights/resource-manager',
