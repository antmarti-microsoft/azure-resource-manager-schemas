--- conflicted
+++ resolved
@@ -213,15 +213,9 @@
         resourceConfig: [
             {
                 type: 'remediations',
-<<<<<<< HEAD
-                scopes: ScopeType.Subcription | ScopeType.ResourceGroup | ScopeType.ManagementGroup,
-            },
-        ],
-=======
                 scopes: ScopeType.Subcription | ScopeType.ResourceGroup | ScopeType.Extension,
             }
         ]
->>>>>>> 963fa486
     },
     {
         basePath: 'peering/resource-manager',
