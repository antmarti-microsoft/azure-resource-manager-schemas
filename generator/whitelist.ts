--- conflicted
+++ resolved
@@ -441,14 +441,8 @@
         namespace: 'Microsoft.Sql',
     },
     { 
-<<<<<<< HEAD
-      basePath: 'storsimple8000series/resource-manager',
-      namespace: 'Microsoft.StorSimple',
-      suffix: '8000',
-=======
         basePath: 'scheduler/resource-manager',
         namespace: 'Microsoft.Scheduler',
->>>>>>> 6dcc4215
     },
     {
         basePath: 'search/resource-manager',
@@ -457,6 +451,11 @@
     { 
         basePath: 'subscription/resource-manager',
         namespace: 'Microsoft.Subscription',
+    },
+    { 
+        basePath: 'storsimple8000series/resource-manager',
+        namespace: 'Microsoft.StorSimple',
+        suffix: '8000',
     },
     { 
         basePath: 'support/resource-manager',
