--- conflicted
+++ resolved
@@ -121,16 +121,16 @@
         namespace: 'Microsoft.Databricks',
     },
     {
-<<<<<<< HEAD
+        basePath: 'datafactory/resource-manager',
+        namespace: 'Microsoft.DataFactory',
+    },
+    {
+        basePath: 'datalake-analytics/resource-manager',
+        namespace: 'Microsoft.DataLakeAnalytics',
+    },
+    {
         basePath: 'datalake-store/resource-manager',
         namespace: 'Microsoft.DataLakeStore',
-=======
-        basePath: 'datafactory/resource-manager',
-        namespace: 'Microsoft.DataFactory',
-    },
-    {
-        basePath: 'datalake-analytics/resource-manager',
-        namespace: 'Microsoft.DataLakeAnalytics',
     },
     {
         basePath: 'datashare/resource-manager',
@@ -148,7 +148,6 @@
     {
         basePath: 'devops/resource-manager',
         namespace: 'Microsoft.DevOps',
->>>>>>> 90e271b7
     },
     {
         basePath: 'devspaces/resource-manager',
