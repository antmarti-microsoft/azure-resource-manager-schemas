--- conflicted
+++ resolved
@@ -54,6 +54,10 @@
         "basePath": "portal/resource-manager",
         "namespace": "Microsoft.Portal"
     },
+    { 
+        basePath: 'redis/resource-manager',
+        namespace: 'Microsoft.Cache',
+    },
     {
         "basePath": "relay/resource-manager",
         "namespace": "Microsoft.Relay"
@@ -78,17 +82,10 @@
         "basePath": "storagesync/resource-manager",
         "namespace": "Microsoft.StorageSync"
     },
-<<<<<<< HEAD
-    { 
-        basePath: 'redis/resource-manager',
-        namespace: 'Microsoft.Cache',
-    },
-=======
     {
         "basePath": "windowsiot/resource-manager",
         "namespace": "Microsoft.WindowsIoT"
     }
->>>>>>> 56242c28
 ];
 
 function findWhitelistConfig(basePath: string) {
