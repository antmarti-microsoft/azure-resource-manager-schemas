{
  "tests": [
    {
      "name": "clusters - Minimal",
      "definition": "https://schema.management.azure.com/schemas/2019-09-07/Microsoft.Kusto.json#/resourceDefinitions/clusters",
      "json": {
        "name": "cluster1",
        "type": "Microsoft.Kusto/clusters",
        "apiVersion": "2019-09-07",
        "sku": {
          "name": "L16",
          "tier": "Standard"
        },
        "location": "westus",
        "properties": {
        }
      }
    },
    {
      "name": "clusters - Without type property",
      "expectedErrors": [
        {
          "message": "Missing required property: type",
          "dataPath": "/"
        }
      ],
      "definition": "https://schema.management.azure.com/schemas/2019-09-07/Microsoft.Kusto.json#/resourceDefinitions/clusters",
      "json": {
        "name": "cluster1",
        "apiVersion": "2019-09-07",
        "location": "westus",
        "sku": {
          "name": "L16",
          "tier": "Standard"
        },
        "properties": {
        }
      }
    },
    {
      "name": "clusters - Without api-version property",
      "expectedErrors": [
        {
          "message": "Missing required property: apiVersion",
          "dataPath": "/"
        }
      ],
      "definition": "https://schema.management.azure.com/schemas/2019-09-07/Microsoft.Kusto.json#/resourceDefinitions/clusters",
      "json": {
        "name": "cluster1",
        "type": "Microsoft.Kusto/clusters",
        "location": "westus",
        "sku": {
          "name": "L16",
          "tier": "Standard"
        },
        "properties": {
        }
      }
    },
    {
      "name": "clusters - Without location property",
      "expectedErrors": [
        {
          "message": "Missing required property: location",
          "dataPath": "/"
        }
      ],
      "definition": "https://schema.management.azure.com/schemas/2019-09-07/Microsoft.Kusto.json#/resourceDefinitions/clusters",
      "json": {
        "name": "cluster1",
        "type": "Microsoft.Kusto/clusters",
        "apiVersion": "2019-09-07",
        "sku": {
          "name": "L16",
          "tier": "Standard"
        },
        "properties": {
        }
      }
    },
    {
      "name": "clusters - Without sku property",
      "expectedErrors": [
        {
          "message": "Missing required property: sku",
          "dataPath": "/"
        }
      ],
      "definition": "https://schema.management.azure.com/schemas/2019-09-07/Microsoft.Kusto.json#/resourceDefinitions/clusters",
      "json": {
        "name": "cluster1",
        "type": "Microsoft.Kusto/clusters",
        "location": "westus",
        "apiVersion": "2019-09-07",
        "properties": {
        }
      }
    },
    {
      "name": "clusters - Without name property",
      "expectedErrors": [
        {
          "message": "Missing required property: name",
          "dataPath": "/"
        }
      ],
      "definition": "https://schema.management.azure.com/schemas/2019-09-07/Microsoft.Kusto.json#/resourceDefinitions/clusters",
      "json": {
        "type": "Microsoft.Kusto/clusters",
        "sku": {
          "name": "L16",
          "tier": "Standard"
        },
        "location": "westus",
        "apiVersion": "2019-09-07",
        "properties": {
        }
      }
    },
    {
      "name": "clusters with databases - Minimal",
      "definition": "https://schema.management.azure.com/schemas/2019-09-07/Microsoft.Kusto.json#/resourceDefinitions/clusters",
      "json": {
        "name": "cluster1",
        "type": "Microsoft.Kusto/clusters",
        "apiVersion": "2019-09-07",
        "sku": {
          "name": "L16",
          "tier": "Standard"
        },
        "location": "westus",
<<<<<<< HEAD
        "properties": {
        },
        "resources": [{
            "name": "database - Minimal",
            "definition": "https://schema.management.azure.com/schemas/2019-09-07/Microsoft.Kusto.json#/resourceDefinitions/clusters_databases",
            "type": "databases",
=======
        "resources": [
          {
            "name": "database - Minimal",
            "definition": "https://schema.management.azure.com/schemas/2019-09-07/Microsoft.Kusto.json#/resourceDefinitions/clusters_databases",
            "type": "Microsoft.Kusto/clusters/databases",
            "kind": "ReadWrite",
>>>>>>> be60b145
            "apiVersion": "2019-09-07",
            "location": "westus",
            "properties": {
              "softDeletePeriod": "P1D",
              "hotCachePeriod": "P1D"
            }
          }
        ]
      }
    },
    {
      "name": "cluster database event hub",
      "definition": "https://schema.management.azure.com/schemas/2019-09-07/Microsoft.Kusto.json#/resourceDefinitions/clusters_databases_dataConnections",
      "json": {
        "type": "Microsoft.Kusto/clusters/databases/dataConnections",
        "apiVersion": "2019-09-07",
        "name": "eventhubtest1",
        "kind": "EventHub",
        "properties": {
          "eventHubResourceId": "/subscriptions/f80eb51c-c534-4f0b-80ab-aebc290c1c19/resourceGroups/radennisgeneral/providers/Microsoft.EventHub/namespaces/radenniseg/eventhubs/eventhubeg",
          "consumerGroup": "$Default"
        }
      }
    },
    {
      "name": "cluster database event grid",
      "definition": "https://schema.management.azure.com/schemas/2019-09-07/Microsoft.Kusto.json#/resourceDefinitions/clusters_databases_dataConnections",
      "json": {
        "type": "Microsoft.Kusto/clusters/databases/dataConnections",
        "apiVersion": "2019-09-07",
        "name": "eventgridtest1",
        "kind": "EventGrid",
        "properties": {
          "storageAccountResourceId": "/subscriptions/11d5f159-a21d-4a6c-8053-c3aae30057cf/resourceGroups/radennistodelete/providers/Microsoft.Storage/storageAccounts/radenniseg",
          "eventHubResourceId": "/subscriptions/f80eb51c-c534-4f0b-80ab-aebc290c1c19/resourceGroups/radennisgeneral/providers/Microsoft.EventHub/namespaces/radenniseg/eventhubs/eventhubeg",
          "consumerGroup": "$Default",
          "tableName": "tablename1",
          "dataFormat": "CSV"
        }
      }
    },
    {
      "name": "clusters - with keyvault properties",
      "definition": "https://schema.management.azure.com/schemas/2019-09-07/Microsoft.Kusto.json#/resourceDefinitions/clusters",
      "json": {
        "name": "cluster1",
        "type": "Microsoft.Kusto/clusters",
        "apiVersion": "2019-09-07",
        "sku": {
          "name": "L16",
          "tier": "Standard"
        },
        "location": "westus",
        "properties": {
          "keyVaultProperties": {
            "keyVaultUri": "https://dummy.keyvault.com",
            "keyName": "keyName",
            "keyVersion": "keyVersion"
          }
        }
      }
    },
    {
      "name": "clusters - with partial keyvault properties",
      "expectedErrors": [
        {
          "message": "Data does not match any schemas from \"oneOf\"",
          "dataPath": "/properties"
        }
      ],
      "definition": "https://schema.management.azure.com/schemas/2019-09-07/Microsoft.Kusto.json#/resourceDefinitions/clusters",
      "json": {
        "name": "cluster1",
        "type": "Microsoft.Kusto/clusters",
        "apiVersion": "2019-09-07",
        "sku": {
          "name": "L16",
          "tier": "Standard"
        },
        "location": "westus",
        "properties": {
          "keyVaultProperties": {
            "keyVaultUri": "https://dummy.keyvault.com",
            "keyName": "keyName"
          }
        }
      }
    },
    {
      "name": "clusters with attached database configurations - Minimal",
      "definition": "https://schema.management.azure.com/schemas/2019-09-07/Microsoft.Kusto.json#/resourceDefinitions/clusters",
      "json": {
        "name": "cluster1",
        "type": "Microsoft.Kusto/clusters",
        "apiVersion": "2019-09-07",
        "sku": {
          "name": "L16",
          "tier": "Standard"
        },
        "location": "westus",
        "resources": [
          {
            "name": "adc - Minimal",
            "definition": "https://schema.management.azure.com/schemas/2019-09-07/Microsoft.Kusto.json#/resourceDefinitions/clusters_attacheddatabaseconfigurations",
            "type": "Microsoft.Kusto/clusters/AttachedDatabaseConfigurations",
            "apiVersion": "2019-09-07",
            "location": "westus",
            "properties": {
              "databaseName": "db1",
              "clusterResourceId": "/subscriptions/12345678-1234-1234-1234-123456789098/resourceGroups/kustorptest/providers/Microsoft.Kusto/Clusters/KustoClusterRPTest4",
              "defaultPrincipalsModificationKind": "Union"
            }
          }
        ]
      }
    }
  ]
}<|MERGE_RESOLUTION|>--- conflicted
+++ resolved
@@ -130,21 +130,12 @@
           "tier": "Standard"
         },
         "location": "westus",
-<<<<<<< HEAD
-        "properties": {
-        },
-        "resources": [{
-            "name": "database - Minimal",
-            "definition": "https://schema.management.azure.com/schemas/2019-09-07/Microsoft.Kusto.json#/resourceDefinitions/clusters_databases",
-            "type": "databases",
-=======
         "resources": [
           {
             "name": "database - Minimal",
             "definition": "https://schema.management.azure.com/schemas/2019-09-07/Microsoft.Kusto.json#/resourceDefinitions/clusters_databases",
-            "type": "Microsoft.Kusto/clusters/databases",
+            "type": "databases",
             "kind": "ReadWrite",
->>>>>>> be60b145
             "apiVersion": "2019-09-07",
             "location": "westus",
             "properties": {
