﻿var assert = require("../assert.js");
var test = require("../test.js");
var utilities = require("../utilities.js");

module.exports.runTests = runTests;
function runTests() {
<<<<<<< HEAD
    // utilities.count() tests
    test.run(function () { assert.Equal(0, utilities.count(null, null)); });
    test.run(function () { assert.Equal(0, utilities.count("", "")); });
    test.run(function () { assert.Equal(5, utilities.count("aaaaa", "a")); });
    test.run(function () { assert.Equal(1, utilities.count("dad", "dad")); });
    test.run(function () { assert.Equal(3, utilities.count("dadadad", "dad")); });
    
    // utilities.toString() tests
    test.run(function () { assert.Equal("\"test\"", utilities.toString("test")); });
    test.run(function () { assert.Equal("null", utilities.toString(null)); });
    test.run(function () { assert.Equal("undefined", utilities.toString(undefined)); });
    test.run(function () { assert.Equal("27", utilities.toString(27)); });
    test.run(function () { assert.Equal("[\n  1,\n  2,\n  3,\n  4\n]", utilities.toString([1, 2, 3, 4])); });
    test.run(function () { assert.Equal("{\n  \"a\": \"aValue\"\n}", utilities.toString({ "a": "aValue" })); });
    test.run(function () { assert.Equal("{\n  \"a\": {\n    \"b\": \"bValue\"\n  }\n}", utilities.toString({ "a": { "b": "bValue" } })); });
    
    // utilities.getProperty() tests
    test.run(function () { assert.Equal("aValue", utilities.getProperty("a", { "a": "aValue" })); });
    test.run(function () { assert.Equal("aValue", utilities.getProperty("#a", { "a": "aValue" })); });
    test.run(function () { assert.Equal("aValue", utilities.getProperty("/a", { "a": "aValue" })); });
    test.run(function () { assert.Equal("aValue", utilities.getProperty("#/a", { "a": "aValue" })); });
    test.run(function () { assert.Equal("aValue", utilities.getProperty("a/b/c", { "a": { "b": { "c": "aValue" } } })); });
    test.run(function () { assert.Throws(function () { utilities.getProperty("a", {}); }); });

    // utilities.resolveSchemaLocalReferences() tests
    test.run(function () { assert.Equal("hello", utilities.resolveSchemaLocalReferences("hello", "there")); });
    test.run(function () { assert.Equal("hello", utilities.resolveSchemaLocalReferences("hello")); })
    test.run(function () { assert.Equal("hello", utilities.resolveSchemaLocalReferences("hello", null)); })

    test.run(function () {
        var fullSchemaJson = {
            "a": "aValue",
            "aRef": { "$ref": "#/a" }
        };
        var resolvedSchemaJson = utilities.resolveSchemaLocalReferences(fullSchemaJson, fullSchemaJson);
        assert.Same(fullSchemaJson, resolvedSchemaJson);
    });

    test.run(function () {
        var fullSchemaJson = {
            "a": {
                "b": "bValue",
                "a": { "$ref": "#/a" }
            }
        };
        var resolvedSchemaJson = utilities.resolveSchemaLocalReferences(fullSchemaJson, fullSchemaJson);
        assert.Same(fullSchemaJson, resolvedSchemaJson);
    });
    
    test.run(function () {
      var fullSchemaJson = {
        "a": "aValue",
        "b": {
          "a": {
            "$ref": "#/a"
          }
        }
      };
      
      var resolvedSchemaJson = utilities.resolveSchemaLocalReferences(fullSchemaJson.b, fullSchemaJson);
      assert.NotSame(resolvedSchemaJson, fullSchemaJson);
      
      var expectedResolvedSchemaJson = { "a": "aValue" };
      assert.Equal(expectedResolvedSchemaJson, resolvedSchemaJson);
    });
=======
  // utilities.toString() tests
  test.run(function () { assert.Equal("\"test\"", utilities.toString("test")); });
  test.run(function () { assert.Equal("null", utilities.toString(null)); });
  test.run(function () { assert.Equal("undefined", utilities.toString(undefined)); });
  test.run(function () { assert.Equal("27", utilities.toString(27)); });
  test.run(function () { assert.Equal("[\n  1,\n  2,\n  3,\n  4\n]", utilities.toString([1, 2, 3, 4])); });
  test.run(function () { assert.Equal("{\n  \"a\": \"aValue\"\n}", utilities.toString({ "a": "aValue" })); });
  test.run(function () { assert.Equal("{\n  \"a\": {\n    \"b\": \"bValue\"\n  }\n}", utilities.toString({ "a": { "b": "bValue" } })); });

  // utilities.getProperty() tests
  test.run(function () { assert.Equal("aValue", utilities.getProperty("a", { "a": "aValue" })); });
  test.run(function () { assert.Equal("aValue", utilities.getProperty("#a", { "a": "aValue" })); });
  test.run(function () { assert.Equal("aValue", utilities.getProperty("/a", { "a": "aValue" })); });
  test.run(function () { assert.Equal("aValue", utilities.getProperty("#/a", { "a": "aValue" })); });
  test.run(function () { assert.Equal("aValue", utilities.getProperty("a/b/c", { "a": { "b": { "c": "aValue" } } })); });
  test.run(function () { assert.Throws(function () { utilities.getProperty("a", {}); }); });

  // utilities.resolveSchemaLocalReferences() tests
  test.run(function () { assert.Equal("hello", utilities.resolveSchemaLocalReferences("hello", "there")); });
  test.run(function () { assert.Equal("hello", utilities.resolveSchemaLocalReferences("hello")); })
  test.run(function () { assert.Equal("hello", utilities.resolveSchemaLocalReferences("hello", null)); })

  test.run(function () {
    var fullSchemaJson = {
      "a": "aValue",
      "aRef": { "$ref": "#/a" }
    };
    var resolvedSchemaJson = utilities.resolveSchemaLocalReferences(fullSchemaJson, fullSchemaJson);
    assert.Same(fullSchemaJson, resolvedSchemaJson);
  });

  test.run(function () {
    var fullSchemaJson = {
      "a": {
        "b": "bValue",
        "a": { "$ref": "#/a" }
      }
    };
    var resolvedSchemaJson = utilities.resolveSchemaLocalReferences(fullSchemaJson, fullSchemaJson);
    assert.Same(fullSchemaJson, resolvedSchemaJson);
  });

  test.run(function () {
    var fullSchemaJson = {
      "a": "aValue",
      "b": {
        "a": {
          "$ref": "#/a"
        }
      }
    };
    var fullSchemaJsonBackup = utilities.clone(fullSchemaJson);

    var resolvedSchemaJson = utilities.resolveSchemaLocalReferences(fullSchemaJson.b, fullSchemaJson);
    assert.NotSame(resolvedSchemaJson, fullSchemaJson);

    var expectedResolvedSchemaJson = {
      "a": "aValue"
    };
    assert.Equal(expectedResolvedSchemaJson, resolvedSchemaJson);
    assert.Equal(fullSchemaJsonBackup, fullSchemaJson);
  });
  
  test.run(function () {
    var fullSchemaJson = {
      "a": "aValue",
      "b": {
        "a": {
          "$ref": "#/a"
        }
      },
      "c": {
        "b": {
          "$ref": "#/b"
        }
      }
    };
    var fullSchemaJsonBackup = utilities.clone(fullSchemaJson);
    
    var resolvedSchemaJson = utilities.resolveSchemaLocalReferences(fullSchemaJson.c, fullSchemaJson);
    assert.NotSame(resolvedSchemaJson, fullSchemaJson);
    assert.Equal(fullSchemaJsonBackup, fullSchemaJson);
    
    var expectedResolvedSchemaJson = {
      "b": {
        "a": "aValue"
      }
    };
    assert.Equal(expectedResolvedSchemaJson, resolvedSchemaJson);
    assert.Equal(fullSchemaJsonBackup, fullSchemaJson);
  });
  
  test.run(function () {
    var fullSchemaJson = {
      "a": "aValue",
      "b": "bValue",
      "c": {
        "oneOf": [
          { "$ref": "#/a" },
          { "$ref": "#/b" }
        ]
      }
    };
    var fullSchemaJsonBackup = utilities.clone(fullSchemaJson);
    
    var resolvedSchemaJson = utilities.resolveSchemaLocalReferences(fullSchemaJson.c, fullSchemaJson);
    assert.NotSame(resolvedSchemaJson, fullSchemaJson);
    assert.Equal(fullSchemaJsonBackup, fullSchemaJson);
    
    var expectedResolvedSchemaJson = {
      "oneOf": [
         "aValue",
         "bValue"
      ]
    };
    assert.Equal(expectedResolvedSchemaJson, resolvedSchemaJson);
    assert.Equal(fullSchemaJsonBackup, fullSchemaJson);
  });
>>>>>>> de26a31b
}

if (require.main === module) {
  runTests();

  test.showResults();
}<|MERGE_RESOLUTION|>--- conflicted
+++ resolved
@@ -4,73 +4,6 @@
 
 module.exports.runTests = runTests;
 function runTests() {
-<<<<<<< HEAD
-    // utilities.count() tests
-    test.run(function () { assert.Equal(0, utilities.count(null, null)); });
-    test.run(function () { assert.Equal(0, utilities.count("", "")); });
-    test.run(function () { assert.Equal(5, utilities.count("aaaaa", "a")); });
-    test.run(function () { assert.Equal(1, utilities.count("dad", "dad")); });
-    test.run(function () { assert.Equal(3, utilities.count("dadadad", "dad")); });
-    
-    // utilities.toString() tests
-    test.run(function () { assert.Equal("\"test\"", utilities.toString("test")); });
-    test.run(function () { assert.Equal("null", utilities.toString(null)); });
-    test.run(function () { assert.Equal("undefined", utilities.toString(undefined)); });
-    test.run(function () { assert.Equal("27", utilities.toString(27)); });
-    test.run(function () { assert.Equal("[\n  1,\n  2,\n  3,\n  4\n]", utilities.toString([1, 2, 3, 4])); });
-    test.run(function () { assert.Equal("{\n  \"a\": \"aValue\"\n}", utilities.toString({ "a": "aValue" })); });
-    test.run(function () { assert.Equal("{\n  \"a\": {\n    \"b\": \"bValue\"\n  }\n}", utilities.toString({ "a": { "b": "bValue" } })); });
-    
-    // utilities.getProperty() tests
-    test.run(function () { assert.Equal("aValue", utilities.getProperty("a", { "a": "aValue" })); });
-    test.run(function () { assert.Equal("aValue", utilities.getProperty("#a", { "a": "aValue" })); });
-    test.run(function () { assert.Equal("aValue", utilities.getProperty("/a", { "a": "aValue" })); });
-    test.run(function () { assert.Equal("aValue", utilities.getProperty("#/a", { "a": "aValue" })); });
-    test.run(function () { assert.Equal("aValue", utilities.getProperty("a/b/c", { "a": { "b": { "c": "aValue" } } })); });
-    test.run(function () { assert.Throws(function () { utilities.getProperty("a", {}); }); });
-
-    // utilities.resolveSchemaLocalReferences() tests
-    test.run(function () { assert.Equal("hello", utilities.resolveSchemaLocalReferences("hello", "there")); });
-    test.run(function () { assert.Equal("hello", utilities.resolveSchemaLocalReferences("hello")); })
-    test.run(function () { assert.Equal("hello", utilities.resolveSchemaLocalReferences("hello", null)); })
-
-    test.run(function () {
-        var fullSchemaJson = {
-            "a": "aValue",
-            "aRef": { "$ref": "#/a" }
-        };
-        var resolvedSchemaJson = utilities.resolveSchemaLocalReferences(fullSchemaJson, fullSchemaJson);
-        assert.Same(fullSchemaJson, resolvedSchemaJson);
-    });
-
-    test.run(function () {
-        var fullSchemaJson = {
-            "a": {
-                "b": "bValue",
-                "a": { "$ref": "#/a" }
-            }
-        };
-        var resolvedSchemaJson = utilities.resolveSchemaLocalReferences(fullSchemaJson, fullSchemaJson);
-        assert.Same(fullSchemaJson, resolvedSchemaJson);
-    });
-    
-    test.run(function () {
-      var fullSchemaJson = {
-        "a": "aValue",
-        "b": {
-          "a": {
-            "$ref": "#/a"
-          }
-        }
-      };
-      
-      var resolvedSchemaJson = utilities.resolveSchemaLocalReferences(fullSchemaJson.b, fullSchemaJson);
-      assert.NotSame(resolvedSchemaJson, fullSchemaJson);
-      
-      var expectedResolvedSchemaJson = { "a": "aValue" };
-      assert.Equal(expectedResolvedSchemaJson, resolvedSchemaJson);
-    });
-=======
   // utilities.toString() tests
   test.run(function () { assert.Equal("\"test\"", utilities.toString("test")); });
   test.run(function () { assert.Equal("null", utilities.toString(null)); });
@@ -189,7 +122,6 @@
     assert.Equal(expectedResolvedSchemaJson, resolvedSchemaJson);
     assert.Equal(fullSchemaJsonBackup, fullSchemaJson);
   });
->>>>>>> de26a31b
 }
 
 if (require.main === module) {
