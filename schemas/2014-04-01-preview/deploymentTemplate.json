{
  "id": "https://schema.management.azure.com/schemas/2014-04-01-preview/deploymentTemplate.json#",
  "$schema": "http://json-schema.org/draft-04/schema#",
  "title": "Template",
  "description": "An Azure deployment template",
  "type": "object",
  "properties": {
    "$schema": {
      "type": "string",
      "description": "JSON schema reference"
    },
    "contentVersion": {
      "type": "string",
      "pattern": "(^[0-9]+\\.[0-9]+\\.[0-9]+\\.[0-9]+$)",
      "description": "A 4 number format for the version number of this template file. For example, 1.0.0.0"
    },
    "variables": {
      "type": "object",
      "description": "Variable definitions"
    },
    "parameters": {
      "type": "object",
      "description": "Input parameter definitions",
      "additionalProperties": {
        "$ref": "#/definitions/parameter"
      }
    },
    "resources": {
      "type": "array",
      "description": "Collection of resources to be deployed",
      "items": {
        "oneOf": [
          {
            "$ref": "#/definitions/deployments"
          },
          {
            "allOf": [
              {
                "$ref": "#/definitions/resourceBase"
              },
              {
                "oneOf": [
                  { "$ref": "https://schema.management.azure.com/schemas/2017-10-01/Microsoft.Cache.json#/resourceDefinitions/Redis" },
                  { "$ref": "https://schema.management.azure.com/schemas/2017-10-01/Microsoft.Cache.json#/resourceDefinitions/Redis_firewallRules" },
                  { "$ref": "https://schema.management.azure.com/schemas/2017-10-01/Microsoft.Cache.json#/resourceDefinitions/Redis_linkedServers" },
                  { "$ref": "https://schema.management.azure.com/schemas/2017-10-01/Microsoft.Cache.json#/resourceDefinitions/Redis_patchSchedules" },
                  { "$ref": "https://schema.management.azure.com/schemas/2015-08-19/Microsoft.Search.json#/resourceDefinitions/searchServices" },
                  { "$ref": "https://schema.management.azure.com/schemas/2016-05-16/Microsoft.AnalysisServices.json#/resourceDefinitions/servers" },
                  { "$ref": "https://schema.management.azure.com/schemas/2016-06-01/Microsoft.RecoveryServices.json#/resourceDefinitions/vaults" },
                  { "$ref": "https://schema.management.azure.com/schemas/2016-06-01/Microsoft.RecoveryServices.json#/resourceDefinitions/vaults_certificates" },
                  { "$ref": "https://schema.management.azure.com/schemas/2016-06-01/Microsoft.RecoveryServices.json#/resourceDefinitions/vaults_extendedInformation" },
                  { "$ref": "https://schema.management.azure.com/schemas/2015-07-01-preview/Microsoft.ServerManagement.json#/resourceDefinitions/nodes" },
                  { "$ref": "https://schema.management.azure.com/schemas/2015-07-01-preview/Microsoft.ServerManagement.json#/resourceDefinitions/gateways" },
                  { "$ref": "https://schema.management.azure.com/schemas/2015-07-01-preview/Microsoft.ServerManagement.json#/resourceDefinitions/sessions" },
                  { "$ref": "https://schema.management.azure.com/schemas/2016-07-01-preview/Microsoft.ServerManagement.json#/resourceDefinitions/nodes" },
                  { "$ref": "https://schema.management.azure.com/schemas/2016-07-01-preview/Microsoft.ServerManagement.json#/resourceDefinitions/gateways" },
                  { "$ref": "https://schema.management.azure.com/schemas/2016-07-01-preview/Microsoft.ServerManagement.json#/resourceDefinitions/sessions" },
                  { "$ref": "https://schema.management.azure.com/schemas/2015-04-08/Microsoft.DocumentDB.json#/resourceDefinitions/databaseAccounts" },
                  { "$ref": "https://schema.management.azure.com/schemas/2015-06-01/Microsoft.KeyVault.json#/resourceDefinitions/vaults" },
                  { "$ref": "https://schema.management.azure.com/schemas/2015-06-01/Microsoft.KeyVault.json#/resourceDefinitions/secrets" },
                  { "$ref": "https://schema.management.azure.com/schemas/2016-10-01/Microsoft.KeyVault.json#/resourceDefinitions/vaults" },
                  { "$ref": "https://schema.management.azure.com/schemas/2016-10-01/Microsoft.KeyVault.json#/resourceDefinitions/vaults_secrets" },
                  { "$ref": "https://schema.management.azure.com/schemas/2016-05-15/Microsoft.DevTestLab.json#/resourceDefinitions/labs" },
                  { "$ref": "https://schema.management.azure.com/schemas/2016-05-15/Microsoft.DevTestLab.json#/resourceDefinitions/labs_artifactsources" },
                  { "$ref": "https://schema.management.azure.com/schemas/2016-05-15/Microsoft.DevTestLab.json#/resourceDefinitions/labs_customimages" },
                  { "$ref": "https://schema.management.azure.com/schemas/2016-05-15/Microsoft.DevTestLab.json#/resourceDefinitions/labs_formulas" },
                  { "$ref": "https://schema.management.azure.com/schemas/2016-05-15/Microsoft.DevTestLab.json#/resourceDefinitions/labs_policysets_policies" },
                  { "$ref": "https://schema.management.azure.com/schemas/2016-05-15/Microsoft.DevTestLab.json#/resourceDefinitions/labs_schedules" },
                  { "$ref": "https://schema.management.azure.com/schemas/2016-05-15/Microsoft.DevTestLab.json#/resourceDefinitions/labs_virtualmachines" },
                  { "$ref": "https://schema.management.azure.com/schemas/2016-05-15/Microsoft.DevTestLab.json#/resourceDefinitions/labs_virtualnetworks" },
                  { "$ref": "https://schema.management.azure.com/schemas/2015-05-21-preview/Microsoft.DevTestLab.json#/resourceDefinitions/labs" },
                  { "$ref": "https://schema.management.azure.com/schemas/2015-05-21-preview/Microsoft.DevTestLab.json#/resourceDefinitions/virtualMachines" },
                  { "$ref": "https://schema.management.azure.com/schemas/2014-06-01/Microsoft.Web.json#/resourceDefinitions/sites" },
                  { "$ref": "https://schema.management.azure.com/schemas/2014-06-01/Microsoft.Web.json#/resourceDefinitions/certificates" },
                  { "$ref": "https://schema.management.azure.com/schemas/2014-06-01/Microsoft.Web.json#/resourceDefinitions/serverfarms" },
                  { "$ref": "https://schema.management.azure.com/schemas/2015-04-01/Microsoft.DomainRegistration.json#/resourceDefinitions/domains" },
                  { "$ref": "https://schema.management.azure.com/schemas/2015-04-01/Microsoft.DomainRegistration.json#/resourceDefinitions/domains_domainOwnershipIdentifiers" },
                  { "$ref": "https://schema.management.azure.com/schemas/2015-08-01/Microsoft.CertificateRegistration.json#/resourceDefinitions/certificateOrders" },
                  { "$ref": "https://schema.management.azure.com/schemas/2015-08-01/Microsoft.CertificateRegistration.json#/resourceDefinitions/certificateOrders_certificates" },
                  { "$ref": "https://schema.management.azure.com/schemas/2016-03-01/Microsoft.Web.json#/resourceDefinitions/certificates" },
                  { "$ref": "https://schema.management.azure.com/schemas/2016-03-01/Microsoft.Web.json#/resourceDefinitions/csrs" },
                  { "$ref": "https://schema.management.azure.com/schemas/2016-08-01/Microsoft.Web.json#/resourceDefinitions/sites" },
                  { "$ref": "https://schema.management.azure.com/schemas/2016-08-01/Microsoft.Web.json#/resourceDefinitions/sites_appsettings" },
                  { "$ref": "https://schema.management.azure.com/schemas/2016-08-01/Microsoft.Web.json#/resourceDefinitions/sites_config" },
                  { "$ref": "https://schema.management.azure.com/schemas/2016-08-01/Microsoft.Web.json#/resourceDefinitions/sites_connectionstrings" },
                  { "$ref": "https://schema.management.azure.com/schemas/2016-08-01/Microsoft.Web.json#/resourceDefinitions/sites_deployments" },
                  { "$ref": "https://schema.management.azure.com/schemas/2016-08-01/Microsoft.Web.json#/resourceDefinitions/sites_domainOwnershipIdentifiers" },
                  { "$ref": "https://schema.management.azure.com/schemas/2016-08-01/Microsoft.Web.json#/resourceDefinitions/sites_hostNameBindings" },
                  { "$ref": "https://schema.management.azure.com/schemas/2016-08-01/Microsoft.Web.json#/resourceDefinitions/sites_hybridconnection" },
                  { "$ref": "https://schema.management.azure.com/schemas/2016-08-01/Microsoft.Web.json#/resourceDefinitions/sites_hybridConnectionNamespaces_relays" },
                  { "$ref": "https://schema.management.azure.com/schemas/2016-08-01/Microsoft.Web.json#/resourceDefinitions/sites_instances_deployments" },
                  { "$ref": "https://schema.management.azure.com/schemas/2016-08-01/Microsoft.Web.json#/resourceDefinitions/sites_premieraddons" },
                  { "$ref": "https://schema.management.azure.com/schemas/2016-08-01/Microsoft.Web.json#/resourceDefinitions/sites_publicCertificates" },
                  { "$ref": "https://schema.management.azure.com/schemas/2016-08-01/Microsoft.Web.json#/resourceDefinitions/sites_slots" },
                  { "$ref": "https://schema.management.azure.com/schemas/2016-08-01/Microsoft.Web.json#/resourceDefinitions/sites_slots_appsettings" },
                  { "$ref": "https://schema.management.azure.com/schemas/2016-08-01/Microsoft.Web.json#/resourceDefinitions/sites_slots_config" },
                  { "$ref": "https://schema.management.azure.com/schemas/2016-08-01/Microsoft.Web.json#/resourceDefinitions/sites_slots_connectionstrings" },
                  { "$ref": "https://schema.management.azure.com/schemas/2016-08-01/Microsoft.Web.json#/resourceDefinitions/sites_slots_deployments" },
                  { "$ref": "https://schema.management.azure.com/schemas/2016-08-01/Microsoft.Web.json#/resourceDefinitions/sites_slots_domainOwnershipIdentifiers" },
                  { "$ref": "https://schema.management.azure.com/schemas/2016-08-01/Microsoft.Web.json#/resourceDefinitions/sites_slots_hostNameBindings" },
                  { "$ref": "https://schema.management.azure.com/schemas/2016-08-01/Microsoft.Web.json#/resourceDefinitions/sites_slots_hybridconnection" },
                  { "$ref": "https://schema.management.azure.com/schemas/2016-08-01/Microsoft.Web.json#/resourceDefinitions/sites_slots_hybridConnectionNamespaces_relays" },
                  { "$ref": "https://schema.management.azure.com/schemas/2016-08-01/Microsoft.Web.json#/resourceDefinitions/sites_slots_instances_deployments" },
                  { "$ref": "https://schema.management.azure.com/schemas/2016-08-01/Microsoft.Web.json#/resourceDefinitions/sites_slots_premieraddons" },
                  { "$ref": "https://schema.management.azure.com/schemas/2016-08-01/Microsoft.Web.json#/resourceDefinitions/sites_slots_publicCertificates" },
                  { "$ref": "https://schema.management.azure.com/schemas/2016-08-01/Microsoft.Web.json#/resourceDefinitions/sites_sourcecontrol" },
                  { "$ref": "https://schema.management.azure.com/schemas/2016-08-01/Microsoft.Web.json#/resourceDefinitions/sites_slots_sourcecontrol" },
                  { "$ref": "https://schema.management.azure.com/schemas/2016-08-01/Microsoft.Web.json#/resourceDefinitions/sites_slots_virtualNetworkConnections" },
                  { "$ref": "https://schema.management.azure.com/schemas/2016-08-01/Microsoft.Web.json#/resourceDefinitions/sites_slots_virtualNetworkConnections_gateways" },
                  { "$ref": "https://schema.management.azure.com/schemas/2016-08-01/Microsoft.Web.json#/resourceDefinitions/sites_virtualNetworkConnections" },
                  { "$ref": "https://schema.management.azure.com/schemas/2016-08-01/Microsoft.Web.json#/resourceDefinitions/sites_virtualNetworkConnections_gateways" },
                  { "$ref": "https://schema.management.azure.com/schemas/2016-09-01/Microsoft.Web.json#/resourceDefinitions/hostingEnvironments" },
                  { "$ref": "https://schema.management.azure.com/schemas/2016-09-01/Microsoft.Web.json#/resourceDefinitions/hostingEnvironments_workerPools" },
                  { "$ref": "https://schema.management.azure.com/schemas/2016-09-01/Microsoft.Web.json#/resourceDefinitions/hostingEnvironments_multiRolePools" },
                  { "$ref": "https://schema.management.azure.com/schemas/2016-09-01/Microsoft.Web.json#/resourceDefinitions/serverfarms" },
                  { "$ref": "https://schema.management.azure.com/schemas/2016-09-01/Microsoft.Web.json#/resourceDefinitions/serverfarms_virtualNetworkConnections_gateways" },
                  { "$ref": "https://schema.management.azure.com/schemas/2016-09-01/Microsoft.Web.json#/resourceDefinitions/serverfarms_virtualNetworkConnections_routes" },
                  { "$ref": "https://schema.management.azure.com/schemas/2014-04-01-preview/Microsoft.Sql.json#/resourceDefinitions/servers" },
                  { "$ref": "https://schema.management.azure.com/schemas/2014-04-01-preview/Microsoft.Sql.json#/resourceDefinitions/databases" },
                  { "$ref": "https://schema.management.azure.com/schemas/2014-04-01-preview/Microsoft.Sql.json#/resourceDefinitions/firewallrules" },
                  { "$ref": "https://schema.management.azure.com/schemas/2014-04-01-preview/Microsoft.Sql.json#/resourceDefinitions/administrators" },
                  { "$ref": "https://schema.management.azure.com/schemas/2014-04-01-preview/Microsoft.Sql.json#/resourceDefinitions/disasterrecoveryconfiguration" },
                  { "$ref": "https://schema.management.azure.com/schemas/2017-09-07-privatepreview/Microsoft.Kusto.json#/resourceDefinitions/clusters" },
                  { "$ref": "https://schema.management.azure.com/schemas/2017-09-07-privatepreview/Microsoft.Kusto.json#/resourceDefinitions/clusters_databases" },
                  { "$ref": "https://schema.management.azure.com/schemas/2014-04-01/Microsoft.Insights.json#/resourceDefinitions/alertrules" },
                  { "$ref": "https://schema.management.azure.com/schemas/2014-04-01/Microsoft.Insights.json#/resourceDefinitions/components" },
                  { "$ref": "https://schema.management.azure.com/schemas/2014-04-01/Microsoft.Insights.json#/resourceDefinitions/autoscalesettings" },
                  { "$ref": "https://schema.management.azure.com/schemas/2014-04-01/Microsoft.Insights.json#/resourceDefinitions/webtests" },
                  { "$ref": "https://schema.management.azure.com/schemas/2014-02-26/microsoft.visualstudio.json#/resourceDefinitions/account" },
                  { "$ref": "https://schema.management.azure.com/schemas/2014-04-01-preview/Microsoft.Cache.json#/resourceDefinitions/Redis" },
                  { "$ref": "https://schema.management.azure.com/schemas/2014-04-01/Microsoft.BizTalkServices.json#/resourceDefinitions/BizTalk" },
                  { "$ref": "https://schema.management.azure.com/schemas/2014-04-01/Microsoft.BizTalkServices.json#/resourceDefinitions/HybridConnection" },
                  { "$ref": "https://schema.management.azure.com/schemas/2014-08-01-preview/Microsoft.Scheduler.json#/resourceDefinitions/jobCollections" },
                  { "$ref": "https://schema.management.azure.com/schemas/2014-04-01/SuccessBricks.ClearDB.json#/resourceDefinitions/databases" },
                  { "$ref": "https://schema.management.azure.com/schemas/2015-03-01-preview/Microsoft.AppService.json#/resourceDefinitions/apiapps" },
                  { "$ref": "https://schema.management.azure.com/schemas/2015-03-01-preview/Microsoft.AppService.json#/resourceDefinitions/registrations" },
                  { "$ref": "https://schema.management.azure.com/schemas/2015-03-01-preview/Microsoft.AppService.json#/resourceDefinitions/gateways" },
                  { "$ref": "https://schema.management.azure.com/schemas/2015-04-01/Microsoft.NotificationHubs.json#/resourceDefinitions/notificationHubs" },
                  { "$ref": "https://schema.management.azure.com/schemas/2015-04-01/Microsoft.NotificationHubs.json#/resourceDefinitions/namespaces_notificationhubs_authorizationRules" },
                  { "$ref": "https://schema.management.azure.com/schemas/2015-04-01/Microsoft.NotificationHubs.json#/resourceDefinitions/namespaces" },
                  { "$ref": "https://schema.management.azure.com/schemas/2015-04-01/Microsoft.NotificationHubs.json#/resourceDefinitions/namespaces_authorizationRules" },
                  { "$ref": "https://schema.management.azure.com/schemas/2017-04-01/Microsoft.NotificationHubs.json#/resourceDefinitions/notificationHubs" },
                  { "$ref": "https://schema.management.azure.com/schemas/2017-04-01/Microsoft.NotificationHubs.json#/resourceDefinitions/namespaces_notificationhubs_authorizationRules" },
                  { "$ref": "https://schema.management.azure.com/schemas/2017-04-01/Microsoft.NotificationHubs.json#/resourceDefinitions/namespaces" },
                  { "$ref": "https://schema.management.azure.com/schemas/2017-04-01/Microsoft.NotificationHubs.json#/resourceDefinitions/namespaces_authorizationRules" },
                  { "$ref": "https://schema.management.azure.com/schemas/2015-08-01-preview/Microsoft.DataConnect.json#/resourceDefinitions/connectionManagers" },
                  { "$ref": "https://schema.management.azure.com/schemas/2015-08-01/Microsoft.Cache.json#/resourceDefinitions/Redis" },
                  { "$ref": "https://schema.management.azure.com/schemas/2015-08-01/Microsoft.Network.json#/resourceDefinitions/publicIPAddresses" },
                  { "$ref": "https://schema.management.azure.com/schemas/2015-08-01/Microsoft.Network.json#/resourceDefinitions/virtualNetworks" },
                  { "$ref": "https://schema.management.azure.com/schemas/2015-08-01/Microsoft.Network.json#/resourceDefinitions/loadBalancers" },
                  { "$ref": "https://schema.management.azure.com/schemas/2015-08-01/Microsoft.Network.json#/resourceDefinitions/networkSecurityGroups" },
                  { "$ref": "https://schema.management.azure.com/schemas/2015-08-01/Microsoft.Network.json#/resourceDefinitions/networkInterfaces" },
                  { "$ref": "https://schema.management.azure.com/schemas/2015-08-01/Microsoft.Network.json#/resourceDefinitions/routeTables" },
                  { "$ref": "https://schema.management.azure.com/schemas/2015-11-01/Microsoft.Network.json#/resourceDefinitions/trafficManagerProfiles" },
                  { "$ref": "https://schema.management.azure.com/schemas/2017-03-01/Microsoft.Network.json#/resourceDefinitions/trafficManagerProfiles" },
                  { "$ref": "https://schema.management.azure.com/schemas/2017-05-01/Microsoft.Network.json#/resourceDefinitions/trafficManagerProfiles" },
                  { "$ref": "https://schema.management.azure.com/schemas/2015-08-01/Microsoft.Storage.json#/resourceDefinitions/storageAccounts" },
                  { "$ref": "https://schema.management.azure.com/schemas/2016-01-01/Microsoft.Storage.json#/resourceDefinitions/storageAccounts" },
                  { "$ref": "https://schema.management.azure.com/schemas/2017-06-01/Microsoft.Storage.json#/resourceDefinitions/storageAccounts" },
                  { "$ref": "https://schema.management.azure.com/schemas/2017-10-01/Microsoft.Storage.json#/resourceDefinitions/storageAccounts" },
                  { "$ref": "https://schema.management.azure.com/schemas/2018-02-01/Microsoft.Storage.json#/resourceDefinitions/storageAccounts" },
                  { "$ref": "https://schema.management.azure.com/schemas/2018-02-01/Microsoft.Storage.json#/resourceDefinitions/storageAccounts_blobServices_containers" },
                  { "$ref": "https://schema.management.azure.com/schemas/2018-02-01/Microsoft.Storage.json#/resourceDefinitions/storageAccounts_blobServices_containers_immutabilityPolicies" },
                  { "$ref": "https://schema.management.azure.com/schemas/2018-03-01-preview/Microsoft.Storage.json#/resourceDefinitions/storageAccounts" },
                  { "$ref": "https://schema.management.azure.com/schemas/2018-03-01-preview/Microsoft.Storage.json#/resourceDefinitions/storageAccounts_managementPolicies" },
                  { "$ref": "https://schema.management.azure.com/schemas/2018-03-01-preview/Microsoft.Storage.json#/resourceDefinitions/storageAccounts_blobServices_containers" },
                  { "$ref": "https://schema.management.azure.com/schemas/2018-03-01-preview/Microsoft.Storage.json#/resourceDefinitions/storageAccounts_blobServices_containers_immutabilityPolicies" },
                  { "$ref": "https://schema.management.azure.com/schemas/2015-08-01/Microsoft.Compute.json#/resourceDefinitions/availabilitySets" },
                  { "$ref": "https://schema.management.azure.com/schemas/2015-08-01/Microsoft.Compute.json#/resourceDefinitions/extensions" },
                  { "$ref": "https://schema.management.azure.com/schemas/2015-08-01/Microsoft.Compute.json#/resourceDefinitions/virtualMachines" },
                  { "$ref": "https://schema.management.azure.com/schemas/2015-08-01/Microsoft.Compute.json#/resourceDefinitions/virtualMachineScaleSets" },
                  { "$ref": "https://schema.management.azure.com/schemas/2015-10-01-preview/Microsoft.DataLakeStore.json#/resourceDefinitions/accounts" },
                  { "$ref": "https://schema.management.azure.com/schemas/2016-11-01/Microsoft.DataLakeStore.json#/resourceDefinitions/accounts" },
                  { "$ref": "https://schema.management.azure.com/schemas/2016-11-01/Microsoft.DataLakeStore.json#/resourceDefinitions/accounts_firewallRules" },
                  { "$ref": "https://schema.management.azure.com/schemas/2016-11-01/Microsoft.DataLakeStore.json#/resourceDefinitions/accounts_trustedIdProviders" },
                  { "$ref": "https://schema.management.azure.com/schemas/2015-10-01-preview/Microsoft.DataLakeAnalytics.json#/resourceDefinitions/accounts" },
                  { "$ref": "https://schema.management.azure.com/schemas/2016-11-01/Microsoft.DataLakeAnalytics.json#/resourceDefinitions/accounts" },
                  { "$ref": "https://schema.management.azure.com/schemas/2016-11-01/Microsoft.DataLakeAnalytics.json#/resourceDefinitions/accounts_dataLakeStoreAccounts" },
                  { "$ref": "https://schema.management.azure.com/schemas/2016-11-01/Microsoft.DataLakeAnalytics.json#/resourceDefinitions/accounts_storageAccounts" },
                  { "$ref": "https://schema.management.azure.com/schemas/2016-11-01/Microsoft.DataLakeAnalytics.json#/resourceDefinitions/accounts_firewallRules" },
                  { "$ref": "https://schema.management.azure.com/schemas/2016-11-01/Microsoft.DataLakeAnalytics.json#/resourceDefinitions/accounts_computePolicies" },
                  { "$ref": "https://schema.management.azure.com/schemas/2016-02-01-preview/Microsoft.CognitiveServices.json#/resourceDefinitions/accounts" },
                  { "$ref": "https://schema.management.azure.com/schemas/2016-01-29/Microsoft.PowerBI.json#/resourceDefinitions/workspaceCollections" },
                  { "$ref": "https://schema.management.azure.com/schemas/2017-10-01/Microsoft.PowerBIDedicated.json#/resourceDefinitions/capacities" },
                  { "$ref": "https://schema.management.azure.com/schemas/2016-03-30/Microsoft.DataCatalog.json#/resourceDefinitions/catalogs" },
                  { "$ref": "https://schema.management.azure.com/schemas/2016-03-30/Microsoft.ContainerService.json#/resourceDefinitions/containerServices" },
                  { "$ref": "https://schema.management.azure.com/schemas/2015-05-04-preview/Microsoft.Network.json#/resourceDefinitions/dnszones" },
                  { "$ref": "https://schema.management.azure.com/schemas/2015-05-04-preview/Microsoft.Network.json#/resourceDefinitions/dnszones_A" },
                  { "$ref": "https://schema.management.azure.com/schemas/2015-05-04-preview/Microsoft.Network.json#/resourceDefinitions/dnszones_AAAA" },
                  { "$ref": "https://schema.management.azure.com/schemas/2015-05-04-preview/Microsoft.Network.json#/resourceDefinitions/dnszones_CNAME" },
                  { "$ref": "https://schema.management.azure.com/schemas/2015-05-04-preview/Microsoft.Network.json#/resourceDefinitions/dnszones_MX" },
                  { "$ref": "https://schema.management.azure.com/schemas/2015-05-04-preview/Microsoft.Network.json#/resourceDefinitions/dnszones_NS" },
                  { "$ref": "https://schema.management.azure.com/schemas/2015-05-04-preview/Microsoft.Network.json#/resourceDefinitions/dnszones_PTR" },
                  { "$ref": "https://schema.management.azure.com/schemas/2015-05-04-preview/Microsoft.Network.json#/resourceDefinitions/dnszones_SOA" },
                  { "$ref": "https://schema.management.azure.com/schemas/2015-05-04-preview/Microsoft.Network.json#/resourceDefinitions/dnszones_SRV" },
                  { "$ref": "https://schema.management.azure.com/schemas/2015-05-04-preview/Microsoft.Network.json#/resourceDefinitions/dnszones_TXT" },
                  { "$ref": "https://schema.management.azure.com/schemas/2016-04-01/Microsoft.Network.json#/resourceDefinitions/dnszones" },
                  { "$ref": "https://schema.management.azure.com/schemas/2016-04-01/Microsoft.Network.json#/resourceDefinitions/dnszones_A" },
                  { "$ref": "https://schema.management.azure.com/schemas/2016-04-01/Microsoft.Network.json#/resourceDefinitions/dnszones_AAAA" },
                  { "$ref": "https://schema.management.azure.com/schemas/2016-04-01/Microsoft.Network.json#/resourceDefinitions/dnszones_CNAME" },
                  { "$ref": "https://schema.management.azure.com/schemas/2016-04-01/Microsoft.Network.json#/resourceDefinitions/dnszones_MX" },
                  { "$ref": "https://schema.management.azure.com/schemas/2016-04-01/Microsoft.Network.json#/resourceDefinitions/dnszones_NS" },
                  { "$ref": "https://schema.management.azure.com/schemas/2016-04-01/Microsoft.Network.json#/resourceDefinitions/dnszones_PTR" },
                  { "$ref": "https://schema.management.azure.com/schemas/2016-04-01/Microsoft.Network.json#/resourceDefinitions/dnszones_SOA" },
                  { "$ref": "https://schema.management.azure.com/schemas/2016-04-01/Microsoft.Network.json#/resourceDefinitions/dnszones_SRV" },
                  { "$ref": "https://schema.management.azure.com/schemas/2016-04-01/Microsoft.Network.json#/resourceDefinitions/dnszones_TXT" },
                  { "$ref": "https://schema.management.azure.com/schemas/2015-06-01/Microsoft.Cdn.json#/resourceDefinitions/profiles" },
                  { "$ref": "https://schema.management.azure.com/schemas/2015-06-01/Microsoft.Cdn.json#/resourceDefinitions/profiles_endpoints" },
                  { "$ref": "https://schema.management.azure.com/schemas/2015-06-01/Microsoft.Cdn.json#/resourceDefinitions/profiles_endpoints_customDomains" },
                  { "$ref": "https://schema.management.azure.com/schemas/2015-06-01/Microsoft.Cdn.json#/resourceDefinitions/profiles_endpoints_origins" },
                  { "$ref": "https://schema.management.azure.com/schemas/2016-04-02/Microsoft.Cdn.json#/resourceDefinitions/profiles" },
                  { "$ref": "https://schema.management.azure.com/schemas/2016-04-02/Microsoft.Cdn.json#/resourceDefinitions/profiles_endpoints" },
                  { "$ref": "https://schema.management.azure.com/schemas/2016-04-02/Microsoft.Cdn.json#/resourceDefinitions/profiles_endpoints_customDomains" },
                  { "$ref": "https://schema.management.azure.com/schemas/2016-04-02/Microsoft.Cdn.json#/resourceDefinitions/profiles_endpoints_origins" },
                  { "$ref": "https://schema.management.azure.com/schemas/2015-12-01/Microsoft.Batch.json#/resourceDefinitions/batchAccounts" },
                  { "$ref": "https://schema.management.azure.com/schemas/2015-12-01/Microsoft.Batch.json#/resourceDefinitions/batchAccounts_applications" },
                  { "$ref": "https://schema.management.azure.com/schemas/2015-12-01/Microsoft.Batch.json#/resourceDefinitions/batchAccounts_applications_versions" },
                  { "$ref": "https://schema.management.azure.com/schemas/2017-09-01/Microsoft.Batch.json#/resourceDefinitions/batchAccounts" },
                  { "$ref": "https://schema.management.azure.com/schemas/2017-09-01/Microsoft.Batch.json#/resourceDefinitions/batchAccounts_applications" },
                  { "$ref": "https://schema.management.azure.com/schemas/2017-09-01/Microsoft.Batch.json#/resourceDefinitions/batchAccounts_applications_versions" },
                  { "$ref": "https://schema.management.azure.com/schemas/2017-09-01/Microsoft.Batch.json#/resourceDefinitions/batchAccounts_certificates" },
                  { "$ref": "https://schema.management.azure.com/schemas/2017-09-01/Microsoft.Batch.json#/resourceDefinitions/batchAccounts_pools" },
                  { "$ref": "https://schema.management.azure.com/schemas/2016-04-01/Microsoft.Cache.json#/resourceDefinitions/Redis" },
                  { "$ref": "https://schema.management.azure.com/schemas/2015-02-01-preview/Microsoft.Logic.json#/resourceDefinitions/workflows" },
                  { "$ref": "https://schema.management.azure.com/schemas/2016-06-01/Microsoft.Logic.json#/resourceDefinitions/workflows" },
                  { "$ref": "https://schema.management.azure.com/schemas/2016-06-01/Microsoft.Logic.json#/resourceDefinitions/integrationAccounts" },
                  { "$ref": "https://schema.management.azure.com/schemas/2016-06-01/Microsoft.Logic.json#/resourceDefinitions/integrationAccounts_agreements" },
                  { "$ref": "https://schema.management.azure.com/schemas/2016-06-01/Microsoft.Logic.json#/resourceDefinitions/integrationAccounts_certificates" },
                  { "$ref": "https://schema.management.azure.com/schemas/2016-06-01/Microsoft.Logic.json#/resourceDefinitions/integrationAccounts_maps" },
                  { "$ref": "https://schema.management.azure.com/schemas/2016-06-01/Microsoft.Logic.json#/resourceDefinitions/integrationAccounts_partners" },
                  { "$ref": "https://schema.management.azure.com/schemas/2016-06-01/Microsoft.Logic.json#/resourceDefinitions/integrationAccounts_schemas" },
                  { "$ref": "https://schema.management.azure.com/schemas/2016-06-01/Microsoft.Logic.json#/resourceDefinitions/integrationAccounts_assemblies" },
                  { "$ref": "https://schema.management.azure.com/schemas/2016-06-01/Microsoft.Logic.json#/resourceDefinitions/integrationAccounts_batchConfigurations" },
                  { "$ref": "https://schema.management.azure.com/schemas/2016-10-01/Microsoft.Logic.json#/resourceDefinitions/workflows" },
                  { "$ref": "https://schema.management.azure.com/schemas/2017-07-01/Microsoft.Logic.json#/resourceDefinitions/workflows" },
                  { "$ref": "https://schema.management.azure.com/schemas/2016-06-01/Microsoft.Web.json#/resourceDefinitions/connections" },
                  { "$ref": "https://schema.management.azure.com/schemas/2016-06-01/Microsoft.Web.json#/resourceDefinitions/connectionGateways" },
                  { "$ref": "https://schema.management.azure.com/schemas/2016-06-01/Microsoft.Web.json#/resourceDefinitions/customApis" },
                  { "$ref": "https://schema.management.azure.com/schemas/2016-03-01/Microsoft.Scheduler.json#/resourceDefinitions/jobCollections" },
                  { "$ref": "https://schema.management.azure.com/schemas/2016-03-01/Microsoft.Scheduler.json#/resourceDefinitions/jobCollections_jobs" },
                  { "$ref": "https://schema.management.azure.com/schemas/2016-05-01-preview/Microsoft.MachineLearning.json#/resourceDefinitions/webServices" },
                  { "$ref": "https://schema.management.azure.com/schemas/2016-05-01-preview/Microsoft.MachineLearning.json#/resourceDefinitions/commitmentPlans" },
                  { "$ref": "https://schema.management.azure.com/schemas/2016-04-01/Microsoft.MachineLearning.json#/resourceDefinitions/workspaces" },
                  { "$ref": "https://schema.management.azure.com/schemas/2017-05-01-preview/Microsoft.MachineLearningExperimentation.json#/resourceDefinitions/accounts" },
                  { "$ref": "https://schema.management.azure.com/schemas/2017-05-01-preview/Microsoft.MachineLearningExperimentation.json#/resourceDefinitions/accounts_workspaces" },
                  { "$ref": "https://schema.management.azure.com/schemas/2017-05-01-preview/Microsoft.MachineLearningExperimentation.json#/resourceDefinitions/accounts_workspaces_projects" },
                  { "$ref": "https://schema.management.azure.com/schemas/2017-09-01-preview/Microsoft.MachineLearningModelManagement.json#/resourceDefinitions/accounts" },
                  { "$ref": "https://schema.management.azure.com/schemas/2018-03-01-preview/Microsoft.MachineLearningServices.json#/resourceDefinitions/workspaces" },
                  { "$ref": "https://schema.management.azure.com/schemas/2015-10-31/Microsoft.Automation.json#/resourceDefinitions/automationAccounts" },
                  { "$ref": "https://schema.management.azure.com/schemas/2015-10-31/Microsoft.Automation.json#/resourceDefinitions/automationAccounts_runbooks" },
                  { "$ref": "https://schema.management.azure.com/schemas/2015-10-31/Microsoft.Automation.json#/resourceDefinitions/automationAccounts_modules" },
                  { "$ref": "https://schema.management.azure.com/schemas/2015-10-31/Microsoft.Automation.json#/resourceDefinitions/automationAccounts_certificates" },
                  { "$ref": "https://schema.management.azure.com/schemas/2015-10-31/Microsoft.Automation.json#/resourceDefinitions/automationAccounts_connections" },
                  { "$ref": "https://schema.management.azure.com/schemas/2015-10-31/Microsoft.Automation.json#/resourceDefinitions/automationAccounts_variables" },
                  { "$ref": "https://schema.management.azure.com/schemas/2015-10-31/Microsoft.Automation.json#/resourceDefinitions/automationAccounts_schedules" },
                  { "$ref": "https://schema.management.azure.com/schemas/2015-10-31/Microsoft.Automation.json#/resourceDefinitions/automationAccounts_jobs" },
                  { "$ref": "https://schema.management.azure.com/schemas/2015-10-31/Microsoft.Automation.json#/resourceDefinitions/automationAccounts_connectionTypes" },
                  { "$ref": "https://schema.management.azure.com/schemas/2015-10-31/Microsoft.Automation.json#/resourceDefinitions/automationAccounts_compilationjobs" },
                  { "$ref": "https://schema.management.azure.com/schemas/2015-10-31/Microsoft.Automation.json#/resourceDefinitions/automationAccounts_configurations" },
                  { "$ref": "https://schema.management.azure.com/schemas/2015-10-31/Microsoft.Automation.json#/resourceDefinitions/automationAccounts_jobSchedules" },
                  { "$ref": "https://schema.management.azure.com/schemas/2015-10-31/Microsoft.Automation.json#/resourceDefinitions/automationAccounts_nodeConfigurations" },
                  { "$ref": "https://schema.management.azure.com/schemas/2015-10-31/Microsoft.Automation.json#/resourceDefinitions/automationAccounts_webhooks" },
                  { "$ref": "https://schema.management.azure.com/schemas/2015-10-31/Microsoft.Automation.json#/resourceDefinitions/automationAccounts_credentials" },
                  { "$ref": "https://schema.management.azure.com/schemas/2015-10-31/Microsoft.Automation.json#/resourceDefinitions/automationAccounts_watchers" },
                  { "$ref": "https://schema.management.azure.com/schemas/2017-05-15-preview/Microsoft.Automation.json#/resourceDefinitions/automationAccounts_softwareUpdateConfigurations" },
                  { "$ref": "https://schema.management.azure.com/schemas/2017-05-15-preview/Microsoft.Automation.json#/resourceDefinitions/automationAccounts_jobs" },
                  { "$ref": "https://schema.management.azure.com/schemas/2017-05-15-preview/Microsoft.Automation.json#/resourceDefinitions/automationAccounts_sourceControls" },
                  { "$ref": "https://schema.management.azure.com/schemas/2017-05-15-preview/Microsoft.Automation.json#/resourceDefinitions/automationAccounts_sourceControls_sourceControlSyncJobs" },
                  { "$ref": "https://schema.management.azure.com/schemas/2018-01-15/Microsoft.Automation.json#/resourceDefinitions/automationAccounts_compilationjobs" },
                  { "$ref": "https://schema.management.azure.com/schemas/2018-01-15/Microsoft.Automation.json#/resourceDefinitions/automationAccounts_nodeConfigurations" },
                  { "$ref": "https://schema.management.azure.com/schemas/2015-10-01/Microsoft.Media.json#/resourceDefinitions/mediaServices" },
                  { "$ref": "https://schema.management.azure.com/schemas/2016-02-03/Microsoft.Devices.json#/resourceDefinitions/IotHubs" },
                  { "$ref": "https://schema.management.azure.com/schemas/2017-07-01/Microsoft.Devices.json#/resourceDefinitions/IotHubs" },
                  { "$ref": "https://schema.management.azure.com/schemas/2018-01-22/Microsoft.Devices.json#/resourceDefinitions/IotHubs" },
                  { "$ref": "https://schema.management.azure.com/schemas/2018-04-01/Microsoft.Devices.json#/resourceDefinitions/IotHubs" },
                  { "$ref": "https://schema.management.azure.com/schemas/2018-01-22/Microsoft.Devices.json#/resourceDefinitions/IotHubs_eventHubEndpoints_ConsumerGroups" },
                  { "$ref": "https://schema.management.azure.com/schemas/2018-04-01/Microsoft.Devices.json#/resourceDefinitions/IotHubs_eventHubEndpoints_ConsumerGroups" },
                  { "$ref": "https://schema.management.azure.com/schemas/2017-08-21-preview/Microsoft.Devices.json#/resourceDefinitions/ProvisioningServices" },
                  { "$ref": "https://schema.management.azure.com/schemas/2017-11-15/Microsoft.Devices.json#/resourceDefinitions/ProvisioningServices" },
                  { "$ref": "https://schema.management.azure.com/schemas/2015-01-01/Sendgrid.Email.json#/resourceDefinitions/accounts" },
                  { "$ref": "https://schema.management.azure.com/schemas/2016-03-01/Microsoft.ServiceFabric.json#/resourceDefinitions/clusters" },
                  { "$ref": "https://schema.management.azure.com/schemas/2016-09-01/Microsoft.ServiceFabric.json#/resourceDefinitions/clusters" },
                  { "$ref": "https://schema.management.azure.com/schemas/2017-07-01-preview/CloudSimple.PrivateCloudIaaS.json#/resourceDefinitions/virtualMachines" },
                  { "$ref": "https://schema.management.azure.com/schemas/2017-07-01-preview/Microsoft.ServiceFabric.json#/resourceDefinitions/clusters" },
                  { "$ref": "https://schema.management.azure.com/schemas/2017-07-01-preview/Microsoft.ServiceFabric.json#/resourceDefinitions/clusters_applicationTypes" },
                  { "$ref": "https://schema.management.azure.com/schemas/2017-07-01-preview/Microsoft.ServiceFabric.json#/resourceDefinitions/clusters_applicationTypes_versions" },
                  { "$ref": "https://schema.management.azure.com/schemas/2017-07-01-preview/Microsoft.ServiceFabric.json#/resourceDefinitions/clusters_applications" },
                  { "$ref": "https://schema.management.azure.com/schemas/2017-07-01-preview/Microsoft.ServiceFabric.json#/resourceDefinitions/clusters_applications_services" },
                  { "$ref": "https://schema.management.azure.com/schemas/2018-02-01/Microsoft.ServiceFabric.json#/resourceDefinitions/clusters" },
                  { "$ref": "https://schema.management.azure.com/schemas/2015-08-01/Microsoft.ServiceBus.json#/resourceDefinitions/namespaces" },
                  { "$ref": "https://schema.management.azure.com/schemas/2015-08-01/Microsoft.ServiceBus.json#/resourceDefinitions/namespaces_AuthorizationRules" },
                  { "$ref": "https://schema.management.azure.com/schemas/2015-08-01/Microsoft.ServiceBus.json#/resourceDefinitions/namespaces_queues" },
                  { "$ref": "https://schema.management.azure.com/schemas/2015-08-01/Microsoft.ServiceBus.json#/resourceDefinitions/namespaces_queues_authorizationRules" },
                  { "$ref": "https://schema.management.azure.com/schemas/2015-08-01/Microsoft.ServiceBus.json#/resourceDefinitions/namespaces_topics" },
                  { "$ref": "https://schema.management.azure.com/schemas/2015-08-01/Microsoft.ServiceBus.json#/resourceDefinitions/namespaces_topics_authorizationRules" },
                  { "$ref": "https://schema.management.azure.com/schemas/2015-08-01/Microsoft.ServiceBus.json#/resourceDefinitions/namespaces_topics_subscriptions" },
                  { "$ref": "https://schema.management.azure.com/schemas/2015-08-01/Microsoft.EventHub.json#/resourceDefinitions/namespaces" },
                  { "$ref": "https://schema.management.azure.com/schemas/2015-08-01/Microsoft.EventHub.json#/resourceDefinitions/namespaces_AuthorizationRules" },
                  { "$ref": "https://schema.management.azure.com/schemas/2015-08-01/Microsoft.EventHub.json#/resourceDefinitions/namespaces_eventhubs" },
                  { "$ref": "https://schema.management.azure.com/schemas/2015-08-01/Microsoft.EventHub.json#/resourceDefinitions/namespaces_eventhubs_authorizationRules" },
                  { "$ref": "https://schema.management.azure.com/schemas/2015-08-01/Microsoft.EventHub.json#/resourceDefinitions/namespaces_eventhubs_consumergroups" },
                  { "$ref": "https://schema.management.azure.com/schemas/2016-09-01/Microsoft.Authorization.json#/resourceDefinitions/locks" },
                  { "$ref": "https://schema.management.azure.com/schemas/2016-09-01/Microsoft.Resources.json#/resourceDefinitions/deployments" },
                  { "$ref": "https://schema.management.azure.com/schemas/2017-05-10/Microsoft.Resources.json#/resourceDefinitions/deployments" },
                  { "$ref": "https://schema.management.azure.com/schemas/2016-09-01-preview/Microsoft.Solutions.json#/resourceDefinitions/applianceDefinitions" },
                  { "$ref": "https://schema.management.azure.com/schemas/2016-09-01-preview/Microsoft.Solutions.json#/resourceDefinitions/appliances" },
                  { "$ref": "https://schema.management.azure.com/schemas/2016-07-07/Microsoft.ApiManagement.json#/resourceDefinitions/service" },
                  { "$ref": "https://schema.management.azure.com/schemas/2017-03-01/Microsoft.ApiManagement.json#/resourceDefinitions/service" },
                  { "$ref": "https://schema.management.azure.com/schemas/2017-03-01/Microsoft.ApiManagement.json#/resourceDefinitions/service_apis" },
                  { "$ref": "https://schema.management.azure.com/schemas/2017-03-01/Microsoft.ApiManagement.json#/resourceDefinitions/service_apis_operations" },
                  { "$ref": "https://schema.management.azure.com/schemas/2017-03-01/Microsoft.ApiManagement.json#/resourceDefinitions/service_apis_operations_policies" },
                  { "$ref": "https://schema.management.azure.com/schemas/2017-03-01/Microsoft.ApiManagement.json#/resourceDefinitions/service_apis_operations_tags" },
                  { "$ref": "https://schema.management.azure.com/schemas/2017-03-01/Microsoft.ApiManagement.json#/resourceDefinitions/service_apis_policies" },
                  { "$ref": "https://schema.management.azure.com/schemas/2017-03-01/Microsoft.ApiManagement.json#/resourceDefinitions/service_apis_releases" },
                  { "$ref": "https://schema.management.azure.com/schemas/2017-03-01/Microsoft.ApiManagement.json#/resourceDefinitions/service_apis_schemas" },
                  { "$ref": "https://schema.management.azure.com/schemas/2017-03-01/Microsoft.ApiManagement.json#/resourceDefinitions/service_apis_tagDescriptions" },
                  { "$ref": "https://schema.management.azure.com/schemas/2017-03-01/Microsoft.ApiManagement.json#/resourceDefinitions/service_apis_tags" },
                  { "$ref": "https://schema.management.azure.com/schemas/2017-03-01/Microsoft.ApiManagement.json#/resourceDefinitions/service_authorizationServers" },
                  { "$ref": "https://schema.management.azure.com/schemas/2017-03-01/Microsoft.ApiManagement.json#/resourceDefinitions/service_backends" },
                  { "$ref": "https://schema.management.azure.com/schemas/2017-03-01/Microsoft.ApiManagement.json#/resourceDefinitions/service_certificates" },
                  { "$ref": "https://schema.management.azure.com/schemas/2017-03-01/Microsoft.ApiManagement.json#/resourceDefinitions/service_diagnostics" },
                  { "$ref": "https://schema.management.azure.com/schemas/2017-03-01/Microsoft.ApiManagement.json#/resourceDefinitions/service_diagnostics_loggers" },
                  { "$ref": "https://schema.management.azure.com/schemas/2017-03-01/Microsoft.ApiManagement.json#/resourceDefinitions/service_groups" },
                  { "$ref": "https://schema.management.azure.com/schemas/2017-03-01/Microsoft.ApiManagement.json#/resourceDefinitions/service_groups_users" },
                  { "$ref": "https://schema.management.azure.com/schemas/2017-03-01/Microsoft.ApiManagement.json#/resourceDefinitions/service_identityProviders" },
                  { "$ref": "https://schema.management.azure.com/schemas/2017-03-01/Microsoft.ApiManagement.json#/resourceDefinitions/service_loggers" },
                  { "$ref": "https://schema.management.azure.com/schemas/2017-03-01/Microsoft.ApiManagement.json#/resourceDefinitions/service_notifications" },
                  { "$ref": "https://schema.management.azure.com/schemas/2017-03-01/Microsoft.ApiManagement.json#/resourceDefinitions/service_notifications_recipientEmails" },
                  { "$ref": "https://schema.management.azure.com/schemas/2017-03-01/Microsoft.ApiManagement.json#/resourceDefinitions/service_notifications_recipientUsers" },
                  { "$ref": "https://schema.management.azure.com/schemas/2017-03-01/Microsoft.ApiManagement.json#/resourceDefinitions/service_openidConnectProviders" },
                  { "$ref": "https://schema.management.azure.com/schemas/2017-03-01/Microsoft.ApiManagement.json#/resourceDefinitions/service_policies" },
                  { "$ref": "https://schema.management.azure.com/schemas/2017-03-01/Microsoft.ApiManagement.json#/resourceDefinitions/service_products" },
                  { "$ref": "https://schema.management.azure.com/schemas/2017-03-01/Microsoft.ApiManagement.json#/resourceDefinitions/service_products_apis" },
                  { "$ref": "https://schema.management.azure.com/schemas/2017-03-01/Microsoft.ApiManagement.json#/resourceDefinitions/service_products_groups" },
                  { "$ref": "https://schema.management.azure.com/schemas/2017-03-01/Microsoft.ApiManagement.json#/resourceDefinitions/service_products_policies" },
                  { "$ref": "https://schema.management.azure.com/schemas/2017-03-01/Microsoft.ApiManagement.json#/resourceDefinitions/service_products_tags" },
                  { "$ref": "https://schema.management.azure.com/schemas/2017-03-01/Microsoft.ApiManagement.json#/resourceDefinitions/service_properties" },
                  { "$ref": "https://schema.management.azure.com/schemas/2017-03-01/Microsoft.ApiManagement.json#/resourceDefinitions/service_subscriptions" },
                  { "$ref": "https://schema.management.azure.com/schemas/2017-03-01/Microsoft.ApiManagement.json#/resourceDefinitions/service_tags" },
                  { "$ref": "https://schema.management.azure.com/schemas/2017-03-01/Microsoft.ApiManagement.json#/resourceDefinitions/service_templates" },
                  { "$ref": "https://schema.management.azure.com/schemas/2017-03-01/Microsoft.ApiManagement.json#/resourceDefinitions/service_users" },
                  { "$ref": "https://schema.management.azure.com/schemas/2018-01-01/Microsoft.ApiManagement.json#/resourceDefinitions/service" },
                  { "$ref": "https://schema.management.azure.com/schemas/2018-01-01/Microsoft.ApiManagement.json#/resourceDefinitions/service_apis" },
                  { "$ref": "https://schema.management.azure.com/schemas/2018-01-01/Microsoft.ApiManagement.json#/resourceDefinitions/service_apis_operations" },
                  { "$ref": "https://schema.management.azure.com/schemas/2018-01-01/Microsoft.ApiManagement.json#/resourceDefinitions/service_apis_operations_policies" },
                  { "$ref": "https://schema.management.azure.com/schemas/2018-01-01/Microsoft.ApiManagement.json#/resourceDefinitions/service_apis_operations_tags" },
                  { "$ref": "https://schema.management.azure.com/schemas/2018-01-01/Microsoft.ApiManagement.json#/resourceDefinitions/service_apis_policies" },
                  { "$ref": "https://schema.management.azure.com/schemas/2018-01-01/Microsoft.ApiManagement.json#/resourceDefinitions/service_apis_releases" },
                  { "$ref": "https://schema.management.azure.com/schemas/2018-01-01/Microsoft.ApiManagement.json#/resourceDefinitions/service_apis_schemas" },
                  { "$ref": "https://schema.management.azure.com/schemas/2018-01-01/Microsoft.ApiManagement.json#/resourceDefinitions/service_apis_tagDescriptions" },
                  { "$ref": "https://schema.management.azure.com/schemas/2018-01-01/Microsoft.ApiManagement.json#/resourceDefinitions/service_apis_tags" },
                  { "$ref": "https://schema.management.azure.com/schemas/2018-01-01/Microsoft.ApiManagement.json#/resourceDefinitions/service_authorizationServers" },
                  { "$ref": "https://schema.management.azure.com/schemas/2018-01-01/Microsoft.ApiManagement.json#/resourceDefinitions/service_backends" },
                  { "$ref": "https://schema.management.azure.com/schemas/2018-01-01/Microsoft.ApiManagement.json#/resourceDefinitions/service_certificates" },
                  { "$ref": "https://schema.management.azure.com/schemas/2018-01-01/Microsoft.ApiManagement.json#/resourceDefinitions/service_diagnostics" },
                  { "$ref": "https://schema.management.azure.com/schemas/2018-01-01/Microsoft.ApiManagement.json#/resourceDefinitions/service_diagnostics_loggers" },
                  { "$ref": "https://schema.management.azure.com/schemas/2018-01-01/Microsoft.ApiManagement.json#/resourceDefinitions/service_groups" },
                  { "$ref": "https://schema.management.azure.com/schemas/2018-01-01/Microsoft.ApiManagement.json#/resourceDefinitions/service_groups_users" },
                  { "$ref": "https://schema.management.azure.com/schemas/2018-01-01/Microsoft.ApiManagement.json#/resourceDefinitions/service_identityProviders" },
                  { "$ref": "https://schema.management.azure.com/schemas/2018-01-01/Microsoft.ApiManagement.json#/resourceDefinitions/service_loggers" },
                  { "$ref": "https://schema.management.azure.com/schemas/2018-01-01/Microsoft.ApiManagement.json#/resourceDefinitions/service_notifications" },
                  { "$ref": "https://schema.management.azure.com/schemas/2018-01-01/Microsoft.ApiManagement.json#/resourceDefinitions/service_notifications_recipientEmails" },
                  { "$ref": "https://schema.management.azure.com/schemas/2018-01-01/Microsoft.ApiManagement.json#/resourceDefinitions/service_notifications_recipientUsers" },
                  { "$ref": "https://schema.management.azure.com/schemas/2018-01-01/Microsoft.ApiManagement.json#/resourceDefinitions/service_openidConnectProviders" },
                  { "$ref": "https://schema.management.azure.com/schemas/2018-01-01/Microsoft.ApiManagement.json#/resourceDefinitions/service_policies" },
                  { "$ref": "https://schema.management.azure.com/schemas/2018-01-01/Microsoft.ApiManagement.json#/resourceDefinitions/service_products" },
                  { "$ref": "https://schema.management.azure.com/schemas/2018-01-01/Microsoft.ApiManagement.json#/resourceDefinitions/service_products_apis" },
                  { "$ref": "https://schema.management.azure.com/schemas/2018-01-01/Microsoft.ApiManagement.json#/resourceDefinitions/service_products_groups" },
                  { "$ref": "https://schema.management.azure.com/schemas/2018-01-01/Microsoft.ApiManagement.json#/resourceDefinitions/service_products_policies" },
                  { "$ref": "https://schema.management.azure.com/schemas/2018-01-01/Microsoft.ApiManagement.json#/resourceDefinitions/service_products_tags" },
                  { "$ref": "https://schema.management.azure.com/schemas/2018-01-01/Microsoft.ApiManagement.json#/resourceDefinitions/service_properties" },
                  { "$ref": "https://schema.management.azure.com/schemas/2018-01-01/Microsoft.ApiManagement.json#/resourceDefinitions/service_subscriptions" },
                  { "$ref": "https://schema.management.azure.com/schemas/2018-01-01/Microsoft.ApiManagement.json#/resourceDefinitions/service_tags" },
                  { "$ref": "https://schema.management.azure.com/schemas/2018-01-01/Microsoft.ApiManagement.json#/resourceDefinitions/service_templates" },
                  { "$ref": "https://schema.management.azure.com/schemas/2018-01-01/Microsoft.ApiManagement.json#/resourceDefinitions/service_users" },
                  { "$ref": "https://schema.management.azure.com/schemas/2016-06-27-preview/Microsoft.ContainerRegistry.json#/resourceDefinitions/registries" },
                  { "$ref": "https://schema.management.azure.com/schemas/2017-03-01/Microsoft.ContainerRegistry.json#/resourceDefinitions/registries" },
                  { "$ref": "https://schema.management.azure.com/schemas/2017-06-01-preview/Microsoft.ContainerRegistry.json#/resourceDefinitions/registries" },
                  { "$ref": "https://schema.management.azure.com/schemas/2017-06-01-preview/Microsoft.ContainerRegistry.json#/resourceDefinitions/registries_replications" },
                  { "$ref": "https://schema.management.azure.com/schemas/2017-06-01-preview/Microsoft.ContainerRegistry.json#/resourceDefinitions/registries_webhooks" },
                  { "$ref": "https://schema.management.azure.com/schemas/2017-10-01/Microsoft.ContainerRegistry.json#/resourceDefinitions/registries" },
                  { "$ref": "https://schema.management.azure.com/schemas/2017-10-01/Microsoft.ContainerRegistry.json#/resourceDefinitions/registries_replications" },
                  { "$ref": "https://schema.management.azure.com/schemas/2017-10-01/Microsoft.ContainerRegistry.json#/resourceDefinitions/registries_webhooks" },
                  { "$ref": "https://schema.management.azure.com/schemas/2016-04-30-preview/Microsoft.Compute.json#/resourceDefinitions/disks" },
                  { "$ref": "https://schema.management.azure.com/schemas/2016-04-30-preview/Microsoft.Compute.json#/resourceDefinitions/snapshots" },
                  { "$ref": "https://schema.management.azure.com/schemas/2016-04-30-preview/Microsoft.Compute.json#/resourceDefinitions/images" },
                  { "$ref": "https://schema.management.azure.com/schemas/2016-04-30-preview/Microsoft.Compute.json#/resourceDefinitions/availabilitySets" },
                  { "$ref": "https://schema.management.azure.com/schemas/2016-04-30-preview/Microsoft.Compute.json#/resourceDefinitions/virtualMachines" },
                  { "$ref": "https://schema.management.azure.com/schemas/2016-04-30-preview/Microsoft.Compute.json#/resourceDefinitions/virtualMachineScaleSets" },
                  { "$ref": "https://schema.management.azure.com/schemas/2016-04-30-preview/Microsoft.Compute.json#/resourceDefinitions/extensions" },
                  { "$ref": "https://schema.management.azure.com/schemas/2017-03-01-preview/Microsoft.Insights.json#/resourceDefinitions/actionGroups" },
                  { "$ref": "https://schema.management.azure.com/schemas/2017-03-01-preview/Microsoft.Insights.json#/resourceDefinitions/activityLogAlerts" },
                  { "$ref": "https://schema.management.azure.com/schemas/2016-06-01/Microsoft.Network.json#/resourceDefinitions/publicIPAddresses" },
                  { "$ref": "https://schema.management.azure.com/schemas/2016-06-01/Microsoft.Network.json#/resourceDefinitions/virtualNetworks" },
                  { "$ref": "https://schema.management.azure.com/schemas/2016-06-01/Microsoft.Network.json#/resourceDefinitions/loadBalancers" },
                  { "$ref": "https://schema.management.azure.com/schemas/2016-06-01/Microsoft.Network.json#/resourceDefinitions/networkSecurityGroups" },
                  { "$ref": "https://schema.management.azure.com/schemas/2016-06-01/Microsoft.Network.json#/resourceDefinitions/networkInterfaces" },
                  { "$ref": "https://schema.management.azure.com/schemas/2016-06-01/Microsoft.Network.json#/resourceDefinitions/routeTables" },
                  { "$ref": "https://schema.management.azure.com/schemas/2016-07-01/Microsoft.Network.json#/resourceDefinitions/publicIPAddresses" },
                  { "$ref": "https://schema.management.azure.com/schemas/2016-07-01/Microsoft.Network.json#/resourceDefinitions/virtualNetworks" },
                  { "$ref": "https://schema.management.azure.com/schemas/2016-07-01/Microsoft.Network.json#/resourceDefinitions/loadBalancers" },
                  { "$ref": "https://schema.management.azure.com/schemas/2016-07-01/Microsoft.Network.json#/resourceDefinitions/networkSecurityGroups" },
                  { "$ref": "https://schema.management.azure.com/schemas/2016-07-01/Microsoft.Network.json#/resourceDefinitions/networkInterfaces" },
                  { "$ref": "https://schema.management.azure.com/schemas/2016-07-01/Microsoft.Network.json#/resourceDefinitions/routeTables" },
                  { "$ref": "https://schema.management.azure.com/schemas/2016-08-01/Microsoft.Network.json#/resourceDefinitions/publicIPAddresses" },
                  { "$ref": "https://schema.management.azure.com/schemas/2016-08-01/Microsoft.Network.json#/resourceDefinitions/virtualNetworks" },
                  { "$ref": "https://schema.management.azure.com/schemas/2016-08-01/Microsoft.Network.json#/resourceDefinitions/loadBalancers" },
                  { "$ref": "https://schema.management.azure.com/schemas/2016-08-01/Microsoft.Network.json#/resourceDefinitions/networkSecurityGroups" },
                  { "$ref": "https://schema.management.azure.com/schemas/2016-08-01/Microsoft.Network.json#/resourceDefinitions/networkInterfaces" },
                  { "$ref": "https://schema.management.azure.com/schemas/2016-08-01/Microsoft.Network.json#/resourceDefinitions/routeTables" },
                  { "$ref": "https://schema.management.azure.com/schemas/2016-09-01/Microsoft.Network.json#/resourceDefinitions/publicIPAddresses" },
                  { "$ref": "https://schema.management.azure.com/schemas/2016-09-01/Microsoft.Network.json#/resourceDefinitions/virtualNetworks" },
                  { "$ref": "https://schema.management.azure.com/schemas/2016-09-01/Microsoft.Network.json#/resourceDefinitions/loadBalancers" },
                  { "$ref": "https://schema.management.azure.com/schemas/2016-09-01/Microsoft.Network.json#/resourceDefinitions/networkSecurityGroups" },
                  { "$ref": "https://schema.management.azure.com/schemas/2016-09-01/Microsoft.Network.json#/resourceDefinitions/networkInterfaces" },
                  { "$ref": "https://schema.management.azure.com/schemas/2016-09-01/Microsoft.Network.json#/resourceDefinitions/routeTables" },
                  { "$ref": "https://schema.management.azure.com/schemas/2016-10-01/Microsoft.Network.json#/resourceDefinitions/publicIPAddresses" },
                  { "$ref": "https://schema.management.azure.com/schemas/2016-10-01/Microsoft.Network.json#/resourceDefinitions/virtualNetworks" },
                  { "$ref": "https://schema.management.azure.com/schemas/2016-10-01/Microsoft.Network.json#/resourceDefinitions/loadBalancers" },
                  { "$ref": "https://schema.management.azure.com/schemas/2016-10-01/Microsoft.Network.json#/resourceDefinitions/networkSecurityGroups" },
                  { "$ref": "https://schema.management.azure.com/schemas/2016-10-01/Microsoft.Network.json#/resourceDefinitions/networkInterfaces" },
                  { "$ref": "https://schema.management.azure.com/schemas/2016-10-01/Microsoft.Network.json#/resourceDefinitions/routeTables" },
                  { "$ref": "https://schema.management.azure.com/schemas/2016-11-01/Microsoft.Network.json#/resourceDefinitions/publicIPAddresses" },
                  { "$ref": "https://schema.management.azure.com/schemas/2016-11-01/Microsoft.Network.json#/resourceDefinitions/virtualNetworks" },
                  { "$ref": "https://schema.management.azure.com/schemas/2016-11-01/Microsoft.Network.json#/resourceDefinitions/loadBalancers" },
                  { "$ref": "https://schema.management.azure.com/schemas/2016-11-01/Microsoft.Network.json#/resourceDefinitions/networkSecurityGroups" },
                  { "$ref": "https://schema.management.azure.com/schemas/2016-11-01/Microsoft.Network.json#/resourceDefinitions/networkInterfaces" },
                  { "$ref": "https://schema.management.azure.com/schemas/2016-11-01/Microsoft.Network.json#/resourceDefinitions/routeTables" },
                  { "$ref": "https://schema.management.azure.com/schemas/2016-12-01/Microsoft.Network.json#/resourceDefinitions/publicIPAddresses" },
                  { "$ref": "https://schema.management.azure.com/schemas/2016-12-01/Microsoft.Network.json#/resourceDefinitions/virtualNetworks" },
                  { "$ref": "https://schema.management.azure.com/schemas/2016-12-01/Microsoft.Network.json#/resourceDefinitions/loadBalancers" },
                  { "$ref": "https://schema.management.azure.com/schemas/2016-12-01/Microsoft.Network.json#/resourceDefinitions/networkSecurityGroups" },
                  { "$ref": "https://schema.management.azure.com/schemas/2016-12-01/Microsoft.Network.json#/resourceDefinitions/networkInterfaces" },
                  { "$ref": "https://schema.management.azure.com/schemas/2016-12-01/Microsoft.Network.json#/resourceDefinitions/routeTables" },
                  { "$ref": "https://schema.management.azure.com/schemas/2017-03-01/Microsoft.Network.json#/resourceDefinitions/publicIPAddresses" },
                  { "$ref": "https://schema.management.azure.com/schemas/2017-03-01/Microsoft.Network.json#/resourceDefinitions/virtualNetworks" },
                  { "$ref": "https://schema.management.azure.com/schemas/2017-03-01/Microsoft.Network.json#/resourceDefinitions/loadBalancers" },
                  { "$ref": "https://schema.management.azure.com/schemas/2017-03-01/Microsoft.Network.json#/resourceDefinitions/networkSecurityGroups" },
                  { "$ref": "https://schema.management.azure.com/schemas/2017-03-01/Microsoft.Network.json#/resourceDefinitions/networkInterfaces" },
                  { "$ref": "https://schema.management.azure.com/schemas/2017-03-01/Microsoft.Network.json#/resourceDefinitions/routeTables" },
                  { "$ref": "https://schema.management.azure.com/schemas/2017-03-30/Microsoft.Compute.json#/resourceDefinitions/disks" },
                  { "$ref": "https://schema.management.azure.com/schemas/2017-03-30/Microsoft.Compute.json#/resourceDefinitions/snapshots" },
                  { "$ref": "https://schema.management.azure.com/schemas/2017-03-30/Microsoft.Compute.json#/resourceDefinitions/images" },
                  { "$ref": "https://schema.management.azure.com/schemas/2017-03-30/Microsoft.Compute.json#/resourceDefinitions/availabilitySets" },
                  { "$ref": "https://schema.management.azure.com/schemas/2017-03-30/Microsoft.Compute.json#/resourceDefinitions/virtualMachines" },
                  { "$ref": "https://schema.management.azure.com/schemas/2017-03-30/Microsoft.Compute.json#/resourceDefinitions/virtualMachineScaleSets" },
                  { "$ref": "https://schema.management.azure.com/schemas/2017-03-30/Microsoft.Compute.json#/resourceDefinitions/extensions" },
                  { "$ref": "https://schema.management.azure.com/schemas/2017-04-01/Microsoft.Insights.json#/resourceDefinitions/actionGroups" },
                  { "$ref": "https://schema.management.azure.com/schemas/2017-04-01/Microsoft.Insights.json#/resourceDefinitions/activityLogAlerts" },
                  { "$ref": "https://schema.management.azure.com/schemas/2014-04-01/Microsoft.Sql.json#/resourceDefinitions/servers" },
                  { "$ref": "https://schema.management.azure.com/schemas/2014-04-01/Microsoft.Sql.json#/resourceDefinitions/servers_advisors" },
                  { "$ref": "https://schema.management.azure.com/schemas/2014-04-01/Microsoft.Sql.json#/resourceDefinitions/servers_administrators" },
                  { "$ref": "https://schema.management.azure.com/schemas/2014-04-01/Microsoft.Sql.json#/resourceDefinitions/servers_auditingPolicies" },
                  { "$ref": "https://schema.management.azure.com/schemas/2014-04-01/Microsoft.Sql.json#/resourceDefinitions/servers_backupLongTermRetentionVaults" },
                  { "$ref": "https://schema.management.azure.com/schemas/2014-04-01/Microsoft.Sql.json#/resourceDefinitions/servers_communicationLinks" },
                  { "$ref": "https://schema.management.azure.com/schemas/2014-04-01/Microsoft.Sql.json#/resourceDefinitions/servers_connectionPolicies" },
                  { "$ref": "https://schema.management.azure.com/schemas/2014-04-01/Microsoft.Sql.json#/resourceDefinitions/servers_databases" },
                  { "$ref": "https://schema.management.azure.com/schemas/2014-04-01/Microsoft.Sql.json#/resourceDefinitions/servers_databases_advisors" },
                  { "$ref": "https://schema.management.azure.com/schemas/2014-04-01/Microsoft.Sql.json#/resourceDefinitions/servers_databases_auditingPolicies" },
                  { "$ref": "https://schema.management.azure.com/schemas/2014-04-01/Microsoft.Sql.json#/resourceDefinitions/servers_databases_backupLongTermRetentionPolicies" },
                  { "$ref": "https://schema.management.azure.com/schemas/2014-04-01/Microsoft.Sql.json#/resourceDefinitions/servers_databases_connectionPolicies" },
                  { "$ref": "https://schema.management.azure.com/schemas/2014-04-01/Microsoft.Sql.json#/resourceDefinitions/servers_databases_dataMaskingPolicies" },
                  { "$ref": "https://schema.management.azure.com/schemas/2014-04-01/Microsoft.Sql.json#/resourceDefinitions/servers_databases_dataMaskingPolicies_rules" },
                  { "$ref": "https://schema.management.azure.com/schemas/2014-04-01/Microsoft.Sql.json#/resourceDefinitions/servers_databases_extensions" },
                  { "$ref": "https://schema.management.azure.com/schemas/2014-04-01/Microsoft.Sql.json#/resourceDefinitions/servers_databases_geoBackupPolicies" },
                  { "$ref": "https://schema.management.azure.com/schemas/2014-04-01/Microsoft.Sql.json#/resourceDefinitions/servers_databases_securityAlertPolicies" },
                  { "$ref": "https://schema.management.azure.com/schemas/2014-04-01/Microsoft.Sql.json#/resourceDefinitions/servers_databases_transparentDataEncryption" },
                  { "$ref": "https://schema.management.azure.com/schemas/2014-04-01/Microsoft.Sql.json#/resourceDefinitions/servers_disasterRecoveryConfiguration" },
                  { "$ref": "https://schema.management.azure.com/schemas/2014-04-01/Microsoft.Sql.json#/resourceDefinitions/servers_elasticPools" },
                  { "$ref": "https://schema.management.azure.com/schemas/2014-04-01/Microsoft.Sql.json#/resourceDefinitions/servers_firewallRules" },
                  { "$ref": "https://schema.management.azure.com/schemas/2015-05-01/Microsoft.Insights.json#/resourceDefinitions/components" },
                  { "$ref": "https://schema.management.azure.com/schemas/2015-05-01/Microsoft.Insights.json#/resourceDefinitions/webtests" },
                  { "$ref": "https://schema.management.azure.com/schemas/2015-05-01-preview/Microsoft.Sql.json#/resourceDefinitions/managedInstances" },
                  { "$ref": "https://schema.management.azure.com/schemas/2015-05-01-preview/Microsoft.Sql.json#/resourceDefinitions/servers" },
                  { "$ref": "https://schema.management.azure.com/schemas/2015-05-01-preview/Microsoft.Sql.json#/resourceDefinitions/servers_databases_auditingSettings" },
                  { "$ref": "https://schema.management.azure.com/schemas/2015-05-01-preview/Microsoft.Sql.json#/resourceDefinitions/servers_databases_syncGroups" },
                  { "$ref": "https://schema.management.azure.com/schemas/2015-05-01-preview/Microsoft.Sql.json#/resourceDefinitions/servers_databases_syncGroups_syncMembers" },
                  { "$ref": "https://schema.management.azure.com/schemas/2015-05-01-preview/Microsoft.Sql.json#/resourceDefinitions/servers_encryptionProtector" },
                  { "$ref": "https://schema.management.azure.com/schemas/2015-05-01-preview/Microsoft.Sql.json#/resourceDefinitions/servers_failoverGroups" },
                  { "$ref": "https://schema.management.azure.com/schemas/2015-05-01-preview/Microsoft.Sql.json#/resourceDefinitions/servers_firewallRules" },
                  { "$ref": "https://schema.management.azure.com/schemas/2015-05-01-preview/Microsoft.Sql.json#/resourceDefinitions/servers_keys" },
                  { "$ref": "https://schema.management.azure.com/schemas/2015-05-01-preview/Microsoft.Sql.json#/resourceDefinitions/servers_syncAgents" },
                  { "$ref": "https://schema.management.azure.com/schemas/2015-05-01-preview/Microsoft.Sql.json#/resourceDefinitions/servers_virtualNetworkRules" },
                  { "$ref": "https://schema.management.azure.com/schemas/2017-03-01-preview/Microsoft.Sql.json#/resourceDefinitions/managedInstances_databases" },
                  { "$ref": "https://schema.management.azure.com/schemas/2017-03-01-preview/Microsoft.Sql.json#/resourceDefinitions/servers_auditingSettings" },
                  { "$ref": "https://schema.management.azure.com/schemas/2017-03-01-preview/Microsoft.Sql.json#/resourceDefinitions/servers_databases" },
                  { "$ref": "https://schema.management.azure.com/schemas/2017-03-01-preview/Microsoft.Sql.json#/resourceDefinitions/servers_databases_auditingSettings" },
                  { "$ref": "https://schema.management.azure.com/schemas/2017-03-01-preview/Microsoft.Sql.json#/resourceDefinitions/servers_databases_backupLongTermRetentionPolicies" },
                  { "$ref": "https://schema.management.azure.com/schemas/2017-03-01-preview/Microsoft.Sql.json#/resourceDefinitions/servers_databases_extendedAuditingSettings" },
                  { "$ref": "https://schema.management.azure.com/schemas/2017-03-01-preview/Microsoft.Sql.json#/resourceDefinitions/servers_databases_vulnerabilityAssessments" },
                  { "$ref": "https://schema.management.azure.com/schemas/2017-03-01-preview/Microsoft.Sql.json#/resourceDefinitions/servers_databases_vulnerabilityAssessments_rules_baselines" },
                  { "$ref": "https://schema.management.azure.com/schemas/2017-03-01-preview/Microsoft.Sql.json#/resourceDefinitions/servers_dnsAliases" },
                  { "$ref": "https://schema.management.azure.com/schemas/2017-03-01-preview/Microsoft.Sql.json#/resourceDefinitions/servers_extendedAuditingSettings" },
                  { "$ref": "https://schema.management.azure.com/schemas/2017-03-01-preview/Microsoft.Sql.json#/resourceDefinitions/servers_jobAgents" },
                  { "$ref": "https://schema.management.azure.com/schemas/2017-03-01-preview/Microsoft.Sql.json#/resourceDefinitions/servers_jobAgents_credentials" },
                  { "$ref": "https://schema.management.azure.com/schemas/2017-03-01-preview/Microsoft.Sql.json#/resourceDefinitions/servers_jobAgents_jobs" },
                  { "$ref": "https://schema.management.azure.com/schemas/2017-03-01-preview/Microsoft.Sql.json#/resourceDefinitions/servers_jobAgents_jobs_executions" },
                  { "$ref": "https://schema.management.azure.com/schemas/2017-03-01-preview/Microsoft.Sql.json#/resourceDefinitions/servers_jobAgents_jobs_steps" },
                  { "$ref": "https://schema.management.azure.com/schemas/2017-03-01-preview/Microsoft.Sql.json#/resourceDefinitions/servers_jobAgents_targetGroups" },
                  { "$ref": "https://schema.management.azure.com/schemas/2018-01-10/Microsoft.RecoveryServices.json#/resourceDefinitions/vaults_replicationAlertSettings" },
                  { "$ref": "https://schema.management.azure.com/schemas/2018-01-10/Microsoft.RecoveryServices.json#/resourceDefinitions/vaults_replicationFabrics" },
                  { "$ref": "https://schema.management.azure.com/schemas/2018-01-10/Microsoft.RecoveryServices.json#/resourceDefinitions/vaults_replicationFabrics_replicationNetworks_replicationNetworkMappings" },
                  { "$ref": "https://schema.management.azure.com/schemas/2018-01-10/Microsoft.RecoveryServices.json#/resourceDefinitions/vaults_replicationFabrics_replicationProtectionContainers" },
                  { "$ref": "https://schema.management.azure.com/schemas/2018-01-10/Microsoft.RecoveryServices.json#/resourceDefinitions/vaults_replicationFabrics_replicationProtectionContainers_replicationProtectedItems" },
                  { "$ref": "https://schema.management.azure.com/schemas/2018-01-10/Microsoft.RecoveryServices.json#/resourceDefinitions/vaults_replicationFabrics_replicationProtectionContainers_replicationProtectionContainerMappings" },
                  { "$ref": "https://schema.management.azure.com/schemas/2018-01-10/Microsoft.RecoveryServices.json#/resourceDefinitions/vaults_replicationFabrics_replicationStorageClassifications_replicationStorageClassificationMappings" },
                  { "$ref": "https://schema.management.azure.com/schemas/2018-01-10/Microsoft.RecoveryServices.json#/resourceDefinitions/vaults_replicationFabrics_replicationvCenters" },
                  { "$ref": "https://schema.management.azure.com/schemas/2018-01-10/Microsoft.RecoveryServices.json#/resourceDefinitions/vaults_replicationPolicies" },
                  { "$ref": "https://schema.management.azure.com/schemas/2018-01-10/Microsoft.RecoveryServices.json#/resourceDefinitions/vaults_replicationRecoveryPlans" },
                  { "$ref": "https://schema.management.azure.com/schemas/2017-06-01/Microsoft.Network.json#/resourceDefinitions/publicIPAddresses" },
                  { "$ref": "https://schema.management.azure.com/schemas/2017-06-01/Microsoft.Network.json#/resourceDefinitions/virtualNetworks" },
                  { "$ref": "https://schema.management.azure.com/schemas/2017-06-01/Microsoft.Network.json#/resourceDefinitions/loadBalancers" },
                  { "$ref": "https://schema.management.azure.com/schemas/2017-06-01/Microsoft.Network.json#/resourceDefinitions/networkSecurityGroups" },
                  { "$ref": "https://schema.management.azure.com/schemas/2017-06-01/Microsoft.Network.json#/resourceDefinitions/networkInterfaces" },
                  { "$ref": "https://schema.management.azure.com/schemas/2017-06-01/Microsoft.Network.json#/resourceDefinitions/routeTables" },
                  { "$ref": "https://schema.management.azure.com/schemas/2017-06-01/Microsoft.Network.json#/resourceDefinitions/applicationGateways" },
                  { "$ref": "https://schema.management.azure.com/schemas/2017-04-01/Microsoft.ServiceBus.json#/resourceDefinitions/namespaces" },
                  { "$ref": "https://schema.management.azure.com/schemas/2017-04-01/Microsoft.ServiceBus.json#/resourceDefinitions/namespaces_AuthorizationRules" },
                  { "$ref": "https://schema.management.azure.com/schemas/2017-04-01/Microsoft.ServiceBus.json#/resourceDefinitions/namespaces_queues" },
                  { "$ref": "https://schema.management.azure.com/schemas/2017-04-01/Microsoft.ServiceBus.json#/resourceDefinitions/namespaces_queues_authorizationRules" },
                  { "$ref": "https://schema.management.azure.com/schemas/2017-04-01/Microsoft.ServiceBus.json#/resourceDefinitions/namespaces_topics" },
                  { "$ref": "https://schema.management.azure.com/schemas/2017-04-01/Microsoft.ServiceBus.json#/resourceDefinitions/namespaces_topics_authorizationRules" },
                  { "$ref": "https://schema.management.azure.com/schemas/2017-04-01/Microsoft.ServiceBus.json#/resourceDefinitions/namespaces_topics_subscriptions" },
                  { "$ref": "https://schema.management.azure.com/schemas/2017-04-01/Microsoft.ServiceBus.json#/resourceDefinitions/namespaces_topics_subscriptions_rules" },
                  { "$ref": "https://schema.management.azure.com/schemas/2017-04-01/Microsoft.ServiceBus.json#/resourceDefinitions/namespaces_migrationConfigurations" },
                  { "$ref": "https://schema.management.azure.com/schemas/2017-04-01/Microsoft.EventHub.json#/resourceDefinitions/namespaces" },
                  { "$ref": "https://schema.management.azure.com/schemas/2017-04-01/Microsoft.EventHub.json#/resourceDefinitions/namespaces_AuthorizationRules" },
                  { "$ref": "https://schema.management.azure.com/schemas/2017-04-01/Microsoft.EventHub.json#/resourceDefinitions/namespaces_eventhubs" },
                  { "$ref": "https://schema.management.azure.com/schemas/2017-04-01/Microsoft.EventHub.json#/resourceDefinitions/namespaces_eventhubs_authorizationRules" },
                  { "$ref": "https://schema.management.azure.com/schemas/2017-04-01/Microsoft.EventHub.json#/resourceDefinitions/namespaces_eventhubs_consumergroups" },
                  { "$ref": "https://schema.management.azure.com/schemas/2017-04-01/Microsoft.Relay.json#/resourceDefinitions/namespaces" },
                  { "$ref": "https://schema.management.azure.com/schemas/2017-04-01/Microsoft.Relay.json#/resourceDefinitions/namespaces_AuthorizationRules" },
                  { "$ref": "https://schema.management.azure.com/schemas/2017-04-01/Microsoft.Relay.json#/resourceDefinitions/namespaces_wcfRelays" },
                  { "$ref": "https://schema.management.azure.com/schemas/2017-04-01/Microsoft.Relay.json#/resourceDefinitions/namespaces_wcfRelays_authorizationRules" },
                  { "$ref": "https://schema.management.azure.com/schemas/2017-04-01/Microsoft.Relay.json#/resourceDefinitions/namespaces_hybridConnections" },
                  { "$ref": "https://schema.management.azure.com/schemas/2017-04-01/Microsoft.Relay.json#/resourceDefinitions/namespaces_hybridConnections_authorizationRules" },
                  { "$ref": "https://schema.management.azure.com/schemas/2016-03-01/Microsoft.StreamAnalytics.json#/resourceDefinitions/streamingjobs" },
                  { "$ref": "https://schema.management.azure.com/schemas/2016-03-01/Microsoft.StreamAnalytics.json#/resourceDefinitions/streamingjobs_functions" },
                  { "$ref": "https://schema.management.azure.com/schemas/2016-03-01/Microsoft.StreamAnalytics.json#/resourceDefinitions/streamingjobs_inputs" },
                  { "$ref": "https://schema.management.azure.com/schemas/2016-03-01/Microsoft.StreamAnalytics.json#/resourceDefinitions/streamingjobs_outputs" },
                  { "$ref": "https://schema.management.azure.com/schemas/2016-03-01/Microsoft.StreamAnalytics.json#/resourceDefinitions/streamingjobs_transformations" },
                  { "$ref": "https://schema.management.azure.com/schemas/2017-01-01/Microsoft.CustomerInsights.json#/resourceDefinitions/hubs" },
                  { "$ref": "https://schema.management.azure.com/schemas/2017-01-01/Microsoft.CustomerInsights.json#/resourceDefinitions/hubs_authorizationPolicies" },
                  { "$ref": "https://schema.management.azure.com/schemas/2017-01-01/Microsoft.CustomerInsights.json#/resourceDefinitions/hubs_connectors" },
                  { "$ref": "https://schema.management.azure.com/schemas/2017-01-01/Microsoft.CustomerInsights.json#/resourceDefinitions/hubs_connectors_mappings" },
                  { "$ref": "https://schema.management.azure.com/schemas/2017-01-01/Microsoft.CustomerInsights.json#/resourceDefinitions/hubs_interactions" },
                  { "$ref": "https://schema.management.azure.com/schemas/2017-01-01/Microsoft.CustomerInsights.json#/resourceDefinitions/hubs_kpi" },
                  { "$ref": "https://schema.management.azure.com/schemas/2017-01-01/Microsoft.CustomerInsights.json#/resourceDefinitions/hubs_links" },
                  { "$ref": "https://schema.management.azure.com/schemas/2017-01-01/Microsoft.CustomerInsights.json#/resourceDefinitions/hubs_profiles" },
                  { "$ref": "https://schema.management.azure.com/schemas/2017-01-01/Microsoft.CustomerInsights.json#/resourceDefinitions/hubs_relationshipLinks" },
                  { "$ref": "https://schema.management.azure.com/schemas/2017-01-01/Microsoft.CustomerInsights.json#/resourceDefinitions/hubs_relationships" },
                  { "$ref": "https://schema.management.azure.com/schemas/2017-01-01/Microsoft.CustomerInsights.json#/resourceDefinitions/hubs_roleAssignments" },
                  { "$ref": "https://schema.management.azure.com/schemas/2017-01-01/Microsoft.CustomerInsights.json#/resourceDefinitions/hubs_views" },
                  { "$ref": "https://schema.management.azure.com/schemas/2017-04-26/Microsoft.CustomerInsights.json#/resourceDefinitions/hubs" },
                  { "$ref": "https://schema.management.azure.com/schemas/2017-04-26/Microsoft.CustomerInsights.json#/resourceDefinitions/hubs_authorizationPolicies" },
                  { "$ref": "https://schema.management.azure.com/schemas/2017-04-26/Microsoft.CustomerInsights.json#/resourceDefinitions/hubs_connectors" },
                  { "$ref": "https://schema.management.azure.com/schemas/2017-04-26/Microsoft.CustomerInsights.json#/resourceDefinitions/hubs_connectors_mappings" },
                  { "$ref": "https://schema.management.azure.com/schemas/2017-04-26/Microsoft.CustomerInsights.json#/resourceDefinitions/hubs_interactions" },
                  { "$ref": "https://schema.management.azure.com/schemas/2017-04-26/Microsoft.CustomerInsights.json#/resourceDefinitions/hubs_kpi" },
                  { "$ref": "https://schema.management.azure.com/schemas/2017-04-26/Microsoft.CustomerInsights.json#/resourceDefinitions/hubs_links" },
                  { "$ref": "https://schema.management.azure.com/schemas/2017-04-26/Microsoft.CustomerInsights.json#/resourceDefinitions/hubs_predictions" },
                  { "$ref": "https://schema.management.azure.com/schemas/2017-04-26/Microsoft.CustomerInsights.json#/resourceDefinitions/hubs_profiles" },
                  { "$ref": "https://schema.management.azure.com/schemas/2017-04-26/Microsoft.CustomerInsights.json#/resourceDefinitions/hubs_relationshipLinks" },
                  { "$ref": "https://schema.management.azure.com/schemas/2017-04-26/Microsoft.CustomerInsights.json#/resourceDefinitions/hubs_relationships" },
                  { "$ref": "https://schema.management.azure.com/schemas/2017-04-26/Microsoft.CustomerInsights.json#/resourceDefinitions/hubs_roleAssignments" },
                  { "$ref": "https://schema.management.azure.com/schemas/2017-04-26/Microsoft.CustomerInsights.json#/resourceDefinitions/hubs_views" },
                  { "$ref": "https://schema.management.azure.com/schemas/2017-11-15/Microsoft.TimeSeriesInsights.json#/resourceDefinitions/environments" },
                  { "$ref": "https://schema.management.azure.com/schemas/2017-11-15/Microsoft.TimeSeriesInsights.json#/resourceDefinitions/environments_eventSources" },
                  { "$ref": "https://schema.management.azure.com/schemas/2017-11-15/Microsoft.TimeSeriesInsights.json#/resourceDefinitions/environments_referenceDataSets" },
                  { "$ref": "https://schema.management.azure.com/schemas/2017-11-15/Microsoft.TimeSeriesInsights.json#/resourceDefinitions/environments_accessPolicies" },
                  { "$ref": "https://schema.management.azure.com/schemas/2016-11-01/Microsoft.ImportExport.json#/resourceDefinitions/jobs" },
                  { "$ref": "https://schema.management.azure.com/schemas/2017-08-01/Microsoft.Network.json#/resourceDefinitions/publicIPAddresses" },
                  { "$ref": "https://schema.management.azure.com/schemas/2017-08-01/Microsoft.Network.json#/resourceDefinitions/virtualNetworks" },
                  { "$ref": "https://schema.management.azure.com/schemas/2017-08-01/Microsoft.Network.json#/resourceDefinitions/loadBalancers" },
                  { "$ref": "https://schema.management.azure.com/schemas/2017-08-01/Microsoft.Network.json#/resourceDefinitions/networkSecurityGroups" },
                  { "$ref": "https://schema.management.azure.com/schemas/2017-08-01/Microsoft.Network.json#/resourceDefinitions/networkInterfaces" },
                  { "$ref": "https://schema.management.azure.com/schemas/2017-08-01/Microsoft.Network.json#/resourceDefinitions/routeTables" },
                  { "$ref": "https://schema.management.azure.com/schemas/2017-08-01/Microsoft.Network.json#/resourceDefinitions/applicationGateways" },
                  { "$ref": "https://schema.management.azure.com/schemas/2017-09-01/Microsoft.Network.json#/resourceDefinitions/publicIPAddresses" },
                  { "$ref": "https://schema.management.azure.com/schemas/2017-09-01/Microsoft.Network.json#/resourceDefinitions/virtualNetworks" },
                  { "$ref": "https://schema.management.azure.com/schemas/2017-09-01/Microsoft.Network.json#/resourceDefinitions/loadBalancers" },
                  { "$ref": "https://schema.management.azure.com/schemas/2017-09-01/Microsoft.Network.json#/resourceDefinitions/networkSecurityGroups" },
                  { "$ref": "https://schema.management.azure.com/schemas/2017-09-01/Microsoft.Network.json#/resourceDefinitions/networkInterfaces" },
                  { "$ref": "https://schema.management.azure.com/schemas/2017-09-01/Microsoft.Network.json#/resourceDefinitions/routeTables" },
                  { "$ref": "https://schema.management.azure.com/schemas/2017-09-01/Microsoft.Network.json#/resourceDefinitions/applicationGateways" },
                  { "$ref": "https://schema.management.azure.com/schemas/2017-10-01/Microsoft.Network.json#/resourceDefinitions/publicIPAddresses" },
                  { "$ref": "https://schema.management.azure.com/schemas/2017-10-01/Microsoft.Network.json#/resourceDefinitions/virtualNetworks" },
                  { "$ref": "https://schema.management.azure.com/schemas/2017-10-01/Microsoft.Network.json#/resourceDefinitions/loadBalancers" },
                  { "$ref": "https://schema.management.azure.com/schemas/2017-10-01/Microsoft.Network.json#/resourceDefinitions/networkSecurityGroups" },
                  { "$ref": "https://schema.management.azure.com/schemas/2017-10-01/Microsoft.Network.json#/resourceDefinitions/networkInterfaces" },
                  { "$ref": "https://schema.management.azure.com/schemas/2017-10-01/Microsoft.Network.json#/resourceDefinitions/routeTables" },
                  { "$ref": "https://schema.management.azure.com/schemas/2017-10-01/Microsoft.Network.json#/resourceDefinitions/applicationGateways" },
                  { "$ref": "https://schema.management.azure.com/schemas/2017-09-01/Microsoft.Network.json#/resourceDefinitions/dnsZones" },
                  { "$ref": "https://schema.management.azure.com/schemas/2017-09-01/Microsoft.Network.json#/resourceDefinitions/dnsZones_A" },
                  { "$ref": "https://schema.management.azure.com/schemas/2017-09-01/Microsoft.Network.json#/resourceDefinitions/dnsZones_AAAA" },
                  { "$ref": "https://schema.management.azure.com/schemas/2017-09-01/Microsoft.Network.json#/resourceDefinitions/dnsZones_CAA" },
                  { "$ref": "https://schema.management.azure.com/schemas/2017-09-01/Microsoft.Network.json#/resourceDefinitions/dnsZones_CNAME" },
                  { "$ref": "https://schema.management.azure.com/schemas/2017-09-01/Microsoft.Network.json#/resourceDefinitions/dnsZones_MX" },
                  { "$ref": "https://schema.management.azure.com/schemas/2017-09-01/Microsoft.Network.json#/resourceDefinitions/dnsZones_NS" },
                  { "$ref": "https://schema.management.azure.com/schemas/2017-09-01/Microsoft.Network.json#/resourceDefinitions/dnsZones_PTR" },
                  { "$ref": "https://schema.management.azure.com/schemas/2017-09-01/Microsoft.Network.json#/resourceDefinitions/dnsZones_SOA" },
                  { "$ref": "https://schema.management.azure.com/schemas/2017-09-01/Microsoft.Network.json#/resourceDefinitions/dnsZones_SRV" },
                  { "$ref": "https://schema.management.azure.com/schemas/2017-09-01/Microsoft.Network.json#/resourceDefinitions/dnsZones_TXT" },
                  { "$ref": "https://schema.management.azure.com/schemas/2017-10-01/Microsoft.Network.json#/resourceDefinitions/dnsZones" },
                  { "$ref": "https://schema.management.azure.com/schemas/2017-10-01/Microsoft.Network.json#/resourceDefinitions/dnsZones_A" },
                  { "$ref": "https://schema.management.azure.com/schemas/2017-10-01/Microsoft.Network.json#/resourceDefinitions/dnsZones_AAAA" },
                  { "$ref": "https://schema.management.azure.com/schemas/2017-10-01/Microsoft.Network.json#/resourceDefinitions/dnsZones_CAA" },
                  { "$ref": "https://schema.management.azure.com/schemas/2017-10-01/Microsoft.Network.json#/resourceDefinitions/dnsZones_CNAME" },
                  { "$ref": "https://schema.management.azure.com/schemas/2017-10-01/Microsoft.Network.json#/resourceDefinitions/dnsZones_MX" },
                  { "$ref": "https://schema.management.azure.com/schemas/2017-10-01/Microsoft.Network.json#/resourceDefinitions/dnsZones_NS" },
                  { "$ref": "https://schema.management.azure.com/schemas/2017-10-01/Microsoft.Network.json#/resourceDefinitions/dnsZones_PTR" },
                  { "$ref": "https://schema.management.azure.com/schemas/2017-10-01/Microsoft.Network.json#/resourceDefinitions/dnsZones_SOA" },
                  { "$ref": "https://schema.management.azure.com/schemas/2017-10-01/Microsoft.Network.json#/resourceDefinitions/dnsZones_SRV" },
                  { "$ref": "https://schema.management.azure.com/schemas/2017-10-01/Microsoft.Network.json#/resourceDefinitions/dnsZones_TXT" },
                  { "$ref": "https://schema.management.azure.com/schemas/2017-10-01/Microsoft.Insights.json#/resourceDefinitions/components_pricingPlans" },
                  { "$ref": "https://schema.management.azure.com/schemas/2016-03-01/Microsoft.Insights.json#/resourceDefinitions/alertrules" },
                  { "$ref": "https://schema.management.azure.com/schemas/2018-02-02/Microsoft.Migrate.json#/resourceDefinitions/projects" },
                  { "$ref": "https://schema.management.azure.com/schemas/2018-02-02/Microsoft.Migrate.json#/resourceDefinitions/projects_groups" },
                  { "$ref": "https://schema.management.azure.com/schemas/2018-02-02/Microsoft.Migrate.json#/resourceDefinitions/projects_groups_assessments" },
                  { "$ref": "https://schema.management.azure.com/schemas/2017-06-01/Microsoft.AzureStack.json#/resourceDefinitions/registrations" },
                  { "$ref": "https://schema.management.azure.com/schemas/2017-06-01/Microsoft.AzureStack.json#/resourceDefinitions/registrations_customerSubscriptions" },
                  { "$ref": "https://schema.management.azure.com/schemas/2017-11-15-preview/Microsoft.DataMigration.json#/resourceDefinitions/services" },
                  { "$ref": "https://schema.management.azure.com/schemas/2017-11-15-preview/Microsoft.DataMigration.json#/resourceDefinitions/services_projects" },
                  { "$ref": "https://schema.management.azure.com/schemas/2017-11-15-privatepreview/Microsoft.DataMigration.json#/resourceDefinitions/services" },
                  { "$ref": "https://schema.management.azure.com/schemas/2017-11-15-privatepreview/Microsoft.DataMigration.json#/resourceDefinitions/services_projects" },
                  { "$ref": "https://schema.management.azure.com/schemas/2018-01-31/Microsoft.Consumption.json#/resourceDefinitions/budgets" },
                  { "$ref": "https://schema.management.azure.com/schemas/2017-11-01/Microsoft.Network.json#/resourceDefinitions/publicIPAddresses" },
                  { "$ref": "https://schema.management.azure.com/schemas/2017-11-01/Microsoft.Network.json#/resourceDefinitions/virtualNetworks" },
                  { "$ref": "https://schema.management.azure.com/schemas/2017-11-01/Microsoft.Network.json#/resourceDefinitions/loadBalancers" },
                  { "$ref": "https://schema.management.azure.com/schemas/2017-11-01/Microsoft.Network.json#/resourceDefinitions/networkSecurityGroups" },
                  { "$ref": "https://schema.management.azure.com/schemas/2017-11-01/Microsoft.Network.json#/resourceDefinitions/networkInterfaces" },
                  { "$ref": "https://schema.management.azure.com/schemas/2017-11-01/Microsoft.Network.json#/resourceDefinitions/routeTables" },
                  { "$ref": "https://schema.management.azure.com/schemas/2017-11-01/Microsoft.Network.json#/resourceDefinitions/applicationGateways" },
                  { "$ref": "https://schema.management.azure.com/schemas/2017-12-01/Microsoft.Compute.json#/resourceDefinitions/images" },
                  { "$ref": "https://schema.management.azure.com/schemas/2017-12-01/Microsoft.Compute.json#/resourceDefinitions/availabilitySets" },
                  { "$ref": "https://schema.management.azure.com/schemas/2017-12-01/Microsoft.Compute.json#/resourceDefinitions/virtualMachines" },
                  { "$ref": "https://schema.management.azure.com/schemas/2017-12-01/Microsoft.Compute.json#/resourceDefinitions/virtualMachineScaleSets" },
                  { "$ref": "https://schema.management.azure.com/schemas/2017-12-01/Microsoft.Compute.json#/resourceDefinitions/extensions" },
                  { "$ref": "https://schema.management.azure.com/schemas/2017-12-01/Microsoft.Compute.json#/resourceDefinitions/vmssExtensions" },
                  { "$ref": "https://schema.management.azure.com/schemas/2017-12-01/Microsoft.DBforMySQL.json#/resourceDefinitions/servers" },
                  { "$ref": "https://schema.management.azure.com/schemas/2017-12-01/Microsoft.DBforMySQL.json#/resourceDefinitions/servers_configurations" },
                  { "$ref": "https://schema.management.azure.com/schemas/2017-12-01/Microsoft.DBforMySQL.json#/resourceDefinitions/servers_databases" },
                  { "$ref": "https://schema.management.azure.com/schemas/2017-12-01/Microsoft.DBforMySQL.json#/resourceDefinitions/servers_firewallRules" },
                  { "$ref": "https://schema.management.azure.com/schemas/2017-12-01/Microsoft.DBforPostgreSQL.json#/resourceDefinitions/servers" },
                  { "$ref": "https://schema.management.azure.com/schemas/2017-12-01/Microsoft.DBforPostgreSQL.json#/resourceDefinitions/servers_configurations" },
                  { "$ref": "https://schema.management.azure.com/schemas/2017-12-01/Microsoft.DBforPostgreSQL.json#/resourceDefinitions/servers_databases" },
                  { "$ref": "https://schema.management.azure.com/schemas/2017-12-01/Microsoft.DBforPostgreSQL.json#/resourceDefinitions/servers_firewallRules" },
                  { "$ref": "https://schema.management.azure.com/schemas/2017-12-01-preview/Microsoft.DBforMySQL.json#/resourceDefinitions/servers" },
                  { "$ref": "https://schema.management.azure.com/schemas/2017-12-01-preview/Microsoft.DBforMySQL.json#/resourceDefinitions/servers_configurations" },
                  { "$ref": "https://schema.management.azure.com/schemas/2017-12-01-preview/Microsoft.DBforMySQL.json#/resourceDefinitions/servers_databases" },
                  { "$ref": "https://schema.management.azure.com/schemas/2017-12-01-preview/Microsoft.DBforMySQL.json#/resourceDefinitions/servers_firewallRules" },
                  { "$ref": "https://schema.management.azure.com/schemas/2017-12-01-preview/Microsoft.DBforPostgreSQL.json#/resourceDefinitions/servers" },
                  { "$ref": "https://schema.management.azure.com/schemas/2017-12-01-preview/Microsoft.DBforPostgreSQL.json#/resourceDefinitions/servers_configurations" },
                  { "$ref": "https://schema.management.azure.com/schemas/2017-12-01-preview/Microsoft.DBforPostgreSQL.json#/resourceDefinitions/servers_databases" },
                  { "$ref": "https://schema.management.azure.com/schemas/2017-12-01-preview/Microsoft.DBforPostgreSQL.json#/resourceDefinitions/servers_firewallRules" },
                  { "$ref": "https://schema.management.azure.com/schemas/2018-01-01/Microsoft.Network.json#/resourceDefinitions/publicIPAddresses" },
                  { "$ref": "https://schema.management.azure.com/schemas/2018-01-01/Microsoft.Network.json#/resourceDefinitions/virtualNetworks" },
                  { "$ref": "https://schema.management.azure.com/schemas/2018-01-01/Microsoft.Network.json#/resourceDefinitions/loadBalancers" },
                  { "$ref": "https://schema.management.azure.com/schemas/2018-01-01/Microsoft.Network.json#/resourceDefinitions/networkSecurityGroups" },
                  { "$ref": "https://schema.management.azure.com/schemas/2018-01-01/Microsoft.Network.json#/resourceDefinitions/networkInterfaces" },
                  { "$ref": "https://schema.management.azure.com/schemas/2018-01-01/Microsoft.Network.json#/resourceDefinitions/routeTables" },
                  { "$ref": "https://schema.management.azure.com/schemas/2018-01-01/Microsoft.Network.json#/resourceDefinitions/applicationGateways" },
                  { "$ref": "https://schema.management.azure.com/schemas/2018-02-01/Microsoft.Network.json#/resourceDefinitions/ddosProtectionPlans" },
                  { "$ref": "https://schema.management.azure.com/schemas/2018-02-01/Microsoft.Network.json#/resourceDefinitions/expressRouteCircuits" },
                  { "$ref": "https://schema.management.azure.com/schemas/2018-02-01/Microsoft.Network.json#/resourceDefinitions/expressRouteCrossConnections" },
                  { "$ref": "https://schema.management.azure.com/schemas/2018-02-01/Microsoft.Network.json#/resourceDefinitions/publicIPAddresses" },
                  { "$ref": "https://schema.management.azure.com/schemas/2018-02-01/Microsoft.Network.json#/resourceDefinitions/virtualNetworks" },
                  { "$ref": "https://schema.management.azure.com/schemas/2018-02-01/Microsoft.Network.json#/resourceDefinitions/loadBalancers" },
                  { "$ref": "https://schema.management.azure.com/schemas/2018-02-01/Microsoft.Network.json#/resourceDefinitions/networkSecurityGroups" },
                  { "$ref": "https://schema.management.azure.com/schemas/2018-02-01/Microsoft.Network.json#/resourceDefinitions/networkInterfaces" },
                  { "$ref": "https://schema.management.azure.com/schemas/2018-02-01/Microsoft.Network.json#/resourceDefinitions/routeTables" },
                  { "$ref": "https://schema.management.azure.com/schemas/2018-02-01/Microsoft.Network.json#/resourceDefinitions/applicationGateways" },
                  { "$ref": "https://schema.management.azure.com/schemas/2018-03-01/Microsoft.Insights.json#/resourceDefinitions/actionGroups" },
                  { "$ref": "https://schema.management.azure.com/schemas/2018-01-01/Microsoft.EventGrid.json#/resourceDefinitions/topics" },
                  { "$ref": "https://schema.management.azure.com/schemas/2018-03-01/Microsoft.BatchAI.json#/resourceDefinitions/clusters" },
                  { "$ref": "https://schema.management.azure.com/schemas/2018-03-01/Microsoft.BatchAI.json#/resourceDefinitions/fileServers" },
                  { "$ref": "https://schema.management.azure.com/schemas/2018-03-01/Microsoft.BatchAI.json#/resourceDefinitions/jobs" },
                  { "$ref": "https://schema.management.azure.com/schemas/2018-03-01/Microsoft.Insights.json#/resourceDefinitions/metricAlerts" },
                  { "$ref": "https://schema.management.azure.com/schemas/2018-04-16/Microsoft.Insights.json#/resourceDefinitions/scheduledQueryRules" },
                  { "$ref": "https://schema.management.azure.com/schemas/2016-12-01/Microsoft.RecoveryServices.json#/resourceDefinitions/vaults_backupFabrics_protectionContainers" },
                  { "$ref": "https://schema.management.azure.com/schemas/2016-12-01/Microsoft.RecoveryServices.json#/resourceDefinitions/vaults_backupFabrics_protectionContainers_protectedItems" },
                  { "$ref": "https://schema.management.azure.com/schemas/2016-12-01/Microsoft.RecoveryServices.json#/resourceDefinitions/vaults_backupPolicies" },
                  { "$ref": "https://schema.management.azure.com/schemas/2017-07-01/Microsoft.RecoveryServices.json#/resourceDefinitions/vaults_backupFabrics_backupProtectionIntent" },
                  { "$ref": "https://schema.management.azure.com/schemas/2018-04-01/Microsoft.Compute.json#/resourceDefinitions/disks" },
                  { "$ref": "https://schema.management.azure.com/schemas/2018-04-01/Microsoft.Compute.json#/resourceDefinitions/snapshots" },
                  { "$ref": "https://schema.management.azure.com/schemas/2018-04-01/Microsoft.ContainerInstance.json#/resourceDefinitions/containerGroups" },
                  { "$ref": "https://schema.management.azure.com/schemas/2018-06-01/Microsoft.Compute.Galleries.json#/resourceDefinitions/galleries" },
                  { "$ref": "https://schema.management.azure.com/schemas/2018-06-01/Microsoft.Compute.Galleries.json#/resourceDefinitions/galleries_images" },
                  { "$ref": "https://schema.management.azure.com/schemas/2018-06-01/Microsoft.Compute.Galleries.json#/resourceDefinitions/galleries_images_versions" },
                  { "$ref": "https://schema.management.azure.com/schemas/2017-07-01-privatepreview/Microsoft.IoTCentral.json#/resourceDefinitions/IoTApps" },
                  { "$ref": "https://schema.management.azure.com/schemas/2018-09-01/Microsoft.IoTCentral.json#/resourceDefinitions/IoTApps" },
                  { "$ref": "https://schema.management.azure.com/schemas/2018-05-01/Microsoft.Maps.json#/resourceDefinitions/accounts" },
                  { "$ref": "https://schema.management.azure.com/schemas/2018-05-01/Microsoft.BatchAI.json#/resourceDefinitions/workspaces" },
                  { "$ref": "https://schema.management.azure.com/schemas/2018-05-01/Microsoft.BatchAI.json#/resourceDefinitions/workspaces_clusters" },
                  { "$ref": "https://schema.management.azure.com/schemas/2018-05-01/Microsoft.BatchAI.json#/resourceDefinitions/workspaces_experiments" },
                  { "$ref": "https://schema.management.azure.com/schemas/2018-05-01/Microsoft.BatchAI.json#/resourceDefinitions/workspaces_experiments_jobs" },
                  { "$ref": "https://schema.management.azure.com/schemas/2018-05-01/Microsoft.BatchAI.json#/resourceDefinitions/workspaces_fileServers" },
                  { "$ref": "https://schema.management.azure.com/schemas/2018-05-01-preview/Microsoft.Insights.json#/resourceDefinitions/ProactiveDetectionConfigs" },
                  { "$ref": "https://schema.management.azure.com/schemas/2017-07-01/Microsoft.ContainerService.json#/resourceDefinitions/containerServices" },
                  { "$ref": "https://schema.management.azure.com/schemas/2018-03-31/Microsoft.ContainerService.json#/resourceDefinitions/managedClusters" },
<<<<<<< HEAD
                  { "$ref": "https://schema.management.azure.com/schemas/2017-08-01/Microsoft.AnalysisServices.json#/resourceDefinitions/servers" },
=======
                  { "$ref": "https://schema.management.azure.com/schemas/2017-06-01/Microsoft.StorSimple.json#/resourceDefinitions/managers" },
                  { "$ref": "https://schema.management.azure.com/schemas/2017-06-01/Microsoft.StorSimple.json#/resourceDefinitions/managers_accessControlRecords" },
                  { "$ref": "https://schema.management.azure.com/schemas/2017-06-01/Microsoft.StorSimple.json#/resourceDefinitions/managers_bandwidthSettings" },
                  { "$ref": "https://schema.management.azure.com/schemas/2017-06-01/Microsoft.StorSimple.json#/resourceDefinitions/managers_devices_backupPolicies" },
                  { "$ref": "https://schema.management.azure.com/schemas/2017-06-01/Microsoft.StorSimple.json#/resourceDefinitions/managers_devices_backupPolicies_schedules" },
                  { "$ref": "https://schema.management.azure.com/schemas/2017-06-01/Microsoft.StorSimple.json#/resourceDefinitions/managers_devices_volumeContainers" },
                  { "$ref": "https://schema.management.azure.com/schemas/2017-06-01/Microsoft.StorSimple.json#/resourceDefinitions/managers_devices_volumeContainers_volumes" },
                  { "$ref": "https://schema.management.azure.com/schemas/2017-06-01/Microsoft.StorSimple.json#/resourceDefinitions/managers_storageAccountCredentials" },
>>>>>>> 0bf61f38
                  { "$ref": "#/definitions/resourceGeneric" }
                ]
              }
            ]
          }
        ]
      }
    },
    "outputs": {
      "type": "object",
      "description": "Output parameter definitions",
      "additionalProperties": {
        "$ref": "#/definitions/output"
      }
    }
  },
  "additionalProperties": false,
  "required": [
    "$schema",
    "contentVersion",
    "resources"
  ],
  "definitions": {
    "resourceBase": {
      "type": "object",
      "properties": {
        "name": {
          "type": "string",
          "description": "Name of the resource"
        },
        "dependsOn": {
          "type": "array",
          "items": {
            "type": "string"
          },
          "description": "Collection of resources this resource depends on"
        },
        "location": {
          "anyOf": [
            {
              "type": "string"
            },
            {
              "enum": [
                "East Asia",
                "Southeast Asia",
                "Central US",
                "East US",
                "East US 2",
                "West US",
                "North Central US",
                "South Central US",
                "North Europe",
                "West Europe",
                "Japan West",
                "Japan East",
                "Brazil South",
                "Australia East",
                "Australia Southeast",
                "global"
              ]
            }
          ],
          "description": "Location to deploy resource to"
        },
        "tags": {
          "type": "object",
          "description": "Name-value pairs to add to the resource"
        }
      },
      "required": [
        "name",
        "type",
        "apiVersion"
      ]
    },
    "resourceGeneric": {
      "type": "object",
      "properties": {
        "type": {
          "enum": [ "UnknownResource" ],
          "description": "Resource type"
        },
        "apiVersion": {
          "type": "string",
          "pattern": "(^((\\d\\d\\d\\d-\\d\\d-\\d\\d)|([0-9]+(\\.[0-9]+)?))(-[a-zA-Z][a-zA-Z0-9]*)?$)",
          "description": "API version of the resource type"
        }
      },
      "required": [
        "name",
        "type",
        "apiVersion"
      ]
    },
    "resourceBaseExternal": {
      "type": "object",
      "allOf": [
        {
          "$ref": "#/definitions/resourceBase"
        },
        {
          "properties": {
            "plan": {
              "type": "object",
              "properties": {
                "name": {
                  "type": "string",
                  "description": "Name of the plan"
                },
                "promotionCode": {
                  "type": "string",
                  "description": "Plan promotion code"
                }
              },
              "additionalProperties": false,
              "required": [ "name" ],
              "description": "3rd party plan"
            }
          },
          "required": [
            "plan"
          ]
        }
      ],
      "additionalProperties": false
    },
    "deployments": {
      "type": "object",
      "properties": {
        "type": {
          "enum": [
            "Microsoft.Resources/deployments"
          ]
        },
        "apiVersion": {
          "enum": [
            "2014-04-01-preview"
          ]
        },
        "name": {
          "type": "string",
          "description": "Name of the deployment"
        },
        "dependsOn": {
          "type": "array",
          "items": {
            "type": "string"
          },
          "description": "Collection of resources this deployment depends on"
        },
        "properties": {
          "allOf": [
            {
              "type": "object",
              "properties": {
                "mode": {
                  "enum": [ "Incremental" ],
                  "description": "Deployment mode"
                }
              },
              "required": [ "mode" ]
            },
            {
              "anyOf": [
                {
                  "type": "object",
                  "properties": {
                    "templateLink": {
                      "$ref": "#/definitions/templateLink"
                    }
                  }
                },
                {
                  "type": "object",
                  "properties": {
                    "template": {
                      "type": "object"
                    }
                  }
                }
              ]
            },
            {
              "anyOf": [
                {
                  "type": "object",
                  "properties": {
                    "parametersLink": {
                      "$ref": "#/definitions/parametersLink"
                    }
                  }
                },
                {
                  "type": "object",
                  "properties": {
                    "parameters": {
                      "type": "object",
                      "additionalProperties": {
                        "$ref": "#/definitions/parameter"
                      }
                    }
                  }
                }
              ]
            }
          ]
        }
      },
      "required": [
        "type",
        "apiVersion",
        "name",
        "properties"
      ]
    },
    "templateLink": {
      "type": "object",
      "properties": {
        "uri": {
          "type": "string",
          "description": "URI referencing the deployment template"
        },
        "contentVersion": {
          "type": "string",
          "pattern": "(^[0-9]+\\.[0-9]+\\.[0-9]+\\.[0-9]+$)",
          "description": "If included it must match the contentVersion in the template"
        }
      },
      "required": [ "uri" ],
      "description": "Template file reference in a deployment"
    },
    "parametersLink": {
      "type": "object",
      "properties": {
        "uri": {
          "type": "string",
          "description": "URI referencing the deployment template parameters"
        },
        "contentVersion": {
          "type": "string",
          "pattern": "(^[0-9]+\\.[0-9]+\\.[0-9]+\\.[0-9]+$)",
          "description": "If included it must match the contentVersion in the parameters file"
        }
      },
      "required": [ "uri" ],
      "description": "Parameter file reference in a deployment"
    },
    "parameter": {
      "type": "object",
      "properties": {
        "type": {
          "enum": [ "string", "securestring", "int", "bool", "object", "array" ]
        },
        "defaultValue": {
          "type": [ "string", "boolean", "integer", "number", "object", "array", "null" ],
          "description": "Default value to be used if one is not provided"
        },
        "allowedValues": {
          "type": "array",
          "description": "Value can only be one of these values"
        },
        "metadata": {
          "type": "object",
          "description": "Metadata for the parameter"
        }
      },
      "required": [ "type" ],
      "description": "Input parameter definitions"
    },
    "output": {
      "type": "object",
      "properties": {
        "type": {
          "enum": [ "string", "securestring", "int", "bool", "object", "array" ]
        },
        "value": {
          "type": [
            "string",
            "boolean",
            "integer",
            "array",
            "object",
            "null"
          ],
          "description": "Value assigned for output"
        }
      },
      "required": [ "type", "value" ],
      "description": "Set of output parameters"
    },
    "expression": {
      "type": "string",
      "pattern": "^\\[(concat|parameters|variables|reference|resourceId|resourceGroup|subscription|listKeys|listPackage)\\(.*\\).*\\]$",
      "description": "Deployment template expression.  Expressions are enclosed in [] and must start with a function of concat(), parameters(), variables(), reference(), resourceId(), resourceGroup(), subscription(), listKeys(), listPackage()"
    },
    "numberOrExpression": {
      "oneOf": [
        { "type": "number" },
        { "$ref": "#/definitions/expression" }
      ]
    },
    "Iso8601Duration": {
      "type": "string",
      "pattern": "^P(\\d+Y)?(\\d+M)?(\\d+D)?(T(((\\d+H)(\\d+M)?(\\d+(\\.\\d{1,2})?S)?)|((\\d+M)(\\d+(\\.\\d{1,2})?S)?)|((\\d+(\\.\\d{1,2})?S))))?$"
    },
    "UTC": {
      "type": "string",
      "pattern": "^\\d{4}(-(0[1-9]|1[0-2])(-([012]\\d|3[01])(T((([01]\\d|2[0123]):[0-5]\\d)|(24:00))(:(([0-5]\\d)|60)(\\.\\d{1,}){0,1}){0,1}){0,1}((Z)|([+-]((([01]\\d|2[0123]):[0-5]\\d)|(24:00)))){0,1}){0,1}){0,1}$"
    }
  }
}<|MERGE_RESOLUTION|>--- conflicted
+++ resolved
@@ -698,9 +698,7 @@
                   { "$ref": "https://schema.management.azure.com/schemas/2018-05-01-preview/Microsoft.Insights.json#/resourceDefinitions/ProactiveDetectionConfigs" },
                   { "$ref": "https://schema.management.azure.com/schemas/2017-07-01/Microsoft.ContainerService.json#/resourceDefinitions/containerServices" },
                   { "$ref": "https://schema.management.azure.com/schemas/2018-03-31/Microsoft.ContainerService.json#/resourceDefinitions/managedClusters" },
-<<<<<<< HEAD
                   { "$ref": "https://schema.management.azure.com/schemas/2017-08-01/Microsoft.AnalysisServices.json#/resourceDefinitions/servers" },
-=======
                   { "$ref": "https://schema.management.azure.com/schemas/2017-06-01/Microsoft.StorSimple.json#/resourceDefinitions/managers" },
                   { "$ref": "https://schema.management.azure.com/schemas/2017-06-01/Microsoft.StorSimple.json#/resourceDefinitions/managers_accessControlRecords" },
                   { "$ref": "https://schema.management.azure.com/schemas/2017-06-01/Microsoft.StorSimple.json#/resourceDefinitions/managers_bandwidthSettings" },
@@ -709,7 +707,6 @@
                   { "$ref": "https://schema.management.azure.com/schemas/2017-06-01/Microsoft.StorSimple.json#/resourceDefinitions/managers_devices_volumeContainers" },
                   { "$ref": "https://schema.management.azure.com/schemas/2017-06-01/Microsoft.StorSimple.json#/resourceDefinitions/managers_devices_volumeContainers_volumes" },
                   { "$ref": "https://schema.management.azure.com/schemas/2017-06-01/Microsoft.StorSimple.json#/resourceDefinitions/managers_storageAccountCredentials" },
->>>>>>> 0bf61f38
                   { "$ref": "#/definitions/resourceGeneric" }
                 ]
               }
