--- conflicted
+++ resolved
@@ -611,11 +611,9 @@
                   { "$ref": "https://schema.management.azure.com/schemas/2017-10-01/Microsoft.Network.json#/resourceDefinitions/dnsZones_TXT" },
                   { "$ref": "https://schema.management.azure.com/schemas/2017-10-01/Microsoft.Insights.json#/resourceDefinitions/components_pricingPlans" },
                   { "$ref": "https://schema.management.azure.com/schemas/2016-03-01/Microsoft.Insights.json#/resourceDefinitions/alertrules" },
-<<<<<<< HEAD
                   { "$ref": "https://schema.management.azure.com/schemas/2018-02-02/Microsoft.Migrate.json#/resourceDefinitions/projects" },
                   { "$ref": "https://schema.management.azure.com/schemas/2018-02-02/Microsoft.Migrate.json#/resourceDefinitions/projects_groups" },
-                  { "$ref": "https://schema.management.azure.com/schemas/2018-02-02/Microsoft.Migrate.json#/resourceDefinitions/projects_groups_assessments" }
-=======
+                  { "$ref": "https://schema.management.azure.com/schemas/2018-02-02/Microsoft.Migrate.json#/resourceDefinitions/projects_groups_assessments" },
                   { "$ref": "https://schema.management.azure.com/schemas/2017-06-01/Microsoft.AzureStack.json#/resourceDefinitions/registrations" },
                   { "$ref": "https://schema.management.azure.com/schemas/2017-06-01/Microsoft.AzureStack.json#/resourceDefinitions/registrations_customerSubscriptions" },
                   { "$ref": "https://schema.management.azure.com/schemas/2017-11-15-preview/Microsoft.DataMigration.json#/resourceDefinitions/services" },
@@ -691,7 +689,6 @@
                   { "$ref": "https://schema.management.azure.com/schemas/2018-05-01/Microsoft.BatchAI.json#/resourceDefinitions/workspaces_experiments_jobs" },
                   { "$ref": "https://schema.management.azure.com/schemas/2018-05-01/Microsoft.BatchAI.json#/resourceDefinitions/workspaces_fileServers" },
                   { "$ref": "https://schema.management.azure.com/schemas/2018-05-01-preview/Microsoft.Insights.json#/resourceDefinitions/ProactiveDetectionConfigs" },
->>>>>>> 2961a5dd
                   { "$ref": "#/definitions/resourceGeneric" }
                 ]
               }
