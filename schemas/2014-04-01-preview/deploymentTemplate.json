{
  "id": "https://schema.management.azure.com/schemas/2014-04-01-preview/deploymentTemplate.json#",
  "$schema": "http://json-schema.org/draft-04/schema#",
  "title": "Template",
  "description": "An Azure deployment template",
  "type": "object",
  "properties": {
    "$schema": {
      "type": "string",
      "description": "JSON schema reference"
    },
    "contentVersion": {
      "type": "string",
      "pattern": "(^[0-9]+\\.[0-9]+\\.[0-9]+\\.[0-9]+$)",
      "description": "A 4 number format for the version number of this template file. For example, 1.0.0.0"
    },
    "variables": {
      "type": "object",
      "description": "Variable definitions"
    },
    "parameters": {
      "type": "object",
      "description": "Input parameter definitions",
      "additionalProperties": {
        "$ref": "#/definitions/parameter"
      }
    },
    "resources": {
      "type": "array",
      "description": "Collection of resources to be deployed",
      "items": {
        "oneOf": [
          {
            "$ref": "#/definitions/deployments"
          },
          {
            "allOf": [
              {
                "$ref": "#/definitions/resourceBase"
              },
              {
                "oneOf": [
                  { "$ref": "https://schema.management.azure.com/schemas/2017-10-01/Microsoft.Cache.json#/resourceDefinitions/Redis" },
                  { "$ref": "https://schema.management.azure.com/schemas/2017-10-01/Microsoft.Cache.json#/resourceDefinitions/Redis_firewallRules" },
                  { "$ref": "https://schema.management.azure.com/schemas/2017-10-01/Microsoft.Cache.json#/resourceDefinitions/Redis_linkedServers" },
                  { "$ref": "https://schema.management.azure.com/schemas/2017-10-01/Microsoft.Cache.json#/resourceDefinitions/Redis_patchSchedules" },
                  { "$ref": "https://schema.management.azure.com/schemas/2015-08-19/Microsoft.Search.json#/resourceDefinitions/searchServices" },
                  { "$ref": "https://schema.management.azure.com/schemas/2016-05-16/Microsoft.AnalysisServices.json#/resourceDefinitions/servers" },
                  { "$ref": "https://schema.management.azure.com/schemas/2016-06-01/Microsoft.RecoveryServices.json#/resourceDefinitions/vaults" },
                  { "$ref": "https://schema.management.azure.com/schemas/2016-06-01/Microsoft.RecoveryServices.json#/resourceDefinitions/vaults_certificates" },
                  { "$ref": "https://schema.management.azure.com/schemas/2016-06-01/Microsoft.RecoveryServices.json#/resourceDefinitions/vaults_extendedInformation" },
                  { "$ref": "https://schema.management.azure.com/schemas/2015-07-01-preview/Microsoft.ServerManagement.json#/resourceDefinitions/nodes" },
                  { "$ref": "https://schema.management.azure.com/schemas/2015-07-01-preview/Microsoft.ServerManagement.json#/resourceDefinitions/gateways" },
                  { "$ref": "https://schema.management.azure.com/schemas/2015-07-01-preview/Microsoft.ServerManagement.json#/resourceDefinitions/sessions" },
                  { "$ref": "https://schema.management.azure.com/schemas/2016-07-01-preview/Microsoft.ServerManagement.json#/resourceDefinitions/nodes" },
                  { "$ref": "https://schema.management.azure.com/schemas/2016-07-01-preview/Microsoft.ServerManagement.json#/resourceDefinitions/gateways" },
                  { "$ref": "https://schema.management.azure.com/schemas/2016-07-01-preview/Microsoft.ServerManagement.json#/resourceDefinitions/sessions" },
                  { "$ref": "https://schema.management.azure.com/schemas/2015-04-08/Microsoft.DocumentDB.json#/resourceDefinitions/databaseAccounts" },
                  { "$ref": "https://schema.management.azure.com/schemas/2015-06-01/Microsoft.KeyVault.json#/resourceDefinitions/vaults" },
                  { "$ref": "https://schema.management.azure.com/schemas/2015-06-01/Microsoft.KeyVault.json#/resourceDefinitions/secrets" },
                  { "$ref": "https://schema.management.azure.com/schemas/2016-10-01/Microsoft.KeyVault.json#/resourceDefinitions/vaults" },
                  { "$ref": "https://schema.management.azure.com/schemas/2016-10-01/Microsoft.KeyVault.json#/resourceDefinitions/vaults_secrets" },
                  { "$ref": "https://schema.management.azure.com/schemas/2016-05-15/Microsoft.DevTestLab.json#/resourceDefinitions/labs" },
                  { "$ref": "https://schema.management.azure.com/schemas/2016-05-15/Microsoft.DevTestLab.json#/resourceDefinitions/labs_artifactsources" },
                  { "$ref": "https://schema.management.azure.com/schemas/2016-05-15/Microsoft.DevTestLab.json#/resourceDefinitions/labs_customimages" },
                  { "$ref": "https://schema.management.azure.com/schemas/2016-05-15/Microsoft.DevTestLab.json#/resourceDefinitions/labs_formulas" },
                  { "$ref": "https://schema.management.azure.com/schemas/2016-05-15/Microsoft.DevTestLab.json#/resourceDefinitions/labs_policysets_policies" },
                  { "$ref": "https://schema.management.azure.com/schemas/2016-05-15/Microsoft.DevTestLab.json#/resourceDefinitions/labs_schedules" },
                  { "$ref": "https://schema.management.azure.com/schemas/2016-05-15/Microsoft.DevTestLab.json#/resourceDefinitions/labs_virtualmachines" },
                  { "$ref": "https://schema.management.azure.com/schemas/2016-05-15/Microsoft.DevTestLab.json#/resourceDefinitions/labs_virtualnetworks" },
                  { "$ref": "https://schema.management.azure.com/schemas/2015-05-21-preview/Microsoft.DevTestLab.json#/resourceDefinitions/labs" },
                  { "$ref": "https://schema.management.azure.com/schemas/2015-05-21-preview/Microsoft.DevTestLab.json#/resourceDefinitions/virtualMachines" },
                  { "$ref": "https://schema.management.azure.com/schemas/2014-06-01/Microsoft.Web.json#/resourceDefinitions/sites" },
                  { "$ref": "https://schema.management.azure.com/schemas/2014-06-01/Microsoft.Web.json#/resourceDefinitions/certificates" },
                  { "$ref": "https://schema.management.azure.com/schemas/2014-06-01/Microsoft.Web.json#/resourceDefinitions/serverfarms" },
                  { "$ref": "https://schema.management.azure.com/schemas/2015-04-01/Microsoft.DomainRegistration.json#/resourceDefinitions/domains" },
                  { "$ref": "https://schema.management.azure.com/schemas/2015-04-01/Microsoft.DomainRegistration.json#/resourceDefinitions/domains_domainOwnershipIdentifiers" },
                  { "$ref": "https://schema.management.azure.com/schemas/2015-08-01/Microsoft.CertificateRegistration.json#/resourceDefinitions/certificateOrders" },
                  { "$ref": "https://schema.management.azure.com/schemas/2015-08-01/Microsoft.CertificateRegistration.json#/resourceDefinitions/certificateOrders_certificates" },
                  { "$ref": "https://schema.management.azure.com/schemas/2016-03-01/Microsoft.Web.json#/resourceDefinitions/certificates" },
                  { "$ref": "https://schema.management.azure.com/schemas/2016-03-01/Microsoft.Web.json#/resourceDefinitions/csrs" },
                  { "$ref": "https://schema.management.azure.com/schemas/2016-08-01/Microsoft.Web.json#/resourceDefinitions/sites" },
                  { "$ref": "https://schema.management.azure.com/schemas/2016-08-01/Microsoft.Web.json#/resourceDefinitions/sites_appsettings" },
                  { "$ref": "https://schema.management.azure.com/schemas/2016-08-01/Microsoft.Web.json#/resourceDefinitions/sites_config" },
                  { "$ref": "https://schema.management.azure.com/schemas/2016-08-01/Microsoft.Web.json#/resourceDefinitions/sites_connectionstrings" },
                  { "$ref": "https://schema.management.azure.com/schemas/2016-08-01/Microsoft.Web.json#/resourceDefinitions/sites_deployments" },
                  { "$ref": "https://schema.management.azure.com/schemas/2016-08-01/Microsoft.Web.json#/resourceDefinitions/sites_domainOwnershipIdentifiers" },
                  { "$ref": "https://schema.management.azure.com/schemas/2016-08-01/Microsoft.Web.json#/resourceDefinitions/sites_hostNameBindings" },
                  { "$ref": "https://schema.management.azure.com/schemas/2016-08-01/Microsoft.Web.json#/resourceDefinitions/sites_hybridconnection" },
                  { "$ref": "https://schema.management.azure.com/schemas/2016-08-01/Microsoft.Web.json#/resourceDefinitions/sites_hybridConnectionNamespaces_relays" },
                  { "$ref": "https://schema.management.azure.com/schemas/2016-08-01/Microsoft.Web.json#/resourceDefinitions/sites_instances_deployments" },
                  { "$ref": "https://schema.management.azure.com/schemas/2016-08-01/Microsoft.Web.json#/resourceDefinitions/sites_premieraddons" },
                  { "$ref": "https://schema.management.azure.com/schemas/2016-08-01/Microsoft.Web.json#/resourceDefinitions/sites_publicCertificates" },
                  { "$ref": "https://schema.management.azure.com/schemas/2016-08-01/Microsoft.Web.json#/resourceDefinitions/sites_slots" },
                  { "$ref": "https://schema.management.azure.com/schemas/2016-08-01/Microsoft.Web.json#/resourceDefinitions/sites_slots_appsettings" },
                  { "$ref": "https://schema.management.azure.com/schemas/2016-08-01/Microsoft.Web.json#/resourceDefinitions/sites_slots_config" },
                  { "$ref": "https://schema.management.azure.com/schemas/2016-08-01/Microsoft.Web.json#/resourceDefinitions/sites_slots_connectionstrings" },
                  { "$ref": "https://schema.management.azure.com/schemas/2016-08-01/Microsoft.Web.json#/resourceDefinitions/sites_slots_deployments" },
                  { "$ref": "https://schema.management.azure.com/schemas/2016-08-01/Microsoft.Web.json#/resourceDefinitions/sites_slots_domainOwnershipIdentifiers" },
                  { "$ref": "https://schema.management.azure.com/schemas/2016-08-01/Microsoft.Web.json#/resourceDefinitions/sites_slots_hostNameBindings" },
                  { "$ref": "https://schema.management.azure.com/schemas/2016-08-01/Microsoft.Web.json#/resourceDefinitions/sites_slots_hybridconnection" },
                  { "$ref": "https://schema.management.azure.com/schemas/2016-08-01/Microsoft.Web.json#/resourceDefinitions/sites_slots_hybridConnectionNamespaces_relays" },
                  { "$ref": "https://schema.management.azure.com/schemas/2016-08-01/Microsoft.Web.json#/resourceDefinitions/sites_slots_instances_deployments" },
                  { "$ref": "https://schema.management.azure.com/schemas/2016-08-01/Microsoft.Web.json#/resourceDefinitions/sites_slots_premieraddons" },
                  { "$ref": "https://schema.management.azure.com/schemas/2016-08-01/Microsoft.Web.json#/resourceDefinitions/sites_slots_publicCertificates" },
                  { "$ref": "https://schema.management.azure.com/schemas/2016-08-01/Microsoft.Web.json#/resourceDefinitions/sites_sourcecontrol" },
                  { "$ref": "https://schema.management.azure.com/schemas/2016-08-01/Microsoft.Web.json#/resourceDefinitions/sites_slots_sourcecontrol" },
                  { "$ref": "https://schema.management.azure.com/schemas/2016-08-01/Microsoft.Web.json#/resourceDefinitions/sites_slots_virtualNetworkConnections" },
                  { "$ref": "https://schema.management.azure.com/schemas/2016-08-01/Microsoft.Web.json#/resourceDefinitions/sites_slots_virtualNetworkConnections_gateways" },
                  { "$ref": "https://schema.management.azure.com/schemas/2016-08-01/Microsoft.Web.json#/resourceDefinitions/sites_virtualNetworkConnections" },
                  { "$ref": "https://schema.management.azure.com/schemas/2016-08-01/Microsoft.Web.json#/resourceDefinitions/sites_virtualNetworkConnections_gateways" },
                  { "$ref": "https://schema.management.azure.com/schemas/2016-09-01/Microsoft.Web.json#/resourceDefinitions/hostingEnvironments" },
                  { "$ref": "https://schema.management.azure.com/schemas/2016-09-01/Microsoft.Web.json#/resourceDefinitions/hostingEnvironments_workerPools" },
                  { "$ref": "https://schema.management.azure.com/schemas/2016-09-01/Microsoft.Web.json#/resourceDefinitions/hostingEnvironments_multiRolePools" },
                  { "$ref": "https://schema.management.azure.com/schemas/2016-09-01/Microsoft.Web.json#/resourceDefinitions/serverfarms" },
                  { "$ref": "https://schema.management.azure.com/schemas/2016-09-01/Microsoft.Web.json#/resourceDefinitions/serverfarms_virtualNetworkConnections_gateways" },
                  { "$ref": "https://schema.management.azure.com/schemas/2016-09-01/Microsoft.Web.json#/resourceDefinitions/serverfarms_virtualNetworkConnections_routes" },
                  { "$ref": "https://schema.management.azure.com/schemas/2014-04-01-preview/Microsoft.Sql.json#/resourceDefinitions/servers" },
                  { "$ref": "https://schema.management.azure.com/schemas/2014-04-01-preview/Microsoft.Sql.json#/resourceDefinitions/databases" },
                  { "$ref": "https://schema.management.azure.com/schemas/2014-04-01-preview/Microsoft.Sql.json#/resourceDefinitions/firewallrules" },
                  { "$ref": "https://schema.management.azure.com/schemas/2014-04-01-preview/Microsoft.Sql.json#/resourceDefinitions/administrators" },
                  { "$ref": "https://schema.management.azure.com/schemas/2014-04-01-preview/Microsoft.Sql.json#/resourceDefinitions/disasterrecoveryconfiguration" },
                  { "$ref": "https://schema.management.azure.com/schemas/2014-04-01/Microsoft.Insights.json#/resourceDefinitions/alertrules" },
                  { "$ref": "https://schema.management.azure.com/schemas/2014-04-01/Microsoft.Insights.json#/resourceDefinitions/components" },
                  { "$ref": "https://schema.management.azure.com/schemas/2014-04-01/Microsoft.Insights.json#/resourceDefinitions/autoscalesettings" },
                  { "$ref": "https://schema.management.azure.com/schemas/2014-04-01/Microsoft.Insights.json#/resourceDefinitions/webtests" },
                  { "$ref": "https://schema.management.azure.com/schemas/2014-02-26/microsoft.visualstudio.json#/resourceDefinitions/account" },
                  { "$ref": "https://schema.management.azure.com/schemas/2014-04-01-preview/Microsoft.Cache.json#/resourceDefinitions/Redis" },
                  { "$ref": "https://schema.management.azure.com/schemas/2014-04-01/Microsoft.BizTalkServices.json#/resourceDefinitions/BizTalk" },
                  { "$ref": "https://schema.management.azure.com/schemas/2014-04-01/Microsoft.BizTalkServices.json#/resourceDefinitions/HybridConnection" },
                  { "$ref": "https://schema.management.azure.com/schemas/2014-08-01-preview/Microsoft.Scheduler.json#/resourceDefinitions/jobCollections" },
                  { "$ref": "https://schema.management.azure.com/schemas/2014-04-01/SuccessBricks.ClearDB.json#/resourceDefinitions/databases" },
                  { "$ref": "https://schema.management.azure.com/schemas/2015-03-01-preview/Microsoft.AppService.json#/resourceDefinitions/apiapps" },
                  { "$ref": "https://schema.management.azure.com/schemas/2015-03-01-preview/Microsoft.AppService.json#/resourceDefinitions/registrations" },
                  { "$ref": "https://schema.management.azure.com/schemas/2015-03-01-preview/Microsoft.AppService.json#/resourceDefinitions/gateways" },
                  { "$ref": "https://schema.management.azure.com/schemas/2015-04-01/Microsoft.NotificationHubs.json#/resourceDefinitions/notificationHubs" },
                  { "$ref": "https://schema.management.azure.com/schemas/2015-04-01/Microsoft.NotificationHubs.json#/resourceDefinitions/namespaces" },
                  { "$ref": "https://schema.management.azure.com/schemas/2015-08-01-preview/Microsoft.DataConnect.json#/resourceDefinitions/connectionManagers" },
                  { "$ref": "https://schema.management.azure.com/schemas/2015-08-01/Microsoft.Cache.json#/resourceDefinitions/Redis" },
                  { "$ref": "https://schema.management.azure.com/schemas/2015-08-01/Microsoft.Network.json#/resourceDefinitions/publicIPAddresses" },
                  { "$ref": "https://schema.management.azure.com/schemas/2015-08-01/Microsoft.Network.json#/resourceDefinitions/virtualNetworks" },
                  { "$ref": "https://schema.management.azure.com/schemas/2015-08-01/Microsoft.Network.json#/resourceDefinitions/loadBalancers" },
                  { "$ref": "https://schema.management.azure.com/schemas/2015-08-01/Microsoft.Network.json#/resourceDefinitions/networkSecurityGroups" },
                  { "$ref": "https://schema.management.azure.com/schemas/2015-08-01/Microsoft.Network.json#/resourceDefinitions/networkInterfaces" },
                  { "$ref": "https://schema.management.azure.com/schemas/2015-08-01/Microsoft.Network.json#/resourceDefinitions/routeTables" },
                  { "$ref": "https://schema.management.azure.com/schemas/2015-11-01/Microsoft.Network.json#/resourceDefinitions/trafficManagerProfiles" },
                  { "$ref": "https://schema.management.azure.com/schemas/2017-03-01/Microsoft.Network.json#/resourceDefinitions/trafficManagerProfiles" },
                  { "$ref": "https://schema.management.azure.com/schemas/2017-05-01/Microsoft.Network.json#/resourceDefinitions/trafficManagerProfiles" },
                  { "$ref": "https://schema.management.azure.com/schemas/2015-08-01/Microsoft.Storage.json#/resourceDefinitions/storageAccounts" },
                  { "$ref": "https://schema.management.azure.com/schemas/2016-01-01/Microsoft.Storage.json#/resourceDefinitions/storageAccounts" },
                  { "$ref": "https://schema.management.azure.com/schemas/2017-06-01/Microsoft.Storage.json#/resourceDefinitions/storageAccounts" },
                  { "$ref": "https://schema.management.azure.com/schemas/2017-10-01/Microsoft.Storage.json#/resourceDefinitions/storageAccounts" },
                  { "$ref": "https://schema.management.azure.com/schemas/2015-08-01/Microsoft.Compute.json#/resourceDefinitions/availabilitySets" },
                  { "$ref": "https://schema.management.azure.com/schemas/2015-08-01/Microsoft.Compute.json#/resourceDefinitions/extensions" },
                  { "$ref": "https://schema.management.azure.com/schemas/2015-08-01/Microsoft.Compute.json#/resourceDefinitions/virtualMachines" },
                  { "$ref": "https://schema.management.azure.com/schemas/2015-08-01/Microsoft.Compute.json#/resourceDefinitions/virtualMachineScaleSets" },
                  { "$ref": "https://schema.management.azure.com/schemas/2015-10-01-preview/Microsoft.DataLakeStore.json#/resourceDefinitions/accounts" },
                  { "$ref": "https://schema.management.azure.com/schemas/2016-11-01/Microsoft.DataLakeStore.json#/resourceDefinitions/accounts" },
                  { "$ref": "https://schema.management.azure.com/schemas/2016-11-01/Microsoft.DataLakeStore.json#/resourceDefinitions/accounts_firewallRules" },
                  { "$ref": "https://schema.management.azure.com/schemas/2016-11-01/Microsoft.DataLakeStore.json#/resourceDefinitions/accounts_trustedIdProviders" },
                  { "$ref": "https://schema.management.azure.com/schemas/2015-10-01-preview/Microsoft.DataLakeAnalytics.json#/resourceDefinitions/accounts" },
                  { "$ref": "https://schema.management.azure.com/schemas/2016-11-01/Microsoft.DataLakeAnalytics.json#/resourceDefinitions/accounts" },
                  { "$ref": "https://schema.management.azure.com/schemas/2016-11-01/Microsoft.DataLakeAnalytics.json#/resourceDefinitions/accounts_dataLakeStoreAccounts" },
                  { "$ref": "https://schema.management.azure.com/schemas/2016-11-01/Microsoft.DataLakeAnalytics.json#/resourceDefinitions/accounts_storageAccounts" },
                  { "$ref": "https://schema.management.azure.com/schemas/2016-11-01/Microsoft.DataLakeAnalytics.json#/resourceDefinitions/accounts_firewallRules" },
                  { "$ref": "https://schema.management.azure.com/schemas/2016-11-01/Microsoft.DataLakeAnalytics.json#/resourceDefinitions/accounts_computePolicies" },
                  { "$ref": "https://schema.management.azure.com/schemas/2016-02-01-preview/Microsoft.CognitiveServices.json#/resourceDefinitions/accounts" },
                  { "$ref": "https://schema.management.azure.com/schemas/2016-01-29/Microsoft.PowerBI.json#/resourceDefinitions/workspaceCollections" },
                  { "$ref": "https://schema.management.azure.com/schemas/2017-10-01/Microsoft.PowerBIDedicated.json#/resourceDefinitions/capacities" },
                  { "$ref": "https://schema.management.azure.com/schemas/2016-03-30/Microsoft.DataCatalog.json#/resourceDefinitions/catalogs" },
                  { "$ref": "https://schema.management.azure.com/schemas/2016-03-30/Microsoft.ContainerService.json#/resourceDefinitions/containerServices" },
                  { "$ref": "https://schema.management.azure.com/schemas/2015-05-04-preview/Microsoft.Network.json#/resourceDefinitions/dnszones" },
                  { "$ref": "https://schema.management.azure.com/schemas/2015-05-04-preview/Microsoft.Network.json#/resourceDefinitions/dnszones_A" },
                  { "$ref": "https://schema.management.azure.com/schemas/2015-05-04-preview/Microsoft.Network.json#/resourceDefinitions/dnszones_AAAA" },
                  { "$ref": "https://schema.management.azure.com/schemas/2015-05-04-preview/Microsoft.Network.json#/resourceDefinitions/dnszones_CNAME" },
                  { "$ref": "https://schema.management.azure.com/schemas/2015-05-04-preview/Microsoft.Network.json#/resourceDefinitions/dnszones_MX" },
                  { "$ref": "https://schema.management.azure.com/schemas/2015-05-04-preview/Microsoft.Network.json#/resourceDefinitions/dnszones_NS" },
                  { "$ref": "https://schema.management.azure.com/schemas/2015-05-04-preview/Microsoft.Network.json#/resourceDefinitions/dnszones_PTR" },
                  { "$ref": "https://schema.management.azure.com/schemas/2015-05-04-preview/Microsoft.Network.json#/resourceDefinitions/dnszones_SOA" },
                  { "$ref": "https://schema.management.azure.com/schemas/2015-05-04-preview/Microsoft.Network.json#/resourceDefinitions/dnszones_SRV" },
                  { "$ref": "https://schema.management.azure.com/schemas/2015-05-04-preview/Microsoft.Network.json#/resourceDefinitions/dnszones_TXT" },
                  { "$ref": "https://schema.management.azure.com/schemas/2016-04-01/Microsoft.Network.json#/resourceDefinitions/dnszones" },
                  { "$ref": "https://schema.management.azure.com/schemas/2016-04-01/Microsoft.Network.json#/resourceDefinitions/dnszones_A" },
                  { "$ref": "https://schema.management.azure.com/schemas/2016-04-01/Microsoft.Network.json#/resourceDefinitions/dnszones_AAAA" },
                  { "$ref": "https://schema.management.azure.com/schemas/2016-04-01/Microsoft.Network.json#/resourceDefinitions/dnszones_CNAME" },
                  { "$ref": "https://schema.management.azure.com/schemas/2016-04-01/Microsoft.Network.json#/resourceDefinitions/dnszones_MX" },
                  { "$ref": "https://schema.management.azure.com/schemas/2016-04-01/Microsoft.Network.json#/resourceDefinitions/dnszones_NS" },
                  { "$ref": "https://schema.management.azure.com/schemas/2016-04-01/Microsoft.Network.json#/resourceDefinitions/dnszones_PTR" },
                  { "$ref": "https://schema.management.azure.com/schemas/2016-04-01/Microsoft.Network.json#/resourceDefinitions/dnszones_SOA" },
                  { "$ref": "https://schema.management.azure.com/schemas/2016-04-01/Microsoft.Network.json#/resourceDefinitions/dnszones_SRV" },
                  { "$ref": "https://schema.management.azure.com/schemas/2016-04-01/Microsoft.Network.json#/resourceDefinitions/dnszones_TXT" },
                  { "$ref": "https://schema.management.azure.com/schemas/2015-06-01/Microsoft.Cdn.json#/resourceDefinitions/profiles" },
                  { "$ref": "https://schema.management.azure.com/schemas/2015-06-01/Microsoft.Cdn.json#/resourceDefinitions/profiles_endpoints" },
                  { "$ref": "https://schema.management.azure.com/schemas/2015-06-01/Microsoft.Cdn.json#/resourceDefinitions/profiles_endpoints_customDomains" },
                  { "$ref": "https://schema.management.azure.com/schemas/2015-06-01/Microsoft.Cdn.json#/resourceDefinitions/profiles_endpoints_origins" },
                  { "$ref": "https://schema.management.azure.com/schemas/2016-04-02/Microsoft.Cdn.json#/resourceDefinitions/profiles" },
                  { "$ref": "https://schema.management.azure.com/schemas/2016-04-02/Microsoft.Cdn.json#/resourceDefinitions/profiles_endpoints" },
                  { "$ref": "https://schema.management.azure.com/schemas/2016-04-02/Microsoft.Cdn.json#/resourceDefinitions/profiles_endpoints_customDomains" },
                  { "$ref": "https://schema.management.azure.com/schemas/2016-04-02/Microsoft.Cdn.json#/resourceDefinitions/profiles_endpoints_origins" },
                  { "$ref": "https://schema.management.azure.com/schemas/2015-12-01/Microsoft.Batch.json#/resourceDefinitions/batchAccounts" },
                  { "$ref": "https://schema.management.azure.com/schemas/2015-12-01/Microsoft.Batch.json#/resourceDefinitions/batchAccounts_applications" },
                  { "$ref": "https://schema.management.azure.com/schemas/2015-12-01/Microsoft.Batch.json#/resourceDefinitions/batchAccounts_applications_versions" },
                  { "$ref": "https://schema.management.azure.com/schemas/2016-04-01/Microsoft.Cache.json#/resourceDefinitions/Redis" },
                  { "$ref": "https://schema.management.azure.com/schemas/2015-02-01-preview/Microsoft.Logic.json#/resourceDefinitions/workflows"},
                  { "$ref": "https://schema.management.azure.com/schemas/2016-06-01/Microsoft.Logic.json#/resourceDefinitions/workflows"},
                  { "$ref": "https://schema.management.azure.com/schemas/2016-06-01/Microsoft.Logic.json#/resourceDefinitions/integrationAccounts" },
                  { "$ref": "https://schema.management.azure.com/schemas/2016-06-01/Microsoft.Logic.json#/resourceDefinitions/integrationAccounts_agreements" },
                  { "$ref": "https://schema.management.azure.com/schemas/2016-06-01/Microsoft.Logic.json#/resourceDefinitions/integrationAccounts_certificates" },
                  { "$ref": "https://schema.management.azure.com/schemas/2016-06-01/Microsoft.Logic.json#/resourceDefinitions/integrationAccounts_maps" },
                  { "$ref": "https://schema.management.azure.com/schemas/2016-06-01/Microsoft.Logic.json#/resourceDefinitions/integrationAccounts_partners" },
                  { "$ref": "https://schema.management.azure.com/schemas/2016-06-01/Microsoft.Logic.json#/resourceDefinitions/integrationAccounts_schemas" },
                  { "$ref": "https://schema.management.azure.com/schemas/2016-06-01/Microsoft.Logic.json#/resourceDefinitions/integrationAccounts_assemblies" },
                  { "$ref": "https://schema.management.azure.com/schemas/2016-10-01/Microsoft.Logic.json#/resourceDefinitions/workflows" },
                  { "$ref": "https://schema.management.azure.com/schemas/2017-07-01/Microsoft.Logic.json#/resourceDefinitions/workflows" },
                  { "$ref": "https://schema.management.azure.com/schemas/2016-06-01/Microsoft.Web.json#/resourceDefinitions/connections"},
                  { "$ref": "https://schema.management.azure.com/schemas/2016-06-01/Microsoft.Web.json#/resourceDefinitions/connectionGateways"},
                  { "$ref": "https://schema.management.azure.com/schemas/2016-06-01/Microsoft.Web.json#/resourceDefinitions/customApis"},
                  { "$ref": "https://schema.management.azure.com/schemas/2016-03-01/Microsoft.Scheduler.json#/resourceDefinitions/jobCollections"},
                  { "$ref": "https://schema.management.azure.com/schemas/2016-03-01/Microsoft.Scheduler.json#/resourceDefinitions/jobCollections_jobs"},
                  { "$ref": "https://schema.management.azure.com/schemas/2016-05-01-preview/Microsoft.MachineLearning.json#/resourceDefinitions/webServices"},
                  { "$ref": "https://schema.management.azure.com/schemas/2016-05-01-preview/Microsoft.MachineLearning.json#/resourceDefinitions/commitmentPlans"},
                  { "$ref": "https://schema.management.azure.com/schemas/2016-04-01/Microsoft.MachineLearning.json#/resourceDefinitions/workspaces"},
                  { "$ref": "https://schema.management.azure.com/schemas/2017-05-01-preview/Microsoft.MachineLearningExperimentation.json#/resourceDefinitions/accounts"},
                  { "$ref": "https://schema.management.azure.com/schemas/2017-05-01-preview/Microsoft.MachineLearningExperimentation.json#/resourceDefinitions/accounts_workspaces"},
                  { "$ref": "https://schema.management.azure.com/schemas/2017-05-01-preview/Microsoft.MachineLearningExperimentation.json#/resourceDefinitions/accounts_workspaces_projects"},
                  { "$ref": "https://schema.management.azure.com/schemas/2017-09-01-preview/Microsoft.MachineLearningModelManagement.json#/resourceDefinitions/accounts" },
                  { "$ref": "https://schema.management.azure.com/schemas/2015-10-31/Microsoft.Automation.json#/resourceDefinitions/automationAccounts" },
                  { "$ref": "https://schema.management.azure.com/schemas/2015-10-31/Microsoft.Automation.json#/resourceDefinitions/automationAccounts_runbooks" },
                  { "$ref": "https://schema.management.azure.com/schemas/2015-10-31/Microsoft.Automation.json#/resourceDefinitions/automationAccounts_modules" },
                  { "$ref": "https://schema.management.azure.com/schemas/2015-10-31/Microsoft.Automation.json#/resourceDefinitions/automationAccounts_certificates" },
                  { "$ref": "https://schema.management.azure.com/schemas/2015-10-31/Microsoft.Automation.json#/resourceDefinitions/automationAccounts_connections" },
                  { "$ref": "https://schema.management.azure.com/schemas/2015-10-31/Microsoft.Automation.json#/resourceDefinitions/automationAccounts_variables" },
                  { "$ref": "https://schema.management.azure.com/schemas/2015-10-31/Microsoft.Automation.json#/resourceDefinitions/automationAccounts_schedules" },
                  { "$ref": "https://schema.management.azure.com/schemas/2015-10-31/Microsoft.Automation.json#/resourceDefinitions/automationAccounts_jobs" },
                  { "$ref": "https://schema.management.azure.com/schemas/2015-10-31/Microsoft.Automation.json#/resourceDefinitions/automationAccounts_connectionTypes" },
                  { "$ref": "https://schema.management.azure.com/schemas/2015-10-31/Microsoft.Automation.json#/resourceDefinitions/automationAccounts_compilationjobs" },
                  { "$ref": "https://schema.management.azure.com/schemas/2015-10-31/Microsoft.Automation.json#/resourceDefinitions/automationAccounts_configurations" },
                  { "$ref": "https://schema.management.azure.com/schemas/2015-10-31/Microsoft.Automation.json#/resourceDefinitions/automationAccounts_jobSchedules" },
                  { "$ref": "https://schema.management.azure.com/schemas/2015-10-31/Microsoft.Automation.json#/resourceDefinitions/automationAccounts_nodeConfigurations" },
                  { "$ref": "https://schema.management.azure.com/schemas/2015-10-31/Microsoft.Automation.json#/resourceDefinitions/automationAccounts_webhooks" },
                  { "$ref": "https://schema.management.azure.com/schemas/2015-10-31/Microsoft.Automation.json#/resourceDefinitions/automationAccounts_credentials" },
                  { "$ref": "https://schema.management.azure.com/schemas/2017-05-15-preview/Microsoft.Automation.json#/resourceDefinitions/automationAccounts_softwareUpdateConfigurations" },
                  { "$ref": "https://schema.management.azure.com/schemas/2015-10-01/Microsoft.Media.json#/resourceDefinitions/mediaServices" },
                  { "$ref": "https://schema.management.azure.com/schemas/2016-02-03/Microsoft.Devices.json#/resourceDefinitions/IotHubs" },
                  { "$ref": "https://schema.management.azure.com/schemas/2017-08-21-preview/Microsoft.Devices.json#/resourceDefinitions/ProvisioningServices" },
                  { "$ref": "https://schema.management.azure.com/schemas/2015-01-01/Sendgrid.Email.json#/resourceDefinitions/accounts" },
                  { "$ref": "https://schema.management.azure.com/schemas/2016-03-01/Microsoft.ServiceFabric.json#/resourceDefinitions/clusters" },
                  { "$ref": "https://schema.management.azure.com/schemas/2016-09-01/Microsoft.ServiceFabric.json#/resourceDefinitions/clusters" },
                  { "$ref": "https://schema.management.azure.com/schemas/2017-07-01-preview/Microsoft.ServiceFabric.json#/resourceDefinitions/clusters" },
                  { "$ref": "https://schema.management.azure.com/schemas/2017-07-01-preview/Microsoft.ServiceFabric.json#/resourceDefinitions/clusters_applicationTypes" },
                  { "$ref": "https://schema.management.azure.com/schemas/2017-07-01-preview/Microsoft.ServiceFabric.json#/resourceDefinitions/clusters_applicationTypes_versions" },
                  { "$ref": "https://schema.management.azure.com/schemas/2017-07-01-preview/Microsoft.ServiceFabric.json#/resourceDefinitions/clusters_applications" },
                  { "$ref": "https://schema.management.azure.com/schemas/2017-07-01-preview/Microsoft.ServiceFabric.json#/resourceDefinitions/clusters_applications_services" },
                  { "$ref": "https://schema.management.azure.com/schemas/2015-08-01/Microsoft.ServiceBus.json#/resourceDefinitions/namespaces" },
                  { "$ref": "https://schema.management.azure.com/schemas/2015-08-01/Microsoft.ServiceBus.json#/resourceDefinitions/namespaces_AuthorizationRules" },
                  { "$ref": "https://schema.management.azure.com/schemas/2015-08-01/Microsoft.ServiceBus.json#/resourceDefinitions/namespaces_queues" },
                  { "$ref": "https://schema.management.azure.com/schemas/2015-08-01/Microsoft.ServiceBus.json#/resourceDefinitions/namespaces_queues_authorizationRules" },
                  { "$ref": "https://schema.management.azure.com/schemas/2015-08-01/Microsoft.ServiceBus.json#/resourceDefinitions/namespaces_topics" },
                  { "$ref": "https://schema.management.azure.com/schemas/2015-08-01/Microsoft.ServiceBus.json#/resourceDefinitions/namespaces_topics_authorizationRules" },
                  { "$ref": "https://schema.management.azure.com/schemas/2015-08-01/Microsoft.ServiceBus.json#/resourceDefinitions/namespaces_topics_subscriptions" },
                  { "$ref": "https://schema.management.azure.com/schemas/2015-08-01/Microsoft.EventHub.json#/resourceDefinitions/namespaces" },
                  { "$ref": "https://schema.management.azure.com/schemas/2015-08-01/Microsoft.EventHub.json#/resourceDefinitions/namespaces_AuthorizationRules" },
                  { "$ref": "https://schema.management.azure.com/schemas/2015-08-01/Microsoft.EventHub.json#/resourceDefinitions/namespaces_eventhubs" },
                  { "$ref": "https://schema.management.azure.com/schemas/2015-08-01/Microsoft.EventHub.json#/resourceDefinitions/namespaces_eventhubs_authorizationRules" },
                  { "$ref": "https://schema.management.azure.com/schemas/2015-08-01/Microsoft.EventHub.json#/resourceDefinitions/namespaces_eventhubs_consumergroups" },
                  { "$ref": "https://schema.management.azure.com/schemas/2016-09-01/Microsoft.Authorization.json#/resourceDefinitions/locks" },
                  { "$ref": "https://schema.management.azure.com/schemas/2016-09-01/Microsoft.Resources.json#/resourceDefinitions/deployments" },
                  { "$ref": "https://schema.management.azure.com/schemas/2017-05-10/Microsoft.Resources.json#/resourceDefinitions/deployments" },
                  { "$ref": "https://schema.management.azure.com/schemas/2016-09-01-preview/Microsoft.Solutions.json#/resourceDefinitions/applianceDefinitions" },
                  { "$ref": "https://schema.management.azure.com/schemas/2016-09-01-preview/Microsoft.Solutions.json#/resourceDefinitions/appliances" },
                  { "$ref": "https://schema.management.azure.com/schemas/2016-07-07/Microsoft.ApiManagement.json#/resourceDefinitions/service" },
                  { "$ref": "https://schema.management.azure.com/schemas/2017-03-01/Microsoft.ApiManagement.json#/resourceDefinitions/service" },
                  { "$ref": "https://schema.management.azure.com/schemas/2017-03-01/Microsoft.ApiManagement.json#/resourceDefinitions/service_apis" },
                  { "$ref": "https://schema.management.azure.com/schemas/2017-03-01/Microsoft.ApiManagement.json#/resourceDefinitions/service_apis_operations" },
                  { "$ref": "https://schema.management.azure.com/schemas/2017-03-01/Microsoft.ApiManagement.json#/resourceDefinitions/service_apis_operations_policies" },
                  { "$ref": "https://schema.management.azure.com/schemas/2017-03-01/Microsoft.ApiManagement.json#/resourceDefinitions/service_apis_policies" },
                  { "$ref": "https://schema.management.azure.com/schemas/2017-03-01/Microsoft.ApiManagement.json#/resourceDefinitions/service_apis_schemas" },
                  { "$ref": "https://schema.management.azure.com/schemas/2017-03-01/Microsoft.ApiManagement.json#/resourceDefinitions/service_authorizationServers" },
                  { "$ref": "https://schema.management.azure.com/schemas/2017-03-01/Microsoft.ApiManagement.json#/resourceDefinitions/service_backends" },
                  { "$ref": "https://schema.management.azure.com/schemas/2017-03-01/Microsoft.ApiManagement.json#/resourceDefinitions/service_certificates" },
                  { "$ref": "https://schema.management.azure.com/schemas/2017-03-01/Microsoft.ApiManagement.json#/resourceDefinitions/service_groups" },
                  { "$ref": "https://schema.management.azure.com/schemas/2017-03-01/Microsoft.ApiManagement.json#/resourceDefinitions/service_groups_users" },
                  { "$ref": "https://schema.management.azure.com/schemas/2017-03-01/Microsoft.ApiManagement.json#/resourceDefinitions/service_identityProviders" },
                  { "$ref": "https://schema.management.azure.com/schemas/2017-03-01/Microsoft.ApiManagement.json#/resourceDefinitions/service_loggers" },
                  { "$ref": "https://schema.management.azure.com/schemas/2017-03-01/Microsoft.ApiManagement.json#/resourceDefinitions/service_openidConnectProviders" },
                  { "$ref": "https://schema.management.azure.com/schemas/2017-03-01/Microsoft.ApiManagement.json#/resourceDefinitions/service_policies" },
                  { "$ref": "https://schema.management.azure.com/schemas/2017-03-01/Microsoft.ApiManagement.json#/resourceDefinitions/service_products" },
                  { "$ref": "https://schema.management.azure.com/schemas/2017-03-01/Microsoft.ApiManagement.json#/resourceDefinitions/service_products_apis" },
                  { "$ref": "https://schema.management.azure.com/schemas/2017-03-01/Microsoft.ApiManagement.json#/resourceDefinitions/service_products_groups" },
                  { "$ref": "https://schema.management.azure.com/schemas/2017-03-01/Microsoft.ApiManagement.json#/resourceDefinitions/service_products_policies" },
                  { "$ref": "https://schema.management.azure.com/schemas/2017-03-01/Microsoft.ApiManagement.json#/resourceDefinitions/service_properties" },
                  { "$ref": "https://schema.management.azure.com/schemas/2017-03-01/Microsoft.ApiManagement.json#/resourceDefinitions/service_subscriptions" },
                  { "$ref": "https://schema.management.azure.com/schemas/2017-03-01/Microsoft.ApiManagement.json#/resourceDefinitions/service_templates" },
                  { "$ref": "https://schema.management.azure.com/schemas/2017-03-01/Microsoft.ApiManagement.json#/resourceDefinitions/service_users" },
                  { "$ref": "https://schema.management.azure.com/schemas/2016-06-27-preview/Microsoft.ContainerRegistry.json#/resourceDefinitions/registries" },
                  { "$ref": "https://schema.management.azure.com/schemas/2017-03-01/Microsoft.ContainerRegistry.json#/resourceDefinitions/registries" },
                  { "$ref": "https://schema.management.azure.com/schemas/2017-06-01-preview/Microsoft.ContainerRegistry.json#/resourceDefinitions/registries" },
                  { "$ref": "https://schema.management.azure.com/schemas/2017-06-01-preview/Microsoft.ContainerRegistry.json#/resourceDefinitions/registries_replications" },
                  { "$ref": "https://schema.management.azure.com/schemas/2017-06-01-preview/Microsoft.ContainerRegistry.json#/resourceDefinitions/registries_webhooks" },
                  { "$ref": "https://schema.management.azure.com/schemas/2017-10-01/Microsoft.ContainerRegistry.json#/resourceDefinitions/registries" },
                  { "$ref": "https://schema.management.azure.com/schemas/2017-10-01/Microsoft.ContainerRegistry.json#/resourceDefinitions/registries_replications" },
                  { "$ref": "https://schema.management.azure.com/schemas/2017-10-01/Microsoft.ContainerRegistry.json#/resourceDefinitions/registries_webhooks" },
                  { "$ref": "https://schema.management.azure.com/schemas/2016-04-30-preview/Microsoft.Compute.json#/resourceDefinitions/disks"},
                  { "$ref": "https://schema.management.azure.com/schemas/2016-04-30-preview/Microsoft.Compute.json#/resourceDefinitions/snapshots"},
                  { "$ref": "https://schema.management.azure.com/schemas/2016-04-30-preview/Microsoft.Compute.json#/resourceDefinitions/images"},
                  { "$ref": "https://schema.management.azure.com/schemas/2016-04-30-preview/Microsoft.Compute.json#/resourceDefinitions/availabilitySets"},
                  { "$ref": "https://schema.management.azure.com/schemas/2016-04-30-preview/Microsoft.Compute.json#/resourceDefinitions/virtualMachines"},
                  { "$ref": "https://schema.management.azure.com/schemas/2016-04-30-preview/Microsoft.Compute.json#/resourceDefinitions/virtualMachineScaleSets"},
                  { "$ref": "https://schema.management.azure.com/schemas/2016-04-30-preview/Microsoft.Compute.json#/resourceDefinitions/extensions"},
                  { "$ref": "https://schema.management.azure.com/schemas/2017-03-01-preview/Microsoft.Insights.json#/resourceDefinitions/actionGroups" },
                  { "$ref": "https://schema.management.azure.com/schemas/2017-03-01-preview/Microsoft.Insights.json#/resourceDefinitions/activityLogAlerts" },
                  { "$ref": "https://schema.management.azure.com/schemas/2016-06-01/Microsoft.Network.json#/resourceDefinitions/publicIPAddresses" },
                  { "$ref": "https://schema.management.azure.com/schemas/2016-06-01/Microsoft.Network.json#/resourceDefinitions/virtualNetworks" },
                  { "$ref": "https://schema.management.azure.com/schemas/2016-06-01/Microsoft.Network.json#/resourceDefinitions/loadBalancers" },
                  { "$ref": "https://schema.management.azure.com/schemas/2016-06-01/Microsoft.Network.json#/resourceDefinitions/networkSecurityGroups" },
                  { "$ref": "https://schema.management.azure.com/schemas/2016-06-01/Microsoft.Network.json#/resourceDefinitions/networkInterfaces" },
                  { "$ref": "https://schema.management.azure.com/schemas/2016-06-01/Microsoft.Network.json#/resourceDefinitions/routeTables" },
                  { "$ref": "https://schema.management.azure.com/schemas/2016-07-01/Microsoft.Network.json#/resourceDefinitions/publicIPAddresses" },
                  { "$ref": "https://schema.management.azure.com/schemas/2016-07-01/Microsoft.Network.json#/resourceDefinitions/virtualNetworks" },
                  { "$ref": "https://schema.management.azure.com/schemas/2016-07-01/Microsoft.Network.json#/resourceDefinitions/loadBalancers" },
                  { "$ref": "https://schema.management.azure.com/schemas/2016-07-01/Microsoft.Network.json#/resourceDefinitions/networkSecurityGroups" },
                  { "$ref": "https://schema.management.azure.com/schemas/2016-07-01/Microsoft.Network.json#/resourceDefinitions/networkInterfaces" },
                  { "$ref": "https://schema.management.azure.com/schemas/2016-07-01/Microsoft.Network.json#/resourceDefinitions/routeTables" },
                  { "$ref": "https://schema.management.azure.com/schemas/2016-08-01/Microsoft.Network.json#/resourceDefinitions/publicIPAddresses" },
                  { "$ref": "https://schema.management.azure.com/schemas/2016-08-01/Microsoft.Network.json#/resourceDefinitions/virtualNetworks" },
                  { "$ref": "https://schema.management.azure.com/schemas/2016-08-01/Microsoft.Network.json#/resourceDefinitions/loadBalancers" },
                  { "$ref": "https://schema.management.azure.com/schemas/2016-08-01/Microsoft.Network.json#/resourceDefinitions/networkSecurityGroups" },
                  { "$ref": "https://schema.management.azure.com/schemas/2016-08-01/Microsoft.Network.json#/resourceDefinitions/networkInterfaces" },
                  { "$ref": "https://schema.management.azure.com/schemas/2016-08-01/Microsoft.Network.json#/resourceDefinitions/routeTables" },
                  { "$ref": "https://schema.management.azure.com/schemas/2016-09-01/Microsoft.Network.json#/resourceDefinitions/publicIPAddresses" },
                  { "$ref": "https://schema.management.azure.com/schemas/2016-09-01/Microsoft.Network.json#/resourceDefinitions/virtualNetworks" },
                  { "$ref": "https://schema.management.azure.com/schemas/2016-09-01/Microsoft.Network.json#/resourceDefinitions/loadBalancers" },
                  { "$ref": "https://schema.management.azure.com/schemas/2016-09-01/Microsoft.Network.json#/resourceDefinitions/networkSecurityGroups" },
                  { "$ref": "https://schema.management.azure.com/schemas/2016-09-01/Microsoft.Network.json#/resourceDefinitions/networkInterfaces" },
                  { "$ref": "https://schema.management.azure.com/schemas/2016-09-01/Microsoft.Network.json#/resourceDefinitions/routeTables" },
                  { "$ref": "https://schema.management.azure.com/schemas/2016-10-01/Microsoft.Network.json#/resourceDefinitions/publicIPAddresses" },
                  { "$ref": "https://schema.management.azure.com/schemas/2016-10-01/Microsoft.Network.json#/resourceDefinitions/virtualNetworks" },
                  { "$ref": "https://schema.management.azure.com/schemas/2016-10-01/Microsoft.Network.json#/resourceDefinitions/loadBalancers" },
                  { "$ref": "https://schema.management.azure.com/schemas/2016-10-01/Microsoft.Network.json#/resourceDefinitions/networkSecurityGroups" },
                  { "$ref": "https://schema.management.azure.com/schemas/2016-10-01/Microsoft.Network.json#/resourceDefinitions/networkInterfaces" },
                  { "$ref": "https://schema.management.azure.com/schemas/2016-10-01/Microsoft.Network.json#/resourceDefinitions/routeTables" },
                  { "$ref": "https://schema.management.azure.com/schemas/2016-11-01/Microsoft.Network.json#/resourceDefinitions/publicIPAddresses" },
                  { "$ref": "https://schema.management.azure.com/schemas/2016-11-01/Microsoft.Network.json#/resourceDefinitions/virtualNetworks" },
                  { "$ref": "https://schema.management.azure.com/schemas/2016-11-01/Microsoft.Network.json#/resourceDefinitions/loadBalancers" },
                  { "$ref": "https://schema.management.azure.com/schemas/2016-11-01/Microsoft.Network.json#/resourceDefinitions/networkSecurityGroups" },
                  { "$ref": "https://schema.management.azure.com/schemas/2016-11-01/Microsoft.Network.json#/resourceDefinitions/networkInterfaces" },
                  { "$ref": "https://schema.management.azure.com/schemas/2016-11-01/Microsoft.Network.json#/resourceDefinitions/routeTables" },
                  { "$ref": "https://schema.management.azure.com/schemas/2016-12-01/Microsoft.Network.json#/resourceDefinitions/publicIPAddresses" },
                  { "$ref": "https://schema.management.azure.com/schemas/2016-12-01/Microsoft.Network.json#/resourceDefinitions/virtualNetworks" },
                  { "$ref": "https://schema.management.azure.com/schemas/2016-12-01/Microsoft.Network.json#/resourceDefinitions/loadBalancers" },
                  { "$ref": "https://schema.management.azure.com/schemas/2016-12-01/Microsoft.Network.json#/resourceDefinitions/networkSecurityGroups" },
                  { "$ref": "https://schema.management.azure.com/schemas/2016-12-01/Microsoft.Network.json#/resourceDefinitions/networkInterfaces" },
                  { "$ref": "https://schema.management.azure.com/schemas/2016-12-01/Microsoft.Network.json#/resourceDefinitions/routeTables" },
                  { "$ref": "https://schema.management.azure.com/schemas/2017-03-01/Microsoft.Network.json#/resourceDefinitions/publicIPAddresses" },
                  { "$ref": "https://schema.management.azure.com/schemas/2017-03-01/Microsoft.Network.json#/resourceDefinitions/virtualNetworks" },
                  { "$ref": "https://schema.management.azure.com/schemas/2017-03-01/Microsoft.Network.json#/resourceDefinitions/loadBalancers" },
                  { "$ref": "https://schema.management.azure.com/schemas/2017-03-01/Microsoft.Network.json#/resourceDefinitions/networkSecurityGroups" },
                  { "$ref": "https://schema.management.azure.com/schemas/2017-03-01/Microsoft.Network.json#/resourceDefinitions/networkInterfaces" },
                  { "$ref": "https://schema.management.azure.com/schemas/2017-03-01/Microsoft.Network.json#/resourceDefinitions/routeTables" },
                  { "$ref": "https://schema.management.azure.com/schemas/2017-03-30/Microsoft.Compute.json#/resourceDefinitions/disks"},
                  { "$ref": "https://schema.management.azure.com/schemas/2017-03-30/Microsoft.Compute.json#/resourceDefinitions/snapshots"},
                  { "$ref": "https://schema.management.azure.com/schemas/2017-03-30/Microsoft.Compute.json#/resourceDefinitions/images"},
                  { "$ref": "https://schema.management.azure.com/schemas/2017-03-30/Microsoft.Compute.json#/resourceDefinitions/availabilitySets"},
                  { "$ref": "https://schema.management.azure.com/schemas/2017-03-30/Microsoft.Compute.json#/resourceDefinitions/virtualMachines"},
                  { "$ref": "https://schema.management.azure.com/schemas/2017-03-30/Microsoft.Compute.json#/resourceDefinitions/virtualMachineScaleSets"},
                  { "$ref": "https://schema.management.azure.com/schemas/2017-03-30/Microsoft.Compute.json#/resourceDefinitions/extensions"},
                  { "$ref": "https://schema.management.azure.com/schemas/2017-04-01/Microsoft.Insights.json#/resourceDefinitions/actionGroups" },
                  { "$ref": "https://schema.management.azure.com/schemas/2017-04-01/Microsoft.Insights.json#/resourceDefinitions/activityLogAlerts" },
                  { "$ref": "https://schema.management.azure.com/schemas/2014-04-01/Microsoft.Sql.json#/resourceDefinitions/servers" },
                  { "$ref": "https://schema.management.azure.com/schemas/2014-04-01/Microsoft.Sql.json#/resourceDefinitions/servers_administrators" },
                  { "$ref": "https://schema.management.azure.com/schemas/2014-04-01/Microsoft.Sql.json#/resourceDefinitions/servers_auditingPolicies" },
                  { "$ref": "https://schema.management.azure.com/schemas/2014-04-01/Microsoft.Sql.json#/resourceDefinitions/servers_backupLongTermRetentionVaults" },
                  { "$ref": "https://schema.management.azure.com/schemas/2014-04-01/Microsoft.Sql.json#/resourceDefinitions/servers_communicationLinks" },
                  { "$ref": "https://schema.management.azure.com/schemas/2014-04-01/Microsoft.Sql.json#/resourceDefinitions/servers_connectionPolicies" },
                  { "$ref": "https://schema.management.azure.com/schemas/2014-04-01/Microsoft.Sql.json#/resourceDefinitions/servers_databases" },
                  { "$ref": "https://schema.management.azure.com/schemas/2014-04-01/Microsoft.Sql.json#/resourceDefinitions/servers_databases_advisors" },
                  { "$ref": "https://schema.management.azure.com/schemas/2014-04-01/Microsoft.Sql.json#/resourceDefinitions/servers_databases_auditingPolicies" },
                  { "$ref": "https://schema.management.azure.com/schemas/2014-04-01/Microsoft.Sql.json#/resourceDefinitions/servers_databases_backupLongTermRetentionPolicies" },
                  { "$ref": "https://schema.management.azure.com/schemas/2014-04-01/Microsoft.Sql.json#/resourceDefinitions/servers_databases_dataMaskingPolicies" },
                  { "$ref": "https://schema.management.azure.com/schemas/2014-04-01/Microsoft.Sql.json#/resourceDefinitions/servers_databases_dataMaskingPolicies_rules" },
                  { "$ref": "https://schema.management.azure.com/schemas/2014-04-01/Microsoft.Sql.json#/resourceDefinitions/servers_databases_extensions" },
                  { "$ref": "https://schema.management.azure.com/schemas/2014-04-01/Microsoft.Sql.json#/resourceDefinitions/servers_databases_geoBackupPolicies" },
                  { "$ref": "https://schema.management.azure.com/schemas/2014-04-01/Microsoft.Sql.json#/resourceDefinitions/servers_databases_securityAlertPolicies" },
                  { "$ref": "https://schema.management.azure.com/schemas/2014-04-01/Microsoft.Sql.json#/resourceDefinitions/servers_databases_transparentDataEncryption" },
                  { "$ref": "https://schema.management.azure.com/schemas/2014-04-01/Microsoft.Sql.json#/resourceDefinitions/servers_elasticPools" },
                  { "$ref": "https://schema.management.azure.com/schemas/2014-04-01/Microsoft.Sql.json#/resourceDefinitions/servers_firewallRules" },
                  { "$ref": "https://schema.management.azure.com/schemas/2015-05-01-preview/Microsoft.Sql.json#/resourceDefinitions/servers" },
                  { "$ref": "https://schema.management.azure.com/schemas/2015-05-01-preview/Microsoft.Sql.json#/resourceDefinitions/servers_databases_auditingSettings" },
                  { "$ref": "https://schema.management.azure.com/schemas/2015-05-01-preview/Microsoft.Sql.json#/resourceDefinitions/servers_databases_syncGroups" },
                  { "$ref": "https://schema.management.azure.com/schemas/2015-05-01-preview/Microsoft.Sql.json#/resourceDefinitions/servers_databases_syncGroups_syncMembers" },
                  { "$ref": "https://schema.management.azure.com/schemas/2015-05-01-preview/Microsoft.Sql.json#/resourceDefinitions/servers_encryptionProtector" },
                  { "$ref": "https://schema.management.azure.com/schemas/2015-05-01-preview/Microsoft.Sql.json#/resourceDefinitions/servers_failoverGroups" },
                  { "$ref": "https://schema.management.azure.com/schemas/2015-05-01-preview/Microsoft.Sql.json#/resourceDefinitions/servers_keys" },
                  { "$ref": "https://schema.management.azure.com/schemas/2015-05-01-preview/Microsoft.Sql.json#/resourceDefinitions/servers_syncAgents" },
                  { "$ref": "https://schema.management.azure.com/schemas/2015-05-01-preview/Microsoft.Sql.json#/resourceDefinitions/servers_virtualNetworkRules" },
                  { "$ref": "https://schema.management.azure.com/schemas/2018-01-10/Microsoft.RecoveryServices.json#/resourceDefinitions/vaults_replicationAlertSettings" },
                  { "$ref": "https://schema.management.azure.com/schemas/2018-01-10/Microsoft.RecoveryServices.json#/resourceDefinitions/vaults_replicationFabrics" },
                  { "$ref": "https://schema.management.azure.com/schemas/2018-01-10/Microsoft.RecoveryServices.json#/resourceDefinitions/vaults_replicationFabrics_replicationNetworks_replicationNetworkMappings" },
                  { "$ref": "https://schema.management.azure.com/schemas/2018-01-10/Microsoft.RecoveryServices.json#/resourceDefinitions/vaults_replicationFabrics_replicationProtectionContainers" },
                  { "$ref": "https://schema.management.azure.com/schemas/2018-01-10/Microsoft.RecoveryServices.json#/resourceDefinitions/vaults_replicationFabrics_replicationProtectionContainers_replicationProtectedItems" },
                  { "$ref": "https://schema.management.azure.com/schemas/2018-01-10/Microsoft.RecoveryServices.json#/resourceDefinitions/vaults_replicationFabrics_replicationProtectionContainers_replicationProtectionContainerMappings" },
                  { "$ref": "https://schema.management.azure.com/schemas/2018-01-10/Microsoft.RecoveryServices.json#/resourceDefinitions/vaults_replicationFabrics_replicationStorageClassifications_replicationStorageClassificationMappings" },
                  { "$ref": "https://schema.management.azure.com/schemas/2018-01-10/Microsoft.RecoveryServices.json#/resourceDefinitions/vaults_replicationFabrics_replicationvCenters" },
                  { "$ref": "https://schema.management.azure.com/schemas/2018-01-10/Microsoft.RecoveryServices.json#/resourceDefinitions/vaults_replicationPolicies" },
                  { "$ref": "https://schema.management.azure.com/schemas/2018-01-10/Microsoft.RecoveryServices.json#/resourceDefinitions/vaults_replicationRecoveryPlans" },
                  { "$ref": "https://schema.management.azure.com/schemas/2017-06-01/Microsoft.Network.json#/resourceDefinitions/publicIPAddresses" },
                  { "$ref": "https://schema.management.azure.com/schemas/2017-06-01/Microsoft.Network.json#/resourceDefinitions/virtualNetworks" },
                  { "$ref": "https://schema.management.azure.com/schemas/2017-06-01/Microsoft.Network.json#/resourceDefinitions/loadBalancers" },
                  { "$ref": "https://schema.management.azure.com/schemas/2017-06-01/Microsoft.Network.json#/resourceDefinitions/networkSecurityGroups" },
                  { "$ref": "https://schema.management.azure.com/schemas/2017-06-01/Microsoft.Network.json#/resourceDefinitions/networkInterfaces" },
                  { "$ref": "https://schema.management.azure.com/schemas/2017-06-01/Microsoft.Network.json#/resourceDefinitions/routeTables" },
                  { "$ref": "https://schema.management.azure.com/schemas/2017-04-01/Microsoft.ServiceBus.json#/resourceDefinitions/namespaces" },
                  { "$ref": "https://schema.management.azure.com/schemas/2017-04-01/Microsoft.ServiceBus.json#/resourceDefinitions/namespaces_AuthorizationRules" },
                  { "$ref": "https://schema.management.azure.com/schemas/2017-04-01/Microsoft.ServiceBus.json#/resourceDefinitions/namespaces_queues" },
                  { "$ref": "https://schema.management.azure.com/schemas/2017-04-01/Microsoft.ServiceBus.json#/resourceDefinitions/namespaces_queues_authorizationRules" },
                  { "$ref": "https://schema.management.azure.com/schemas/2017-04-01/Microsoft.ServiceBus.json#/resourceDefinitions/namespaces_topics" },
                  { "$ref": "https://schema.management.azure.com/schemas/2017-04-01/Microsoft.ServiceBus.json#/resourceDefinitions/namespaces_topics_authorizationRules" },
                  { "$ref": "https://schema.management.azure.com/schemas/2017-04-01/Microsoft.ServiceBus.json#/resourceDefinitions/namespaces_topics_subscriptions" },
                  { "$ref": "https://schema.management.azure.com/schemas/2017-04-01/Microsoft.ServiceBus.json#/resourceDefinitions/namespaces_topics_subscriptions_rules" },
                  { "$ref": "https://schema.management.azure.com/schemas/2017-04-01/Microsoft.EventHub.json#/resourceDefinitions/namespaces" },
                  { "$ref": "https://schema.management.azure.com/schemas/2017-04-01/Microsoft.EventHub.json#/resourceDefinitions/namespaces_AuthorizationRules" },
                  { "$ref": "https://schema.management.azure.com/schemas/2017-04-01/Microsoft.EventHub.json#/resourceDefinitions/namespaces_eventhubs" },
                  { "$ref": "https://schema.management.azure.com/schemas/2017-04-01/Microsoft.EventHub.json#/resourceDefinitions/namespaces_eventhubs_authorizationRules" },
                  { "$ref": "https://schema.management.azure.com/schemas/2017-04-01/Microsoft.EventHub.json#/resourceDefinitions/namespaces_eventhubs_consumergroups" },
                  { "$ref": "https://schema.management.azure.com/schemas/2017-04-01/Microsoft.Relay.json#/resourceDefinitions/namespaces" },
                  { "$ref": "https://schema.management.azure.com/schemas/2017-04-01/Microsoft.Relay.json#/resourceDefinitions/namespaces_AuthorizationRules" },
                  { "$ref": "https://schema.management.azure.com/schemas/2017-04-01/Microsoft.Relay.json#/resourceDefinitions/namespaces_wcfRelays" },
                  { "$ref": "https://schema.management.azure.com/schemas/2017-04-01/Microsoft.Relay.json#/resourceDefinitions/namespaces_wcfRelays_authorizationRules" },
                  { "$ref": "https://schema.management.azure.com/schemas/2017-04-01/Microsoft.Relay.json#/resourceDefinitions/namespaces_hybridConnections" },
                  { "$ref": "https://schema.management.azure.com/schemas/2017-04-01/Microsoft.Relay.json#/resourceDefinitions/namespaces_hybridConnections_authorizationRules" },
                  { "$ref": "https://schema.management.azure.com/schemas/2016-03-01/Microsoft.StreamAnalytics.json#/resourceDefinitions/streamingjobs" },
                  { "$ref": "https://schema.management.azure.com/schemas/2016-03-01/Microsoft.StreamAnalytics.json#/resourceDefinitions/streamingjobs_functions" },
                  { "$ref": "https://schema.management.azure.com/schemas/2016-03-01/Microsoft.StreamAnalytics.json#/resourceDefinitions/streamingjobs_inputs" },
                  { "$ref": "https://schema.management.azure.com/schemas/2016-03-01/Microsoft.StreamAnalytics.json#/resourceDefinitions/streamingjobs_outputs" },
                  { "$ref": "https://schema.management.azure.com/schemas/2016-03-01/Microsoft.StreamAnalytics.json#/resourceDefinitions/streamingjobs_transformations" },
                  { "$ref": "https://schema.management.azure.com/schemas/2017-01-01/Microsoft.CustomerInsights.json#/resourceDefinitions/hubs" },
                  { "$ref": "https://schema.management.azure.com/schemas/2017-01-01/Microsoft.CustomerInsights.json#/resourceDefinitions/hubs_authorizationPolicies" },
                  { "$ref": "https://schema.management.azure.com/schemas/2017-01-01/Microsoft.CustomerInsights.json#/resourceDefinitions/hubs_connectors" },
                  { "$ref": "https://schema.management.azure.com/schemas/2017-01-01/Microsoft.CustomerInsights.json#/resourceDefinitions/hubs_connectors_mappings" },
                  { "$ref": "https://schema.management.azure.com/schemas/2017-01-01/Microsoft.CustomerInsights.json#/resourceDefinitions/hubs_interactions" },
                  { "$ref": "https://schema.management.azure.com/schemas/2017-01-01/Microsoft.CustomerInsights.json#/resourceDefinitions/hubs_kpi" },
                  { "$ref": "https://schema.management.azure.com/schemas/2017-01-01/Microsoft.CustomerInsights.json#/resourceDefinitions/hubs_links" },
                  { "$ref": "https://schema.management.azure.com/schemas/2017-01-01/Microsoft.CustomerInsights.json#/resourceDefinitions/hubs_profiles" },
                  { "$ref": "https://schema.management.azure.com/schemas/2017-01-01/Microsoft.CustomerInsights.json#/resourceDefinitions/hubs_relationshipLinks" },
                  { "$ref": "https://schema.management.azure.com/schemas/2017-01-01/Microsoft.CustomerInsights.json#/resourceDefinitions/hubs_relationships" },
                  { "$ref": "https://schema.management.azure.com/schemas/2017-01-01/Microsoft.CustomerInsights.json#/resourceDefinitions/hubs_roleAssignments" },
                  { "$ref": "https://schema.management.azure.com/schemas/2017-01-01/Microsoft.CustomerInsights.json#/resourceDefinitions/hubs_views" },
                  { "$ref": "https://schema.management.azure.com/schemas/2017-04-26/Microsoft.CustomerInsights.json#/resourceDefinitions/hubs" },
                  { "$ref": "https://schema.management.azure.com/schemas/2017-04-26/Microsoft.CustomerInsights.json#/resourceDefinitions/hubs_authorizationPolicies" },
                  { "$ref": "https://schema.management.azure.com/schemas/2017-04-26/Microsoft.CustomerInsights.json#/resourceDefinitions/hubs_connectors" },
                  { "$ref": "https://schema.management.azure.com/schemas/2017-04-26/Microsoft.CustomerInsights.json#/resourceDefinitions/hubs_connectors_mappings" },
                  { "$ref": "https://schema.management.azure.com/schemas/2017-04-26/Microsoft.CustomerInsights.json#/resourceDefinitions/hubs_interactions" },
                  { "$ref": "https://schema.management.azure.com/schemas/2017-04-26/Microsoft.CustomerInsights.json#/resourceDefinitions/hubs_kpi" },
                  { "$ref": "https://schema.management.azure.com/schemas/2017-04-26/Microsoft.CustomerInsights.json#/resourceDefinitions/hubs_links" },
                  { "$ref": "https://schema.management.azure.com/schemas/2017-04-26/Microsoft.CustomerInsights.json#/resourceDefinitions/hubs_predictions" },
                  { "$ref": "https://schema.management.azure.com/schemas/2017-04-26/Microsoft.CustomerInsights.json#/resourceDefinitions/hubs_profiles" },
                  { "$ref": "https://schema.management.azure.com/schemas/2017-04-26/Microsoft.CustomerInsights.json#/resourceDefinitions/hubs_relationshipLinks" },
                  { "$ref": "https://schema.management.azure.com/schemas/2017-04-26/Microsoft.CustomerInsights.json#/resourceDefinitions/hubs_relationships" },
                  { "$ref": "https://schema.management.azure.com/schemas/2017-04-26/Microsoft.CustomerInsights.json#/resourceDefinitions/hubs_roleAssignments" },
                  { "$ref": "https://schema.management.azure.com/schemas/2017-04-26/Microsoft.CustomerInsights.json#/resourceDefinitions/hubs_views" },
                  { "$ref": "https://schema.management.azure.com/schemas/2017-11-15/Microsoft.TimeSeriesInsights.json#/resourceDefinitions/environments" },
                  { "$ref": "https://schema.management.azure.com/schemas/2017-11-15/Microsoft.TimeSeriesInsights.json#/resourceDefinitions/environments_eventSources" },
                  { "$ref": "https://schema.management.azure.com/schemas/2017-11-15/Microsoft.TimeSeriesInsights.json#/resourceDefinitions/environments_referenceDataSets" },
                  { "$ref": "https://schema.management.azure.com/schemas/2017-11-15/Microsoft.TimeSeriesInsights.json#/resourceDefinitions/environments_accessPolicies" },
                  { "$ref": "https://schema.management.azure.com/schemas/2016-11-01/Microsoft.ImportExport.json#/resourceDefinitions/jobs" },
                  { "$ref": "https://schema.management.azure.com/schemas/2017-09-01/Microsoft.Network.json#/resourceDefinitions/publicIPAddresses" },
                  { "$ref": "https://schema.management.azure.com/schemas/2017-09-01/Microsoft.Network.json#/resourceDefinitions/virtualNetworks" },
                  { "$ref": "https://schema.management.azure.com/schemas/2017-09-01/Microsoft.Network.json#/resourceDefinitions/loadBalancers" },
                  { "$ref": "https://schema.management.azure.com/schemas/2017-09-01/Microsoft.Network.json#/resourceDefinitions/networkSecurityGroups" },
                  { "$ref": "https://schema.management.azure.com/schemas/2017-09-01/Microsoft.Network.json#/resourceDefinitions/networkInterfaces" },
                  { "$ref": "https://schema.management.azure.com/schemas/2017-09-01/Microsoft.Network.json#/resourceDefinitions/routeTables" },
                  { "$ref": "https://schema.management.azure.com/schemas/2017-10-01/Microsoft.Network.json#/resourceDefinitions/publicIPAddresses" },
                  { "$ref": "https://schema.management.azure.com/schemas/2017-10-01/Microsoft.Network.json#/resourceDefinitions/virtualNetworks" },
                  { "$ref": "https://schema.management.azure.com/schemas/2017-10-01/Microsoft.Network.json#/resourceDefinitions/loadBalancers" },
                  { "$ref": "https://schema.management.azure.com/schemas/2017-10-01/Microsoft.Network.json#/resourceDefinitions/networkSecurityGroups" },
                  { "$ref": "https://schema.management.azure.com/schemas/2017-10-01/Microsoft.Network.json#/resourceDefinitions/networkInterfaces" },
                  { "$ref": "https://schema.management.azure.com/schemas/2017-10-01/Microsoft.Network.json#/resourceDefinitions/routeTables" },
                  { "$ref": "https://schema.management.azure.com/schemas/2017-09-01/Microsoft.Network.json#/resourceDefinitions/dnsZones" },
                  { "$ref": "https://schema.management.azure.com/schemas/2017-09-01/Microsoft.Network.json#/resourceDefinitions/dnsZones_A" },
                  { "$ref": "https://schema.management.azure.com/schemas/2017-09-01/Microsoft.Network.json#/resourceDefinitions/dnsZones_AAAA" },
                  { "$ref": "https://schema.management.azure.com/schemas/2017-09-01/Microsoft.Network.json#/resourceDefinitions/dnsZones_CAA" },
                  { "$ref": "https://schema.management.azure.com/schemas/2017-09-01/Microsoft.Network.json#/resourceDefinitions/dnsZones_CNAME" },
                  { "$ref": "https://schema.management.azure.com/schemas/2017-09-01/Microsoft.Network.json#/resourceDefinitions/dnsZones_MX" },
                  { "$ref": "https://schema.management.azure.com/schemas/2017-09-01/Microsoft.Network.json#/resourceDefinitions/dnsZones_NS" },
                  { "$ref": "https://schema.management.azure.com/schemas/2017-09-01/Microsoft.Network.json#/resourceDefinitions/dnsZones_PTR" },
                  { "$ref": "https://schema.management.azure.com/schemas/2017-09-01/Microsoft.Network.json#/resourceDefinitions/dnsZones_SOA" },
                  { "$ref": "https://schema.management.azure.com/schemas/2017-09-01/Microsoft.Network.json#/resourceDefinitions/dnsZones_SRV" },
                  { "$ref": "https://schema.management.azure.com/schemas/2017-09-01/Microsoft.Network.json#/resourceDefinitions/dnsZones_TXT" },
                  { "$ref": "https://schema.management.azure.com/schemas/2016-03-01/Microsoft.Insights.json#/resourceDefinitions/alertrules" },
                  { "$ref": "https://schema.management.azure.com/schemas/2017-11-15-preview/Microsoft.DataMigration.json#/resourceDefinitions/services" },
                  { "$ref": "https://schema.management.azure.com/schemas/2017-11-15-preview/Microsoft.DataMigration.json#/resourceDefinitions/services_projects" },
<<<<<<< HEAD
                  { "$ref": "https://schema.management.azure.com/schemas/2017-11-15-privatepreview/Microsoft.DataMigration.json#/resourceDefinitions/services" },
                  { "$ref": "https://schema.management.azure.com/schemas/2017-11-15-privatepreview/Microsoft.DataMigration.json#/resourceDefinitions/services_projects" },
=======
                  { "$ref": "https://schema.management.azure.com/schemas/2018-01-31/Microsoft.Consumption.json#/resourceDefinitions/budgets" },
>>>>>>> 92ba3834
                  { "$ref": "#/definitions/resourceGeneric" }
                ]
              }
            ]
          }
        ]
      }
    },
    "outputs": {
      "type": "object",
      "description": "Output parameter definitions",
      "additionalProperties": {
        "$ref": "#/definitions/output"
      }
    }
  },
  "additionalProperties": false,
  "required": [
    "$schema",
    "contentVersion",
    "resources"
  ],
  "definitions": {
    "resourceBase": {
      "type": "object",
      "properties": {
        "name": {
          "type": "string",
          "description": "Name of the resource"
        },
        "dependsOn": {
          "type": "array",
          "items": {
            "type": "string"
          },
          "description": "Collection of resources this resource depends on"
        },
        "location": {
          "anyOf": [
            {
              "type": "string"
            },
            {
              "enum": [
                "East Asia",
                "Southeast Asia",
                "Central US",
                "East US",
                "East US 2",
                "West US",
                "North Central US",
                "South Central US",
                "North Europe",
                "West Europe",
                "Japan West",
                "Japan East",
                "Brazil South",
                "Australia East",
                "Australia Southeast",
                "global"
              ]
            }
          ],
          "description": "Location to deploy resource to"
        },
        "tags": {
          "type": "object",
          "description": "Name-value pairs to add to the resource"
        }
      },
      "required": [
        "name",
        "type",
        "apiVersion"
      ]
    },
    "resourceGeneric": {
      "type": "object",
      "properties": {
        "type": {
          "enum": [ "UnknownResource" ],
          "description": "Resource type"
        },
        "apiVersion": {
          "type": "string",
          "pattern": "(^((\\d\\d\\d\\d-\\d\\d-\\d\\d)|([0-9]+(\\.[0-9]+)?))(-[a-zA-Z][a-zA-Z0-9]*)?$)",
          "description": "API version of the resource type"
        }
      },
      "required": [
        "name",
        "type",
        "apiVersion"
      ]
    },
    "resourceBaseExternal": {
      "type": "object",
      "allOf": [
        {
          "$ref": "#/definitions/resourceBase"
        },
        {
          "properties": {
            "plan": {
              "type": "object",
              "properties": {
                "name": {
                  "type": "string",
                  "description": "Name of the plan"
                },
                "promotionCode": {
                  "type": "string",
                  "description": "Plan promotion code"
                }
              },
              "additionalProperties": false,
              "required": [ "name" ],
              "description": "3rd party plan"
            }
          },
          "required": [
            "plan"
          ]
        }
      ],
      "additionalProperties": false
    },
    "deployments": {
      "type": "object",
      "properties": {
        "type": {
          "enum": [
            "Microsoft.Resources/deployments"
          ]
        },
        "apiVersion": {
          "enum": [
            "2014-04-01-preview"
          ]
        },
        "name": {
          "type": "string",
          "description": "Name of the deployment"
        },
        "dependsOn": {
          "type": "array",
          "items": {
            "type": "string"
          },
          "description": "Collection of resources this deployment depends on"
        },
        "properties": {
          "allOf": [
            {
              "type": "object",
              "properties": {
                "mode": {
                  "enum": [ "Incremental" ],
                  "description": "Deployment mode"
                }
              },
              "required": [ "mode" ]
            },
            {
              "anyOf": [
                {
                  "type": "object",
                  "properties": {
                    "templateLink": {
                      "$ref": "#/definitions/templateLink"
                    }
                  }
                },
                {
                  "type": "object",
                  "properties": {
                    "template": {
                      "type": "object"
                    }
                  }
                }
              ]
            },
            {
              "anyOf": [
                {
                  "type": "object",
                  "properties": {
                    "parametersLink": {
                      "$ref": "#/definitions/parametersLink"
                    }
                  }
                },
                {
                  "type": "object",
                  "properties": {
                    "parameters": {
                      "type": "object",
                      "additionalProperties": {
                        "$ref": "#/definitions/parameter"
                      }
                    }
                  }
                }
              ]
            }
          ]
        }
      },
      "required": [
        "type",
        "apiVersion",
        "name",
        "properties"
      ]
    },
    "templateLink": {
      "type": "object",
      "properties": {
        "uri": {
          "type": "string",
          "description": "URI referencing the deployment template"
        },
        "contentVersion": {
          "type": "string",
          "pattern": "(^[0-9]+\\.[0-9]+\\.[0-9]+\\.[0-9]+$)",
          "description": "If included it must match the contentVersion in the template"
        }
      },
      "required": [ "uri" ],
      "description": "Template file reference in a deployment"
    },
    "parametersLink": {
      "type": "object",
      "properties": {
        "uri": {
          "type": "string",
          "description": "URI referencing the deployment template parameters"
        },
        "contentVersion": {
          "type": "string",
          "pattern": "(^[0-9]+\\.[0-9]+\\.[0-9]+\\.[0-9]+$)",
          "description": "If included it must match the contentVersion in the parameters file"
        }
      },
      "required": [ "uri" ],
      "description": "Parameter file reference in a deployment"
    },
    "parameter": {
      "type": "object",
      "properties": {
        "type": {
          "enum": [ "string", "securestring", "int", "bool", "object", "array" ]
        },
        "defaultValue": {
          "type": [ "string", "boolean", "integer", "number", "object", "array", "null" ],
          "description": "Default value to be used if one is not provided"
        },
        "allowedValues": {
          "type": "array",
          "description": "Value can only be one of these values"
        },
        "metadata": {
          "type": "object",
          "description": "Metadata for the parameter"
        }
      },
      "required": [ "type" ],
      "description": "Input parameter definitions"
    },
    "output": {
      "type": "object",
      "properties": {
        "type": {
          "enum": [ "string", "securestring", "int", "bool", "object", "array" ]
        },
        "value": {
          "type": [
            "string",
            "boolean",
            "integer",
            "array",
            "object",
            "null"
          ],
          "description": "Value assigned for output"
        }
      },
      "required": [ "type", "value" ],
      "description": "Set of output parameters"
    },
    "expression": {
      "type": "string",
      "pattern": "^\\[(concat|parameters|variables|reference|resourceId|resourceGroup|subscription|listKeys|listPackage)\\(.*\\).*\\]$",
      "description": "Deployment template expression.  Expressions are enclosed in [] and must start with a function of concat(), parameters(), variables(), reference(), resourceId(), resourceGroup(), subscription(), listKeys(), listPackage()"
    },
    "numberOrExpression": {
      "oneOf": [
        { "type": "number" },
        { "$ref": "#/definitions/expression" }
      ]
    },
    "Iso8601Duration": {
      "type": "string",
      "pattern": "^P(\\d+Y)?(\\d+M)?(\\d+D)?(T(((\\d+H)(\\d+M)?(\\d+(\\.\\d{1,2})?S)?)|((\\d+M)(\\d+(\\.\\d{1,2})?S)?)|((\\d+(\\.\\d{1,2})?S))))?$"
    },
    "UTC": {
      "type": "string",
      "pattern": "^\\d{4}(-(0[1-9]|1[0-2])(-([012]\\d|3[01])(T((([01]\\d|2[0123]):[0-5]\\d)|(24:00))(:(([0-5]\\d)|60)(\\.\\d{1,}){0,1}){0,1}){0,1}((Z)|([+-]((([01]\\d|2[0123]):[0-5]\\d)|(24:00)))){0,1}){0,1}){0,1}$"
    }
  }
}<|MERGE_RESOLUTION|>--- conflicted
+++ resolved
@@ -489,12 +489,9 @@
                   { "$ref": "https://schema.management.azure.com/schemas/2016-03-01/Microsoft.Insights.json#/resourceDefinitions/alertrules" },
                   { "$ref": "https://schema.management.azure.com/schemas/2017-11-15-preview/Microsoft.DataMigration.json#/resourceDefinitions/services" },
                   { "$ref": "https://schema.management.azure.com/schemas/2017-11-15-preview/Microsoft.DataMigration.json#/resourceDefinitions/services_projects" },
-<<<<<<< HEAD
                   { "$ref": "https://schema.management.azure.com/schemas/2017-11-15-privatepreview/Microsoft.DataMigration.json#/resourceDefinitions/services" },
                   { "$ref": "https://schema.management.azure.com/schemas/2017-11-15-privatepreview/Microsoft.DataMigration.json#/resourceDefinitions/services_projects" },
-=======
                   { "$ref": "https://schema.management.azure.com/schemas/2018-01-31/Microsoft.Consumption.json#/resourceDefinitions/budgets" },
->>>>>>> 92ba3834
                   { "$ref": "#/definitions/resourceGeneric" }
                 ]
               }
