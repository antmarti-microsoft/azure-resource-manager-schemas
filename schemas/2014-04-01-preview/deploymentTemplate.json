{
  "id": "https://schema.management.azure.com/schemas/2014-04-01-preview/deploymentTemplate.json#",
  "$schema": "http://json-schema.org/draft-04/schema#",
  "title": "Template",
  "description": "An Azure deployment template",
  "type": "object",
  "properties": {
    "$schema": {
      "type": "string",
      "description": "JSON schema reference"
    },
    "contentVersion": {
      "type": "string",
      "pattern": "(^[0-9]+\\.[0-9]+\\.[0-9]+\\.[0-9]+$)",
      "description": "A 4 number format for the version number of this template file. For example, 1.0.0.0"
    },
    "variables": {
      "type": "object",
      "description": "Variable definitions"
    },
    "parameters": {
      "type": "object",
      "description": "Input parameter definitions",
      "additionalProperties": {
        "$ref": "#/definitions/parameter"
      }
    },
    "resources": {
      "type": "array",
      "description": "Collection of resources to be deployed",
      "items": {
        "oneOf": [
          {
            "$ref": "#/definitions/deployments"
          },
          {
            "allOf": [
              {
                "$ref": "#/definitions/resourceBase"
              },
              {
                "oneOf": [
                  { "$ref": "https://schema.management.azure.com/schemas/2017-10-01/Microsoft.Cache.json#/resourceDefinitions/Redis" },
                  { "$ref": "https://schema.management.azure.com/schemas/2017-10-01/Microsoft.Cache.json#/resourceDefinitions/Redis_firewallRules" },
                  { "$ref": "https://schema.management.azure.com/schemas/2017-10-01/Microsoft.Cache.json#/resourceDefinitions/Redis_linkedServers" },
                  { "$ref": "https://schema.management.azure.com/schemas/2017-10-01/Microsoft.Cache.json#/resourceDefinitions/Redis_patchSchedules" },
                  { "$ref": "https://schema.management.azure.com/schemas/2015-08-19/Microsoft.Search.json#/resourceDefinitions/searchServices" },
                  { "$ref": "https://schema.management.azure.com/schemas/2016-05-16/Microsoft.AnalysisServices.json#/resourceDefinitions/servers" },
                  { "$ref": "https://schema.management.azure.com/schemas/2016-06-01/Microsoft.RecoveryServices.json#/resourceDefinitions/vaults" },
                  { "$ref": "https://schema.management.azure.com/schemas/2016-06-01/Microsoft.RecoveryServices.json#/resourceDefinitions/vaults_certificates" },
                  { "$ref": "https://schema.management.azure.com/schemas/2016-06-01/Microsoft.RecoveryServices.json#/resourceDefinitions/vaults_extendedInformation" },
                  { "$ref": "https://schema.management.azure.com/schemas/2015-07-01-preview/Microsoft.ServerManagement.json#/resourceDefinitions/nodes" },
                  { "$ref": "https://schema.management.azure.com/schemas/2015-07-01-preview/Microsoft.ServerManagement.json#/resourceDefinitions/gateways" },
                  { "$ref": "https://schema.management.azure.com/schemas/2015-07-01-preview/Microsoft.ServerManagement.json#/resourceDefinitions/sessions" },
                  { "$ref": "https://schema.management.azure.com/schemas/2016-07-01-preview/Microsoft.ServerManagement.json#/resourceDefinitions/nodes" },
                  { "$ref": "https://schema.management.azure.com/schemas/2016-07-01-preview/Microsoft.ServerManagement.json#/resourceDefinitions/gateways" },
                  { "$ref": "https://schema.management.azure.com/schemas/2016-07-01-preview/Microsoft.ServerManagement.json#/resourceDefinitions/sessions" },
                  { "$ref": "https://schema.management.azure.com/schemas/2015-04-08/Microsoft.DocumentDB.json#/resourceDefinitions/databaseAccounts" },
                  { "$ref": "https://schema.management.azure.com/schemas/2015-06-01/Microsoft.KeyVault.json#/resourceDefinitions/vaults" },
                  { "$ref": "https://schema.management.azure.com/schemas/2015-06-01/Microsoft.KeyVault.json#/resourceDefinitions/secrets" },
                  { "$ref": "https://schema.management.azure.com/schemas/2016-10-01/Microsoft.KeyVault.json#/resourceDefinitions/vaults" },
                  { "$ref": "https://schema.management.azure.com/schemas/2016-10-01/Microsoft.KeyVault.json#/resourceDefinitions/vaults_secrets" },
                  { "$ref": "https://schema.management.azure.com/schemas/2016-05-15/Microsoft.DevTestLab.json#/resourceDefinitions/labs" },
                  { "$ref": "https://schema.management.azure.com/schemas/2016-05-15/Microsoft.DevTestLab.json#/resourceDefinitions/labs_artifactsources" },
                  { "$ref": "https://schema.management.azure.com/schemas/2016-05-15/Microsoft.DevTestLab.json#/resourceDefinitions/labs_customimages" },
                  { "$ref": "https://schema.management.azure.com/schemas/2016-05-15/Microsoft.DevTestLab.json#/resourceDefinitions/labs_formulas" },
                  { "$ref": "https://schema.management.azure.com/schemas/2016-05-15/Microsoft.DevTestLab.json#/resourceDefinitions/labs_policysets_policies" },
                  { "$ref": "https://schema.management.azure.com/schemas/2016-05-15/Microsoft.DevTestLab.json#/resourceDefinitions/labs_schedules" },
                  { "$ref": "https://schema.management.azure.com/schemas/2016-05-15/Microsoft.DevTestLab.json#/resourceDefinitions/labs_virtualmachines" },
                  { "$ref": "https://schema.management.azure.com/schemas/2016-05-15/Microsoft.DevTestLab.json#/resourceDefinitions/labs_virtualnetworks" },
                  { "$ref": "https://schema.management.azure.com/schemas/2015-05-21-preview/Microsoft.DevTestLab.json#/resourceDefinitions/labs" },
                  { "$ref": "https://schema.management.azure.com/schemas/2015-05-21-preview/Microsoft.DevTestLab.json#/resourceDefinitions/virtualMachines" },
                  { "$ref": "https://schema.management.azure.com/schemas/2014-06-01/Microsoft.Web.json#/resourceDefinitions/sites" },
                  { "$ref": "https://schema.management.azure.com/schemas/2014-06-01/Microsoft.Web.json#/resourceDefinitions/certificates" },
                  { "$ref": "https://schema.management.azure.com/schemas/2014-06-01/Microsoft.Web.json#/resourceDefinitions/serverfarms" },
                  { "$ref": "https://schema.management.azure.com/schemas/2015-04-01/Microsoft.DomainRegistration.json#/resourceDefinitions/domains" },
                  { "$ref": "https://schema.management.azure.com/schemas/2015-04-01/Microsoft.DomainRegistration.json#/resourceDefinitions/domains_domainOwnershipIdentifiers" },
                  { "$ref": "https://schema.management.azure.com/schemas/2015-08-01/Microsoft.CertificateRegistration.json#/resourceDefinitions/certificateOrders" },
                  { "$ref": "https://schema.management.azure.com/schemas/2015-08-01/Microsoft.CertificateRegistration.json#/resourceDefinitions/certificateOrders_certificates" },
                  { "$ref": "https://schema.management.azure.com/schemas/2016-03-01/Microsoft.Web.json#/resourceDefinitions/certificates" },
                  { "$ref": "https://schema.management.azure.com/schemas/2016-03-01/Microsoft.Web.json#/resourceDefinitions/csrs" },
                  { "$ref": "https://schema.management.azure.com/schemas/2016-08-01/Microsoft.Web.json#/resourceDefinitions/sites" },
                  { "$ref": "https://schema.management.azure.com/schemas/2016-08-01/Microsoft.Web.json#/resourceDefinitions/sites_appsettings" },
                  { "$ref": "https://schema.management.azure.com/schemas/2016-08-01/Microsoft.Web.json#/resourceDefinitions/sites_config" },
                  { "$ref": "https://schema.management.azure.com/schemas/2016-08-01/Microsoft.Web.json#/resourceDefinitions/sites_connectionstrings" },
                  { "$ref": "https://schema.management.azure.com/schemas/2016-08-01/Microsoft.Web.json#/resourceDefinitions/sites_deployments" },
                  { "$ref": "https://schema.management.azure.com/schemas/2016-08-01/Microsoft.Web.json#/resourceDefinitions/sites_domainOwnershipIdentifiers" },
                  { "$ref": "https://schema.management.azure.com/schemas/2016-08-01/Microsoft.Web.json#/resourceDefinitions/sites_hostNameBindings" },
                  { "$ref": "https://schema.management.azure.com/schemas/2016-08-01/Microsoft.Web.json#/resourceDefinitions/sites_hybridconnection" },
                  { "$ref": "https://schema.management.azure.com/schemas/2016-08-01/Microsoft.Web.json#/resourceDefinitions/sites_hybridConnectionNamespaces_relays" },
                  { "$ref": "https://schema.management.azure.com/schemas/2016-08-01/Microsoft.Web.json#/resourceDefinitions/sites_instances_deployments" },
                  { "$ref": "https://schema.management.azure.com/schemas/2016-08-01/Microsoft.Web.json#/resourceDefinitions/sites_premieraddons" },
                  { "$ref": "https://schema.management.azure.com/schemas/2016-08-01/Microsoft.Web.json#/resourceDefinitions/sites_publicCertificates" },
                  { "$ref": "https://schema.management.azure.com/schemas/2016-08-01/Microsoft.Web.json#/resourceDefinitions/sites_slots" },
                  { "$ref": "https://schema.management.azure.com/schemas/2016-08-01/Microsoft.Web.json#/resourceDefinitions/sites_slots_appsettings" },
                  { "$ref": "https://schema.management.azure.com/schemas/2016-08-01/Microsoft.Web.json#/resourceDefinitions/sites_slots_config" },
                  { "$ref": "https://schema.management.azure.com/schemas/2016-08-01/Microsoft.Web.json#/resourceDefinitions/sites_slots_connectionstrings" },
                  { "$ref": "https://schema.management.azure.com/schemas/2016-08-01/Microsoft.Web.json#/resourceDefinitions/sites_slots_deployments" },
                  { "$ref": "https://schema.management.azure.com/schemas/2016-08-01/Microsoft.Web.json#/resourceDefinitions/sites_slots_domainOwnershipIdentifiers" },
                  { "$ref": "https://schema.management.azure.com/schemas/2016-08-01/Microsoft.Web.json#/resourceDefinitions/sites_slots_hostNameBindings" },
                  { "$ref": "https://schema.management.azure.com/schemas/2016-08-01/Microsoft.Web.json#/resourceDefinitions/sites_slots_hybridconnection" },
                  { "$ref": "https://schema.management.azure.com/schemas/2016-08-01/Microsoft.Web.json#/resourceDefinitions/sites_slots_hybridConnectionNamespaces_relays" },
                  { "$ref": "https://schema.management.azure.com/schemas/2016-08-01/Microsoft.Web.json#/resourceDefinitions/sites_slots_instances_deployments" },
                  { "$ref": "https://schema.management.azure.com/schemas/2016-08-01/Microsoft.Web.json#/resourceDefinitions/sites_slots_premieraddons" },
                  { "$ref": "https://schema.management.azure.com/schemas/2016-08-01/Microsoft.Web.json#/resourceDefinitions/sites_slots_publicCertificates" },
                  { "$ref": "https://schema.management.azure.com/schemas/2016-08-01/Microsoft.Web.json#/resourceDefinitions/sites_sourcecontrol" },
                  { "$ref": "https://schema.management.azure.com/schemas/2016-08-01/Microsoft.Web.json#/resourceDefinitions/sites_slots_sourcecontrol" },
                  { "$ref": "https://schema.management.azure.com/schemas/2016-08-01/Microsoft.Web.json#/resourceDefinitions/sites_slots_virtualNetworkConnections" },
                  { "$ref": "https://schema.management.azure.com/schemas/2016-08-01/Microsoft.Web.json#/resourceDefinitions/sites_slots_virtualNetworkConnections_gateways" },
                  { "$ref": "https://schema.management.azure.com/schemas/2016-08-01/Microsoft.Web.json#/resourceDefinitions/sites_virtualNetworkConnections" },
                  { "$ref": "https://schema.management.azure.com/schemas/2016-08-01/Microsoft.Web.json#/resourceDefinitions/sites_virtualNetworkConnections_gateways" },
                  { "$ref": "https://schema.management.azure.com/schemas/2016-09-01/Microsoft.Web.json#/resourceDefinitions/hostingEnvironments" },
                  { "$ref": "https://schema.management.azure.com/schemas/2016-09-01/Microsoft.Web.json#/resourceDefinitions/hostingEnvironments_workerPools" },
                  { "$ref": "https://schema.management.azure.com/schemas/2016-09-01/Microsoft.Web.json#/resourceDefinitions/hostingEnvironments_multiRolePools" },
                  { "$ref": "https://schema.management.azure.com/schemas/2016-09-01/Microsoft.Web.json#/resourceDefinitions/serverfarms" },
                  { "$ref": "https://schema.management.azure.com/schemas/2016-09-01/Microsoft.Web.json#/resourceDefinitions/serverfarms_virtualNetworkConnections_gateways" },
                  { "$ref": "https://schema.management.azure.com/schemas/2016-09-01/Microsoft.Web.json#/resourceDefinitions/serverfarms_virtualNetworkConnections_routes" },
                  { "$ref": "https://schema.management.azure.com/schemas/2014-04-01-preview/Microsoft.Sql.json#/resourceDefinitions/servers" },
                  { "$ref": "https://schema.management.azure.com/schemas/2014-04-01-preview/Microsoft.Sql.json#/resourceDefinitions/databases" },
                  { "$ref": "https://schema.management.azure.com/schemas/2014-04-01-preview/Microsoft.Sql.json#/resourceDefinitions/firewallrules" },
                  { "$ref": "https://schema.management.azure.com/schemas/2014-04-01-preview/Microsoft.Sql.json#/resourceDefinitions/administrators" },
                  { "$ref": "https://schema.management.azure.com/schemas/2014-04-01-preview/Microsoft.Sql.json#/resourceDefinitions/disasterrecoveryconfiguration" },
                  { "$ref": "https://schema.management.azure.com/schemas/2017-09-07-privatepreview/Microsoft.Kusto.json#/resourceDefinitions/clusters" },
                  { "$ref": "https://schema.management.azure.com/schemas/2017-09-07-privatepreview/Microsoft.Kusto.json#/resourceDefinitions/clusters_databases" },
                  { "$ref": "https://schema.management.azure.com/schemas/2014-04-01/Microsoft.Insights.json#/resourceDefinitions/alertrules" },
                  { "$ref": "https://schema.management.azure.com/schemas/2014-04-01/Microsoft.Insights.json#/resourceDefinitions/components" },
                  { "$ref": "https://schema.management.azure.com/schemas/2014-04-01/Microsoft.Insights.json#/resourceDefinitions/autoscalesettings" },
                  { "$ref": "https://schema.management.azure.com/schemas/2014-04-01/Microsoft.Insights.json#/resourceDefinitions/webtests" },
                  { "$ref": "https://schema.management.azure.com/schemas/2014-02-26/microsoft.visualstudio.json#/resourceDefinitions/account" },
                  { "$ref": "https://schema.management.azure.com/schemas/2014-04-01-preview/Microsoft.Cache.json#/resourceDefinitions/Redis" },
                  { "$ref": "https://schema.management.azure.com/schemas/2014-04-01/Microsoft.BizTalkServices.json#/resourceDefinitions/BizTalk" },
                  { "$ref": "https://schema.management.azure.com/schemas/2014-04-01/Microsoft.BizTalkServices.json#/resourceDefinitions/HybridConnection" },
                  { "$ref": "https://schema.management.azure.com/schemas/2014-08-01-preview/Microsoft.Scheduler.json#/resourceDefinitions/jobCollections" },
                  { "$ref": "https://schema.management.azure.com/schemas/2014-04-01/SuccessBricks.ClearDB.json#/resourceDefinitions/databases" },
                  { "$ref": "https://schema.management.azure.com/schemas/2015-03-01-preview/Microsoft.AppService.json#/resourceDefinitions/apiapps" },
                  { "$ref": "https://schema.management.azure.com/schemas/2015-03-01-preview/Microsoft.AppService.json#/resourceDefinitions/registrations" },
                  { "$ref": "https://schema.management.azure.com/schemas/2015-03-01-preview/Microsoft.AppService.json#/resourceDefinitions/gateways" },
                  { "$ref": "https://schema.management.azure.com/schemas/2015-04-01/Microsoft.NotificationHubs.json#/resourceDefinitions/notificationHubs" },
                  { "$ref": "https://schema.management.azure.com/schemas/2015-04-01/Microsoft.NotificationHubs.json#/resourceDefinitions/namespaces_notificationhubs_authorizationRules" },
                  { "$ref": "https://schema.management.azure.com/schemas/2015-04-01/Microsoft.NotificationHubs.json#/resourceDefinitions/namespaces" },
                  { "$ref": "https://schema.management.azure.com/schemas/2015-04-01/Microsoft.NotificationHubs.json#/resourceDefinitions/namespaces_authorizationRules" },
                  { "$ref": "https://schema.management.azure.com/schemas/2017-04-01/Microsoft.NotificationHubs.json#/resourceDefinitions/notificationHubs" },
                  { "$ref": "https://schema.management.azure.com/schemas/2017-04-01/Microsoft.NotificationHubs.json#/resourceDefinitions/namespaces_notificationhubs_authorizationRules" },
                  { "$ref": "https://schema.management.azure.com/schemas/2017-04-01/Microsoft.NotificationHubs.json#/resourceDefinitions/namespaces" },
                  { "$ref": "https://schema.management.azure.com/schemas/2017-04-01/Microsoft.NotificationHubs.json#/resourceDefinitions/namespaces_authorizationRules" },
                  { "$ref": "https://schema.management.azure.com/schemas/2015-08-01-preview/Microsoft.DataConnect.json#/resourceDefinitions/connectionManagers" },
                  { "$ref": "https://schema.management.azure.com/schemas/2015-08-01/Microsoft.Cache.json#/resourceDefinitions/Redis" },
                  { "$ref": "https://schema.management.azure.com/schemas/2015-08-01/Microsoft.Network.json#/resourceDefinitions/publicIPAddresses" },
                  { "$ref": "https://schema.management.azure.com/schemas/2015-08-01/Microsoft.Network.json#/resourceDefinitions/virtualNetworks" },
                  { "$ref": "https://schema.management.azure.com/schemas/2015-08-01/Microsoft.Network.json#/resourceDefinitions/loadBalancers" },
                  { "$ref": "https://schema.management.azure.com/schemas/2015-08-01/Microsoft.Network.json#/resourceDefinitions/networkSecurityGroups" },
                  { "$ref": "https://schema.management.azure.com/schemas/2015-08-01/Microsoft.Network.json#/resourceDefinitions/networkInterfaces" },
                  { "$ref": "https://schema.management.azure.com/schemas/2015-08-01/Microsoft.Network.json#/resourceDefinitions/routeTables" },
                  { "$ref": "https://schema.management.azure.com/schemas/2015-11-01/Microsoft.Network.json#/resourceDefinitions/trafficManagerProfiles" },
                  { "$ref": "https://schema.management.azure.com/schemas/2017-03-01/Microsoft.Network.json#/resourceDefinitions/trafficManagerProfiles" },
                  { "$ref": "https://schema.management.azure.com/schemas/2017-05-01/Microsoft.Network.json#/resourceDefinitions/trafficManagerProfiles" },
                  { "$ref": "https://schema.management.azure.com/schemas/2015-08-01/Microsoft.Storage.json#/resourceDefinitions/storageAccounts" },
                  { "$ref": "https://schema.management.azure.com/schemas/2016-01-01/Microsoft.Storage.json#/resourceDefinitions/storageAccounts" },
                  { "$ref": "https://schema.management.azure.com/schemas/2017-06-01/Microsoft.Storage.json#/resourceDefinitions/storageAccounts" },
                  { "$ref": "https://schema.management.azure.com/schemas/2017-10-01/Microsoft.Storage.json#/resourceDefinitions/storageAccounts" },
                  { "$ref": "https://schema.management.azure.com/schemas/2018-02-01/Microsoft.Storage.json#/resourceDefinitions/storageAccounts" },
                  { "$ref": "https://schema.management.azure.com/schemas/2018-02-01/Microsoft.Storage.json#/resourceDefinitions/storageAccounts_blobServices_containers" },
                  { "$ref": "https://schema.management.azure.com/schemas/2018-02-01/Microsoft.Storage.json#/resourceDefinitions/storageAccounts_blobServices_containers_immutabilityPolicies" },
                  { "$ref": "https://schema.management.azure.com/schemas/2018-03-01-preview/Microsoft.Storage.json#/resourceDefinitions/storageAccounts" },
                  { "$ref": "https://schema.management.azure.com/schemas/2018-03-01-preview/Microsoft.Storage.json#/resourceDefinitions/storageAccounts_managementPolicies" },
                  { "$ref": "https://schema.management.azure.com/schemas/2018-03-01-preview/Microsoft.Storage.json#/resourceDefinitions/storageAccounts_blobServices_containers" },
                  { "$ref": "https://schema.management.azure.com/schemas/2018-03-01-preview/Microsoft.Storage.json#/resourceDefinitions/storageAccounts_blobServices_containers_immutabilityPolicies" },
                  { "$ref": "https://schema.management.azure.com/schemas/2015-08-01/Microsoft.Compute.json#/resourceDefinitions/availabilitySets" },
                  { "$ref": "https://schema.management.azure.com/schemas/2015-08-01/Microsoft.Compute.json#/resourceDefinitions/extensions" },
                  { "$ref": "https://schema.management.azure.com/schemas/2015-08-01/Microsoft.Compute.json#/resourceDefinitions/virtualMachines" },
                  { "$ref": "https://schema.management.azure.com/schemas/2015-08-01/Microsoft.Compute.json#/resourceDefinitions/virtualMachineScaleSets" },
                  { "$ref": "https://schema.management.azure.com/schemas/2015-10-01-preview/Microsoft.DataLakeStore.json#/resourceDefinitions/accounts" },
                  { "$ref": "https://schema.management.azure.com/schemas/2016-11-01/Microsoft.DataLakeStore.json#/resourceDefinitions/accounts" },
                  { "$ref": "https://schema.management.azure.com/schemas/2016-11-01/Microsoft.DataLakeStore.json#/resourceDefinitions/accounts_firewallRules" },
                  { "$ref": "https://schema.management.azure.com/schemas/2016-11-01/Microsoft.DataLakeStore.json#/resourceDefinitions/accounts_trustedIdProviders" },
                  { "$ref": "https://schema.management.azure.com/schemas/2015-10-01-preview/Microsoft.DataLakeAnalytics.json#/resourceDefinitions/accounts" },
                  { "$ref": "https://schema.management.azure.com/schemas/2016-11-01/Microsoft.DataLakeAnalytics.json#/resourceDefinitions/accounts" },
                  { "$ref": "https://schema.management.azure.com/schemas/2016-11-01/Microsoft.DataLakeAnalytics.json#/resourceDefinitions/accounts_dataLakeStoreAccounts" },
                  { "$ref": "https://schema.management.azure.com/schemas/2016-11-01/Microsoft.DataLakeAnalytics.json#/resourceDefinitions/accounts_storageAccounts" },
                  { "$ref": "https://schema.management.azure.com/schemas/2016-11-01/Microsoft.DataLakeAnalytics.json#/resourceDefinitions/accounts_firewallRules" },
                  { "$ref": "https://schema.management.azure.com/schemas/2016-11-01/Microsoft.DataLakeAnalytics.json#/resourceDefinitions/accounts_computePolicies" },
                  { "$ref": "https://schema.management.azure.com/schemas/2016-02-01-preview/Microsoft.CognitiveServices.json#/resourceDefinitions/accounts" },
                  { "$ref": "https://schema.management.azure.com/schemas/2016-01-29/Microsoft.PowerBI.json#/resourceDefinitions/workspaceCollections" },
                  { "$ref": "https://schema.management.azure.com/schemas/2017-10-01/Microsoft.PowerBIDedicated.json#/resourceDefinitions/capacities" },
                  { "$ref": "https://schema.management.azure.com/schemas/2016-03-30/Microsoft.DataCatalog.json#/resourceDefinitions/catalogs" },
                  { "$ref": "https://schema.management.azure.com/schemas/2016-03-30/Microsoft.ContainerService.json#/resourceDefinitions/containerServices" },
                  { "$ref": "https://schema.management.azure.com/schemas/2015-05-04-preview/Microsoft.Network.json#/resourceDefinitions/dnszones" },
                  { "$ref": "https://schema.management.azure.com/schemas/2015-05-04-preview/Microsoft.Network.json#/resourceDefinitions/dnszones_A" },
                  { "$ref": "https://schema.management.azure.com/schemas/2015-05-04-preview/Microsoft.Network.json#/resourceDefinitions/dnszones_AAAA" },
                  { "$ref": "https://schema.management.azure.com/schemas/2015-05-04-preview/Microsoft.Network.json#/resourceDefinitions/dnszones_CNAME" },
                  { "$ref": "https://schema.management.azure.com/schemas/2015-05-04-preview/Microsoft.Network.json#/resourceDefinitions/dnszones_MX" },
                  { "$ref": "https://schema.management.azure.com/schemas/2015-05-04-preview/Microsoft.Network.json#/resourceDefinitions/dnszones_NS" },
                  { "$ref": "https://schema.management.azure.com/schemas/2015-05-04-preview/Microsoft.Network.json#/resourceDefinitions/dnszones_PTR" },
                  { "$ref": "https://schema.management.azure.com/schemas/2015-05-04-preview/Microsoft.Network.json#/resourceDefinitions/dnszones_SOA" },
                  { "$ref": "https://schema.management.azure.com/schemas/2015-05-04-preview/Microsoft.Network.json#/resourceDefinitions/dnszones_SRV" },
                  { "$ref": "https://schema.management.azure.com/schemas/2015-05-04-preview/Microsoft.Network.json#/resourceDefinitions/dnszones_TXT" },
                  { "$ref": "https://schema.management.azure.com/schemas/2016-04-01/Microsoft.Network.json#/resourceDefinitions/dnszones" },
                  { "$ref": "https://schema.management.azure.com/schemas/2016-04-01/Microsoft.Network.json#/resourceDefinitions/dnszones_A" },
                  { "$ref": "https://schema.management.azure.com/schemas/2016-04-01/Microsoft.Network.json#/resourceDefinitions/dnszones_AAAA" },
                  { "$ref": "https://schema.management.azure.com/schemas/2016-04-01/Microsoft.Network.json#/resourceDefinitions/dnszones_CNAME" },
                  { "$ref": "https://schema.management.azure.com/schemas/2016-04-01/Microsoft.Network.json#/resourceDefinitions/dnszones_MX" },
                  { "$ref": "https://schema.management.azure.com/schemas/2016-04-01/Microsoft.Network.json#/resourceDefinitions/dnszones_NS" },
                  { "$ref": "https://schema.management.azure.com/schemas/2016-04-01/Microsoft.Network.json#/resourceDefinitions/dnszones_PTR" },
                  { "$ref": "https://schema.management.azure.com/schemas/2016-04-01/Microsoft.Network.json#/resourceDefinitions/dnszones_SOA" },
                  { "$ref": "https://schema.management.azure.com/schemas/2016-04-01/Microsoft.Network.json#/resourceDefinitions/dnszones_SRV" },
                  { "$ref": "https://schema.management.azure.com/schemas/2016-04-01/Microsoft.Network.json#/resourceDefinitions/dnszones_TXT" },
                  { "$ref": "https://schema.management.azure.com/schemas/2015-06-01/Microsoft.Cdn.json#/resourceDefinitions/profiles" },
                  { "$ref": "https://schema.management.azure.com/schemas/2015-06-01/Microsoft.Cdn.json#/resourceDefinitions/profiles_endpoints" },
                  { "$ref": "https://schema.management.azure.com/schemas/2015-06-01/Microsoft.Cdn.json#/resourceDefinitions/profiles_endpoints_customDomains" },
                  { "$ref": "https://schema.management.azure.com/schemas/2015-06-01/Microsoft.Cdn.json#/resourceDefinitions/profiles_endpoints_origins" },
                  { "$ref": "https://schema.management.azure.com/schemas/2016-04-02/Microsoft.Cdn.json#/resourceDefinitions/profiles" },
                  { "$ref": "https://schema.management.azure.com/schemas/2016-04-02/Microsoft.Cdn.json#/resourceDefinitions/profiles_endpoints" },
                  { "$ref": "https://schema.management.azure.com/schemas/2016-04-02/Microsoft.Cdn.json#/resourceDefinitions/profiles_endpoints_customDomains" },
                  { "$ref": "https://schema.management.azure.com/schemas/2016-04-02/Microsoft.Cdn.json#/resourceDefinitions/profiles_endpoints_origins" },
                  { "$ref": "https://schema.management.azure.com/schemas/2015-12-01/Microsoft.Batch.json#/resourceDefinitions/batchAccounts" },
                  { "$ref": "https://schema.management.azure.com/schemas/2015-12-01/Microsoft.Batch.json#/resourceDefinitions/batchAccounts_applications" },
                  { "$ref": "https://schema.management.azure.com/schemas/2015-12-01/Microsoft.Batch.json#/resourceDefinitions/batchAccounts_applications_versions" },
                  { "$ref": "https://schema.management.azure.com/schemas/2017-09-01/Microsoft.Batch.json#/resourceDefinitions/batchAccounts" },
                  { "$ref": "https://schema.management.azure.com/schemas/2017-09-01/Microsoft.Batch.json#/resourceDefinitions/batchAccounts_applications" },
                  { "$ref": "https://schema.management.azure.com/schemas/2017-09-01/Microsoft.Batch.json#/resourceDefinitions/batchAccounts_applications_versions" },
                  { "$ref": "https://schema.management.azure.com/schemas/2017-09-01/Microsoft.Batch.json#/resourceDefinitions/batchAccounts_certificates" },
                  { "$ref": "https://schema.management.azure.com/schemas/2017-09-01/Microsoft.Batch.json#/resourceDefinitions/batchAccounts_pools" },
                  { "$ref": "https://schema.management.azure.com/schemas/2016-04-01/Microsoft.Cache.json#/resourceDefinitions/Redis" },
                  { "$ref": "https://schema.management.azure.com/schemas/2015-02-01-preview/Microsoft.Logic.json#/resourceDefinitions/workflows" },
                  { "$ref": "https://schema.management.azure.com/schemas/2016-06-01/Microsoft.Logic.json#/resourceDefinitions/workflows" },
                  { "$ref": "https://schema.management.azure.com/schemas/2016-06-01/Microsoft.Logic.json#/resourceDefinitions/integrationAccounts" },
                  { "$ref": "https://schema.management.azure.com/schemas/2016-06-01/Microsoft.Logic.json#/resourceDefinitions/integrationAccounts_agreements" },
                  { "$ref": "https://schema.management.azure.com/schemas/2016-06-01/Microsoft.Logic.json#/resourceDefinitions/integrationAccounts_certificates" },
                  { "$ref": "https://schema.management.azure.com/schemas/2016-06-01/Microsoft.Logic.json#/resourceDefinitions/integrationAccounts_maps" },
                  { "$ref": "https://schema.management.azure.com/schemas/2016-06-01/Microsoft.Logic.json#/resourceDefinitions/integrationAccounts_partners" },
                  { "$ref": "https://schema.management.azure.com/schemas/2016-06-01/Microsoft.Logic.json#/resourceDefinitions/integrationAccounts_schemas" },
                  { "$ref": "https://schema.management.azure.com/schemas/2016-06-01/Microsoft.Logic.json#/resourceDefinitions/integrationAccounts_assemblies" },
                  { "$ref": "https://schema.management.azure.com/schemas/2016-06-01/Microsoft.Logic.json#/resourceDefinitions/integrationAccounts_batchConfigurations" },
                  { "$ref": "https://schema.management.azure.com/schemas/2016-10-01/Microsoft.Logic.json#/resourceDefinitions/workflows" },
                  { "$ref": "https://schema.management.azure.com/schemas/2017-07-01/Microsoft.Logic.json#/resourceDefinitions/workflows" },
                  { "$ref": "https://schema.management.azure.com/schemas/2016-06-01/Microsoft.Web.json#/resourceDefinitions/connections" },
                  { "$ref": "https://schema.management.azure.com/schemas/2016-06-01/Microsoft.Web.json#/resourceDefinitions/connectionGateways" },
                  { "$ref": "https://schema.management.azure.com/schemas/2016-06-01/Microsoft.Web.json#/resourceDefinitions/customApis" },
                  { "$ref": "https://schema.management.azure.com/schemas/2016-03-01/Microsoft.Scheduler.json#/resourceDefinitions/jobCollections" },
                  { "$ref": "https://schema.management.azure.com/schemas/2016-03-01/Microsoft.Scheduler.json#/resourceDefinitions/jobCollections_jobs" },
                  { "$ref": "https://schema.management.azure.com/schemas/2016-05-01-preview/Microsoft.MachineLearning.json#/resourceDefinitions/webServices" },
                  { "$ref": "https://schema.management.azure.com/schemas/2016-05-01-preview/Microsoft.MachineLearning.json#/resourceDefinitions/commitmentPlans" },
                  { "$ref": "https://schema.management.azure.com/schemas/2016-04-01/Microsoft.MachineLearning.json#/resourceDefinitions/workspaces" },
                  { "$ref": "https://schema.management.azure.com/schemas/2017-05-01-preview/Microsoft.MachineLearningExperimentation.json#/resourceDefinitions/accounts" },
                  { "$ref": "https://schema.management.azure.com/schemas/2017-05-01-preview/Microsoft.MachineLearningExperimentation.json#/resourceDefinitions/accounts_workspaces" },
                  { "$ref": "https://schema.management.azure.com/schemas/2017-05-01-preview/Microsoft.MachineLearningExperimentation.json#/resourceDefinitions/accounts_workspaces_projects" },
                  { "$ref": "https://schema.management.azure.com/schemas/2017-09-01-preview/Microsoft.MachineLearningModelManagement.json#/resourceDefinitions/accounts" },
                  { "$ref": "https://schema.management.azure.com/schemas/2018-03-01-preview/Microsoft.MachineLearningServices.json#/resourceDefinitions/workspaces" },
                  { "$ref": "https://schema.management.azure.com/schemas/2015-10-31/Microsoft.Automation.json#/resourceDefinitions/automationAccounts" },
                  { "$ref": "https://schema.management.azure.com/schemas/2015-10-31/Microsoft.Automation.json#/resourceDefinitions/automationAccounts_runbooks" },
                  { "$ref": "https://schema.management.azure.com/schemas/2015-10-31/Microsoft.Automation.json#/resourceDefinitions/automationAccounts_modules" },
                  { "$ref": "https://schema.management.azure.com/schemas/2015-10-31/Microsoft.Automation.json#/resourceDefinitions/automationAccounts_certificates" },
                  { "$ref": "https://schema.management.azure.com/schemas/2015-10-31/Microsoft.Automation.json#/resourceDefinitions/automationAccounts_connections" },
                  { "$ref": "https://schema.management.azure.com/schemas/2015-10-31/Microsoft.Automation.json#/resourceDefinitions/automationAccounts_variables" },
                  { "$ref": "https://schema.management.azure.com/schemas/2015-10-31/Microsoft.Automation.json#/resourceDefinitions/automationAccounts_schedules" },
                  { "$ref": "https://schema.management.azure.com/schemas/2015-10-31/Microsoft.Automation.json#/resourceDefinitions/automationAccounts_jobs" },
                  { "$ref": "https://schema.management.azure.com/schemas/2015-10-31/Microsoft.Automation.json#/resourceDefinitions/automationAccounts_connectionTypes" },
                  { "$ref": "https://schema.management.azure.com/schemas/2015-10-31/Microsoft.Automation.json#/resourceDefinitions/automationAccounts_compilationjobs" },
                  { "$ref": "https://schema.management.azure.com/schemas/2015-10-31/Microsoft.Automation.json#/resourceDefinitions/automationAccounts_configurations" },
                  { "$ref": "https://schema.management.azure.com/schemas/2015-10-31/Microsoft.Automation.json#/resourceDefinitions/automationAccounts_jobSchedules" },
                  { "$ref": "https://schema.management.azure.com/schemas/2015-10-31/Microsoft.Automation.json#/resourceDefinitions/automationAccounts_nodeConfigurations" },
                  { "$ref": "https://schema.management.azure.com/schemas/2015-10-31/Microsoft.Automation.json#/resourceDefinitions/automationAccounts_webhooks" },
                  { "$ref": "https://schema.management.azure.com/schemas/2015-10-31/Microsoft.Automation.json#/resourceDefinitions/automationAccounts_credentials" },
                  { "$ref": "https://schema.management.azure.com/schemas/2017-05-15-preview/Microsoft.Automation.json#/resourceDefinitions/automationAccounts_softwareUpdateConfigurations" },
                  { "$ref": "https://schema.management.azure.com/schemas/2017-05-15-preview/Microsoft.Automation.json#/resourceDefinitions/automationAccounts_jobs" },
                  { "$ref": "https://schema.management.azure.com/schemas/2017-05-15-preview/Microsoft.Automation.json#/resourceDefinitions/automationAccounts_sourceControls" },
                  { "$ref": "https://schema.management.azure.com/schemas/2017-05-15-preview/Microsoft.Automation.json#/resourceDefinitions/automationAccounts_sourceControls_sourceControlSyncJobs" },
                  { "$ref": "https://schema.management.azure.com/schemas/2018-01-15/Microsoft.Automation.json#/resourceDefinitions/automationAccounts_compilationjobs" },
                  { "$ref": "https://schema.management.azure.com/schemas/2018-01-15/Microsoft.Automation.json#/resourceDefinitions/automationAccounts_nodeConfigurations" },
                  { "$ref": "https://schema.management.azure.com/schemas/2015-10-01/Microsoft.Media.json#/resourceDefinitions/mediaServices" },
                  { "$ref": "https://schema.management.azure.com/schemas/2016-02-03/Microsoft.Devices.json#/resourceDefinitions/IotHubs" },
                  { "$ref": "https://schema.management.azure.com/schemas/2017-07-01/Microsoft.Devices.json#/resourceDefinitions/IotHubs" },
                  { "$ref": "https://schema.management.azure.com/schemas/2018-01-22/Microsoft.Devices.json#/resourceDefinitions/IotHubs" },
                  { "$ref": "https://schema.management.azure.com/schemas/2018-04-01/Microsoft.Devices.json#/resourceDefinitions/IotHubs" },
                  { "$ref": "https://schema.management.azure.com/schemas/2018-01-22/Microsoft.Devices.json#/resourceDefinitions/IotHubs_eventHubEndpoints_ConsumerGroups" },
                  { "$ref": "https://schema.management.azure.com/schemas/2018-04-01/Microsoft.Devices.json#/resourceDefinitions/IotHubs_eventHubEndpoints_ConsumerGroups" },
                  { "$ref": "https://schema.management.azure.com/schemas/2017-08-21-preview/Microsoft.Devices.json#/resourceDefinitions/ProvisioningServices" },
                  { "$ref": "https://schema.management.azure.com/schemas/2017-11-15/Microsoft.Devices.json#/resourceDefinitions/ProvisioningServices" },
                  { "$ref": "https://schema.management.azure.com/schemas/2015-01-01/Sendgrid.Email.json#/resourceDefinitions/accounts" },
                  { "$ref": "https://schema.management.azure.com/schemas/2016-03-01/Microsoft.ServiceFabric.json#/resourceDefinitions/clusters" },
                  { "$ref": "https://schema.management.azure.com/schemas/2016-09-01/Microsoft.ServiceFabric.json#/resourceDefinitions/clusters" },
                  { "$ref": "https://schema.management.azure.com/schemas/2017-07-01-preview/Microsoft.ServiceFabric.json#/resourceDefinitions/clusters" },
                  { "$ref": "https://schema.management.azure.com/schemas/2017-07-01-preview/Microsoft.ServiceFabric.json#/resourceDefinitions/clusters_applicationTypes" },
                  { "$ref": "https://schema.management.azure.com/schemas/2017-07-01-preview/Microsoft.ServiceFabric.json#/resourceDefinitions/clusters_applicationTypes_versions" },
                  { "$ref": "https://schema.management.azure.com/schemas/2017-07-01-preview/Microsoft.ServiceFabric.json#/resourceDefinitions/clusters_applications" },
                  { "$ref": "https://schema.management.azure.com/schemas/2017-07-01-preview/Microsoft.ServiceFabric.json#/resourceDefinitions/clusters_applications_services" },
                  { "$ref": "https://schema.management.azure.com/schemas/2018-02-01/Microsoft.ServiceFabric.json#/resourceDefinitions/clusters" },
                  { "$ref": "https://schema.management.azure.com/schemas/2015-08-01/Microsoft.ServiceBus.json#/resourceDefinitions/namespaces" },
                  { "$ref": "https://schema.management.azure.com/schemas/2015-08-01/Microsoft.ServiceBus.json#/resourceDefinitions/namespaces_AuthorizationRules" },
                  { "$ref": "https://schema.management.azure.com/schemas/2015-08-01/Microsoft.ServiceBus.json#/resourceDefinitions/namespaces_queues" },
                  { "$ref": "https://schema.management.azure.com/schemas/2015-08-01/Microsoft.ServiceBus.json#/resourceDefinitions/namespaces_queues_authorizationRules" },
                  { "$ref": "https://schema.management.azure.com/schemas/2015-08-01/Microsoft.ServiceBus.json#/resourceDefinitions/namespaces_topics" },
                  { "$ref": "https://schema.management.azure.com/schemas/2015-08-01/Microsoft.ServiceBus.json#/resourceDefinitions/namespaces_topics_authorizationRules" },
                  { "$ref": "https://schema.management.azure.com/schemas/2015-08-01/Microsoft.ServiceBus.json#/resourceDefinitions/namespaces_topics_subscriptions" },
                  { "$ref": "https://schema.management.azure.com/schemas/2015-08-01/Microsoft.EventHub.json#/resourceDefinitions/namespaces" },
                  { "$ref": "https://schema.management.azure.com/schemas/2015-08-01/Microsoft.EventHub.json#/resourceDefinitions/namespaces_AuthorizationRules" },
                  { "$ref": "https://schema.management.azure.com/schemas/2015-08-01/Microsoft.EventHub.json#/resourceDefinitions/namespaces_eventhubs" },
                  { "$ref": "https://schema.management.azure.com/schemas/2015-08-01/Microsoft.EventHub.json#/resourceDefinitions/namespaces_eventhubs_authorizationRules" },
                  { "$ref": "https://schema.management.azure.com/schemas/2015-08-01/Microsoft.EventHub.json#/resourceDefinitions/namespaces_eventhubs_consumergroups" },
                  { "$ref": "https://schema.management.azure.com/schemas/2016-09-01/Microsoft.Authorization.json#/resourceDefinitions/locks" },
                  { "$ref": "https://schema.management.azure.com/schemas/2016-09-01/Microsoft.Resources.json#/resourceDefinitions/deployments" },
                  { "$ref": "https://schema.management.azure.com/schemas/2017-05-10/Microsoft.Resources.json#/resourceDefinitions/deployments" },
                  { "$ref": "https://schema.management.azure.com/schemas/2016-09-01-preview/Microsoft.Solutions.json#/resourceDefinitions/applianceDefinitions" },
                  { "$ref": "https://schema.management.azure.com/schemas/2016-09-01-preview/Microsoft.Solutions.json#/resourceDefinitions/appliances" },
                  { "$ref": "https://schema.management.azure.com/schemas/2016-07-07/Microsoft.ApiManagement.json#/resourceDefinitions/service" },
                  { "$ref": "https://schema.management.azure.com/schemas/2017-03-01/Microsoft.ApiManagement.json#/resourceDefinitions/service" },
                  { "$ref": "https://schema.management.azure.com/schemas/2017-03-01/Microsoft.ApiManagement.json#/resourceDefinitions/service_apis" },
                  { "$ref": "https://schema.management.azure.com/schemas/2017-03-01/Microsoft.ApiManagement.json#/resourceDefinitions/service_apis_operations" },
                  { "$ref": "https://schema.management.azure.com/schemas/2017-03-01/Microsoft.ApiManagement.json#/resourceDefinitions/service_apis_operations_policies" },
                  { "$ref": "https://schema.management.azure.com/schemas/2017-03-01/Microsoft.ApiManagement.json#/resourceDefinitions/service_apis_operations_tags" },
                  { "$ref": "https://schema.management.azure.com/schemas/2017-03-01/Microsoft.ApiManagement.json#/resourceDefinitions/service_apis_policies" },
                  { "$ref": "https://schema.management.azure.com/schemas/2017-03-01/Microsoft.ApiManagement.json#/resourceDefinitions/service_apis_releases" },
                  { "$ref": "https://schema.management.azure.com/schemas/2017-03-01/Microsoft.ApiManagement.json#/resourceDefinitions/service_apis_schemas" },
                  { "$ref": "https://schema.management.azure.com/schemas/2017-03-01/Microsoft.ApiManagement.json#/resourceDefinitions/service_apis_tagDescriptions" },
                  { "$ref": "https://schema.management.azure.com/schemas/2017-03-01/Microsoft.ApiManagement.json#/resourceDefinitions/service_apis_tags" },
                  { "$ref": "https://schema.management.azure.com/schemas/2017-03-01/Microsoft.ApiManagement.json#/resourceDefinitions/service_authorizationServers" },
                  { "$ref": "https://schema.management.azure.com/schemas/2017-03-01/Microsoft.ApiManagement.json#/resourceDefinitions/service_backends" },
                  { "$ref": "https://schema.management.azure.com/schemas/2017-03-01/Microsoft.ApiManagement.json#/resourceDefinitions/service_certificates" },
                  { "$ref": "https://schema.management.azure.com/schemas/2017-03-01/Microsoft.ApiManagement.json#/resourceDefinitions/service_diagnostics" },
                  { "$ref": "https://schema.management.azure.com/schemas/2017-03-01/Microsoft.ApiManagement.json#/resourceDefinitions/service_diagnostics_loggers" },
                  { "$ref": "https://schema.management.azure.com/schemas/2017-03-01/Microsoft.ApiManagement.json#/resourceDefinitions/service_groups" },
                  { "$ref": "https://schema.management.azure.com/schemas/2017-03-01/Microsoft.ApiManagement.json#/resourceDefinitions/service_groups_users" },
                  { "$ref": "https://schema.management.azure.com/schemas/2017-03-01/Microsoft.ApiManagement.json#/resourceDefinitions/service_identityProviders" },
                  { "$ref": "https://schema.management.azure.com/schemas/2017-03-01/Microsoft.ApiManagement.json#/resourceDefinitions/service_loggers" },
                  { "$ref": "https://schema.management.azure.com/schemas/2017-03-01/Microsoft.ApiManagement.json#/resourceDefinitions/service_notifications" },
                  { "$ref": "https://schema.management.azure.com/schemas/2017-03-01/Microsoft.ApiManagement.json#/resourceDefinitions/service_notifications_recipientEmails" },
                  { "$ref": "https://schema.management.azure.com/schemas/2017-03-01/Microsoft.ApiManagement.json#/resourceDefinitions/service_notifications_recipientUsers" },
                  { "$ref": "https://schema.management.azure.com/schemas/2017-03-01/Microsoft.ApiManagement.json#/resourceDefinitions/service_openidConnectProviders" },
                  { "$ref": "https://schema.management.azure.com/schemas/2017-03-01/Microsoft.ApiManagement.json#/resourceDefinitions/service_policies" },
                  { "$ref": "https://schema.management.azure.com/schemas/2017-03-01/Microsoft.ApiManagement.json#/resourceDefinitions/service_products" },
                  { "$ref": "https://schema.management.azure.com/schemas/2017-03-01/Microsoft.ApiManagement.json#/resourceDefinitions/service_products_apis" },
                  { "$ref": "https://schema.management.azure.com/schemas/2017-03-01/Microsoft.ApiManagement.json#/resourceDefinitions/service_products_groups" },
                  { "$ref": "https://schema.management.azure.com/schemas/2017-03-01/Microsoft.ApiManagement.json#/resourceDefinitions/service_products_policies" },
                  { "$ref": "https://schema.management.azure.com/schemas/2017-03-01/Microsoft.ApiManagement.json#/resourceDefinitions/service_products_tags" },
                  { "$ref": "https://schema.management.azure.com/schemas/2017-03-01/Microsoft.ApiManagement.json#/resourceDefinitions/service_properties" },
                  { "$ref": "https://schema.management.azure.com/schemas/2017-03-01/Microsoft.ApiManagement.json#/resourceDefinitions/service_subscriptions" },
                  { "$ref": "https://schema.management.azure.com/schemas/2017-03-01/Microsoft.ApiManagement.json#/resourceDefinitions/service_tags" },
                  { "$ref": "https://schema.management.azure.com/schemas/2017-03-01/Microsoft.ApiManagement.json#/resourceDefinitions/service_templates" },
                  { "$ref": "https://schema.management.azure.com/schemas/2017-03-01/Microsoft.ApiManagement.json#/resourceDefinitions/service_users" },
                  { "$ref": "https://schema.management.azure.com/schemas/2018-01-01/Microsoft.ApiManagement.json#/resourceDefinitions/service" },
                  { "$ref": "https://schema.management.azure.com/schemas/2018-01-01/Microsoft.ApiManagement.json#/resourceDefinitions/service_apis" },
                  { "$ref": "https://schema.management.azure.com/schemas/2018-01-01/Microsoft.ApiManagement.json#/resourceDefinitions/service_apis_operations" },
                  { "$ref": "https://schema.management.azure.com/schemas/2018-01-01/Microsoft.ApiManagement.json#/resourceDefinitions/service_apis_operations_policies" },
                  { "$ref": "https://schema.management.azure.com/schemas/2018-01-01/Microsoft.ApiManagement.json#/resourceDefinitions/service_apis_operations_tags" },
                  { "$ref": "https://schema.management.azure.com/schemas/2018-01-01/Microsoft.ApiManagement.json#/resourceDefinitions/service_apis_policies" },
                  { "$ref": "https://schema.management.azure.com/schemas/2018-01-01/Microsoft.ApiManagement.json#/resourceDefinitions/service_apis_releases" },
                  { "$ref": "https://schema.management.azure.com/schemas/2018-01-01/Microsoft.ApiManagement.json#/resourceDefinitions/service_apis_schemas" },
                  { "$ref": "https://schema.management.azure.com/schemas/2018-01-01/Microsoft.ApiManagement.json#/resourceDefinitions/service_apis_tagDescriptions" },
                  { "$ref": "https://schema.management.azure.com/schemas/2018-01-01/Microsoft.ApiManagement.json#/resourceDefinitions/service_apis_tags" },
                  { "$ref": "https://schema.management.azure.com/schemas/2018-01-01/Microsoft.ApiManagement.json#/resourceDefinitions/service_authorizationServers" },
                  { "$ref": "https://schema.management.azure.com/schemas/2018-01-01/Microsoft.ApiManagement.json#/resourceDefinitions/service_backends" },
                  { "$ref": "https://schema.management.azure.com/schemas/2018-01-01/Microsoft.ApiManagement.json#/resourceDefinitions/service_certificates" },
                  { "$ref": "https://schema.management.azure.com/schemas/2018-01-01/Microsoft.ApiManagement.json#/resourceDefinitions/service_diagnostics" },
                  { "$ref": "https://schema.management.azure.com/schemas/2018-01-01/Microsoft.ApiManagement.json#/resourceDefinitions/service_diagnostics_loggers" },
                  { "$ref": "https://schema.management.azure.com/schemas/2018-01-01/Microsoft.ApiManagement.json#/resourceDefinitions/service_groups" },
                  { "$ref": "https://schema.management.azure.com/schemas/2018-01-01/Microsoft.ApiManagement.json#/resourceDefinitions/service_groups_users" },
                  { "$ref": "https://schema.management.azure.com/schemas/2018-01-01/Microsoft.ApiManagement.json#/resourceDefinitions/service_identityProviders" },
                  { "$ref": "https://schema.management.azure.com/schemas/2018-01-01/Microsoft.ApiManagement.json#/resourceDefinitions/service_loggers" },
                  { "$ref": "https://schema.management.azure.com/schemas/2018-01-01/Microsoft.ApiManagement.json#/resourceDefinitions/service_notifications" },
                  { "$ref": "https://schema.management.azure.com/schemas/2018-01-01/Microsoft.ApiManagement.json#/resourceDefinitions/service_notifications_recipientEmails" },
                  { "$ref": "https://schema.management.azure.com/schemas/2018-01-01/Microsoft.ApiManagement.json#/resourceDefinitions/service_notifications_recipientUsers" },
                  { "$ref": "https://schema.management.azure.com/schemas/2018-01-01/Microsoft.ApiManagement.json#/resourceDefinitions/service_openidConnectProviders" },
                  { "$ref": "https://schema.management.azure.com/schemas/2018-01-01/Microsoft.ApiManagement.json#/resourceDefinitions/service_policies" },
                  { "$ref": "https://schema.management.azure.com/schemas/2018-01-01/Microsoft.ApiManagement.json#/resourceDefinitions/service_products" },
                  { "$ref": "https://schema.management.azure.com/schemas/2018-01-01/Microsoft.ApiManagement.json#/resourceDefinitions/service_products_apis" },
                  { "$ref": "https://schema.management.azure.com/schemas/2018-01-01/Microsoft.ApiManagement.json#/resourceDefinitions/service_products_groups" },
                  { "$ref": "https://schema.management.azure.com/schemas/2018-01-01/Microsoft.ApiManagement.json#/resourceDefinitions/service_products_policies" },
                  { "$ref": "https://schema.management.azure.com/schemas/2018-01-01/Microsoft.ApiManagement.json#/resourceDefinitions/service_products_tags" },
                  { "$ref": "https://schema.management.azure.com/schemas/2018-01-01/Microsoft.ApiManagement.json#/resourceDefinitions/service_properties" },
                  { "$ref": "https://schema.management.azure.com/schemas/2018-01-01/Microsoft.ApiManagement.json#/resourceDefinitions/service_subscriptions" },
                  { "$ref": "https://schema.management.azure.com/schemas/2018-01-01/Microsoft.ApiManagement.json#/resourceDefinitions/service_tags" },
                  { "$ref": "https://schema.management.azure.com/schemas/2018-01-01/Microsoft.ApiManagement.json#/resourceDefinitions/service_templates" },
                  { "$ref": "https://schema.management.azure.com/schemas/2018-01-01/Microsoft.ApiManagement.json#/resourceDefinitions/service_users" },
                  { "$ref": "https://schema.management.azure.com/schemas/2016-06-27-preview/Microsoft.ContainerRegistry.json#/resourceDefinitions/registries" },
                  { "$ref": "https://schema.management.azure.com/schemas/2017-03-01/Microsoft.ContainerRegistry.json#/resourceDefinitions/registries" },
                  { "$ref": "https://schema.management.azure.com/schemas/2017-06-01-preview/Microsoft.ContainerRegistry.json#/resourceDefinitions/registries" },
                  { "$ref": "https://schema.management.azure.com/schemas/2017-06-01-preview/Microsoft.ContainerRegistry.json#/resourceDefinitions/registries_replications" },
                  { "$ref": "https://schema.management.azure.com/schemas/2017-06-01-preview/Microsoft.ContainerRegistry.json#/resourceDefinitions/registries_webhooks" },
                  { "$ref": "https://schema.management.azure.com/schemas/2017-10-01/Microsoft.ContainerRegistry.json#/resourceDefinitions/registries" },
                  { "$ref": "https://schema.management.azure.com/schemas/2017-10-01/Microsoft.ContainerRegistry.json#/resourceDefinitions/registries_replications" },
                  { "$ref": "https://schema.management.azure.com/schemas/2017-10-01/Microsoft.ContainerRegistry.json#/resourceDefinitions/registries_webhooks" },
                  { "$ref": "https://schema.management.azure.com/schemas/2016-04-30-preview/Microsoft.Compute.json#/resourceDefinitions/disks" },
                  { "$ref": "https://schema.management.azure.com/schemas/2016-04-30-preview/Microsoft.Compute.json#/resourceDefinitions/snapshots" },
                  { "$ref": "https://schema.management.azure.com/schemas/2016-04-30-preview/Microsoft.Compute.json#/resourceDefinitions/images" },
                  { "$ref": "https://schema.management.azure.com/schemas/2016-04-30-preview/Microsoft.Compute.json#/resourceDefinitions/availabilitySets" },
                  { "$ref": "https://schema.management.azure.com/schemas/2016-04-30-preview/Microsoft.Compute.json#/resourceDefinitions/virtualMachines" },
                  { "$ref": "https://schema.management.azure.com/schemas/2016-04-30-preview/Microsoft.Compute.json#/resourceDefinitions/virtualMachineScaleSets" },
                  { "$ref": "https://schema.management.azure.com/schemas/2016-04-30-preview/Microsoft.Compute.json#/resourceDefinitions/extensions" },
                  { "$ref": "https://schema.management.azure.com/schemas/2017-03-01-preview/Microsoft.Insights.json#/resourceDefinitions/actionGroups" },
                  { "$ref": "https://schema.management.azure.com/schemas/2017-03-01-preview/Microsoft.Insights.json#/resourceDefinitions/activityLogAlerts" },
                  { "$ref": "https://schema.management.azure.com/schemas/2016-06-01/Microsoft.Network.json#/resourceDefinitions/publicIPAddresses" },
                  { "$ref": "https://schema.management.azure.com/schemas/2016-06-01/Microsoft.Network.json#/resourceDefinitions/virtualNetworks" },
                  { "$ref": "https://schema.management.azure.com/schemas/2016-06-01/Microsoft.Network.json#/resourceDefinitions/loadBalancers" },
                  { "$ref": "https://schema.management.azure.com/schemas/2016-06-01/Microsoft.Network.json#/resourceDefinitions/networkSecurityGroups" },
                  { "$ref": "https://schema.management.azure.com/schemas/2016-06-01/Microsoft.Network.json#/resourceDefinitions/networkInterfaces" },
                  { "$ref": "https://schema.management.azure.com/schemas/2016-06-01/Microsoft.Network.json#/resourceDefinitions/routeTables" },
                  { "$ref": "https://schema.management.azure.com/schemas/2016-07-01/Microsoft.Network.json#/resourceDefinitions/publicIPAddresses" },
                  { "$ref": "https://schema.management.azure.com/schemas/2016-07-01/Microsoft.Network.json#/resourceDefinitions/virtualNetworks" },
                  { "$ref": "https://schema.management.azure.com/schemas/2016-07-01/Microsoft.Network.json#/resourceDefinitions/loadBalancers" },
                  { "$ref": "https://schema.management.azure.com/schemas/2016-07-01/Microsoft.Network.json#/resourceDefinitions/networkSecurityGroups" },
                  { "$ref": "https://schema.management.azure.com/schemas/2016-07-01/Microsoft.Network.json#/resourceDefinitions/networkInterfaces" },
                  { "$ref": "https://schema.management.azure.com/schemas/2016-07-01/Microsoft.Network.json#/resourceDefinitions/routeTables" },
                  { "$ref": "https://schema.management.azure.com/schemas/2016-08-01/Microsoft.Network.json#/resourceDefinitions/publicIPAddresses" },
                  { "$ref": "https://schema.management.azure.com/schemas/2016-08-01/Microsoft.Network.json#/resourceDefinitions/virtualNetworks" },
                  { "$ref": "https://schema.management.azure.com/schemas/2016-08-01/Microsoft.Network.json#/resourceDefinitions/loadBalancers" },
                  { "$ref": "https://schema.management.azure.com/schemas/2016-08-01/Microsoft.Network.json#/resourceDefinitions/networkSecurityGroups" },
                  { "$ref": "https://schema.management.azure.com/schemas/2016-08-01/Microsoft.Network.json#/resourceDefinitions/networkInterfaces" },
                  { "$ref": "https://schema.management.azure.com/schemas/2016-08-01/Microsoft.Network.json#/resourceDefinitions/routeTables" },
                  { "$ref": "https://schema.management.azure.com/schemas/2016-09-01/Microsoft.Network.json#/resourceDefinitions/publicIPAddresses" },
                  { "$ref": "https://schema.management.azure.com/schemas/2016-09-01/Microsoft.Network.json#/resourceDefinitions/virtualNetworks" },
                  { "$ref": "https://schema.management.azure.com/schemas/2016-09-01/Microsoft.Network.json#/resourceDefinitions/loadBalancers" },
                  { "$ref": "https://schema.management.azure.com/schemas/2016-09-01/Microsoft.Network.json#/resourceDefinitions/networkSecurityGroups" },
                  { "$ref": "https://schema.management.azure.com/schemas/2016-09-01/Microsoft.Network.json#/resourceDefinitions/networkInterfaces" },
                  { "$ref": "https://schema.management.azure.com/schemas/2016-09-01/Microsoft.Network.json#/resourceDefinitions/routeTables" },
                  { "$ref": "https://schema.management.azure.com/schemas/2016-10-01/Microsoft.Network.json#/resourceDefinitions/publicIPAddresses" },
                  { "$ref": "https://schema.management.azure.com/schemas/2016-10-01/Microsoft.Network.json#/resourceDefinitions/virtualNetworks" },
                  { "$ref": "https://schema.management.azure.com/schemas/2016-10-01/Microsoft.Network.json#/resourceDefinitions/loadBalancers" },
                  { "$ref": "https://schema.management.azure.com/schemas/2016-10-01/Microsoft.Network.json#/resourceDefinitions/networkSecurityGroups" },
                  { "$ref": "https://schema.management.azure.com/schemas/2016-10-01/Microsoft.Network.json#/resourceDefinitions/networkInterfaces" },
                  { "$ref": "https://schema.management.azure.com/schemas/2016-10-01/Microsoft.Network.json#/resourceDefinitions/routeTables" },
                  { "$ref": "https://schema.management.azure.com/schemas/2016-11-01/Microsoft.Network.json#/resourceDefinitions/publicIPAddresses" },
                  { "$ref": "https://schema.management.azure.com/schemas/2016-11-01/Microsoft.Network.json#/resourceDefinitions/virtualNetworks" },
                  { "$ref": "https://schema.management.azure.com/schemas/2016-11-01/Microsoft.Network.json#/resourceDefinitions/loadBalancers" },
                  { "$ref": "https://schema.management.azure.com/schemas/2016-11-01/Microsoft.Network.json#/resourceDefinitions/networkSecurityGroups" },
                  { "$ref": "https://schema.management.azure.com/schemas/2016-11-01/Microsoft.Network.json#/resourceDefinitions/networkInterfaces" },
                  { "$ref": "https://schema.management.azure.com/schemas/2016-11-01/Microsoft.Network.json#/resourceDefinitions/routeTables" },
                  { "$ref": "https://schema.management.azure.com/schemas/2016-12-01/Microsoft.Network.json#/resourceDefinitions/publicIPAddresses" },
                  { "$ref": "https://schema.management.azure.com/schemas/2016-12-01/Microsoft.Network.json#/resourceDefinitions/virtualNetworks" },
                  { "$ref": "https://schema.management.azure.com/schemas/2016-12-01/Microsoft.Network.json#/resourceDefinitions/loadBalancers" },
                  { "$ref": "https://schema.management.azure.com/schemas/2016-12-01/Microsoft.Network.json#/resourceDefinitions/networkSecurityGroups" },
                  { "$ref": "https://schema.management.azure.com/schemas/2016-12-01/Microsoft.Network.json#/resourceDefinitions/networkInterfaces" },
                  { "$ref": "https://schema.management.azure.com/schemas/2016-12-01/Microsoft.Network.json#/resourceDefinitions/routeTables" },
                  { "$ref": "https://schema.management.azure.com/schemas/2017-03-01/Microsoft.Network.json#/resourceDefinitions/publicIPAddresses" },
                  { "$ref": "https://schema.management.azure.com/schemas/2017-03-01/Microsoft.Network.json#/resourceDefinitions/virtualNetworks" },
                  { "$ref": "https://schema.management.azure.com/schemas/2017-03-01/Microsoft.Network.json#/resourceDefinitions/loadBalancers" },
                  { "$ref": "https://schema.management.azure.com/schemas/2017-03-01/Microsoft.Network.json#/resourceDefinitions/networkSecurityGroups" },
                  { "$ref": "https://schema.management.azure.com/schemas/2017-03-01/Microsoft.Network.json#/resourceDefinitions/networkInterfaces" },
                  { "$ref": "https://schema.management.azure.com/schemas/2017-03-01/Microsoft.Network.json#/resourceDefinitions/routeTables" },
                  { "$ref": "https://schema.management.azure.com/schemas/2017-03-30/Microsoft.Compute.json#/resourceDefinitions/disks" },
                  { "$ref": "https://schema.management.azure.com/schemas/2017-03-30/Microsoft.Compute.json#/resourceDefinitions/snapshots" },
                  { "$ref": "https://schema.management.azure.com/schemas/2017-03-30/Microsoft.Compute.json#/resourceDefinitions/images" },
                  { "$ref": "https://schema.management.azure.com/schemas/2017-03-30/Microsoft.Compute.json#/resourceDefinitions/availabilitySets" },
                  { "$ref": "https://schema.management.azure.com/schemas/2017-03-30/Microsoft.Compute.json#/resourceDefinitions/virtualMachines" },
                  { "$ref": "https://schema.management.azure.com/schemas/2017-03-30/Microsoft.Compute.json#/resourceDefinitions/virtualMachineScaleSets" },
                  { "$ref": "https://schema.management.azure.com/schemas/2017-03-30/Microsoft.Compute.json#/resourceDefinitions/extensions" },
                  { "$ref": "https://schema.management.azure.com/schemas/2017-04-01/Microsoft.Insights.json#/resourceDefinitions/actionGroups" },
                  { "$ref": "https://schema.management.azure.com/schemas/2017-04-01/Microsoft.Insights.json#/resourceDefinitions/activityLogAlerts" },
                  { "$ref": "https://schema.management.azure.com/schemas/2014-04-01/Microsoft.Sql.json#/resourceDefinitions/servers" },
                  { "$ref": "https://schema.management.azure.com/schemas/2014-04-01/Microsoft.Sql.json#/resourceDefinitions/servers_advisors" },
                  { "$ref": "https://schema.management.azure.com/schemas/2014-04-01/Microsoft.Sql.json#/resourceDefinitions/servers_administrators" },
                  { "$ref": "https://schema.management.azure.com/schemas/2014-04-01/Microsoft.Sql.json#/resourceDefinitions/servers_auditingPolicies" },
                  { "$ref": "https://schema.management.azure.com/schemas/2014-04-01/Microsoft.Sql.json#/resourceDefinitions/servers_backupLongTermRetentionVaults" },
                  { "$ref": "https://schema.management.azure.com/schemas/2014-04-01/Microsoft.Sql.json#/resourceDefinitions/servers_communicationLinks" },
                  { "$ref": "https://schema.management.azure.com/schemas/2014-04-01/Microsoft.Sql.json#/resourceDefinitions/servers_connectionPolicies" },
                  { "$ref": "https://schema.management.azure.com/schemas/2014-04-01/Microsoft.Sql.json#/resourceDefinitions/servers_databases" },
                  { "$ref": "https://schema.management.azure.com/schemas/2014-04-01/Microsoft.Sql.json#/resourceDefinitions/servers_databases_advisors" },
                  { "$ref": "https://schema.management.azure.com/schemas/2014-04-01/Microsoft.Sql.json#/resourceDefinitions/servers_databases_auditingPolicies" },
                  { "$ref": "https://schema.management.azure.com/schemas/2014-04-01/Microsoft.Sql.json#/resourceDefinitions/servers_databases_backupLongTermRetentionPolicies" },
                  { "$ref": "https://schema.management.azure.com/schemas/2014-04-01/Microsoft.Sql.json#/resourceDefinitions/servers_databases_dataMaskingPolicies" },
                  { "$ref": "https://schema.management.azure.com/schemas/2014-04-01/Microsoft.Sql.json#/resourceDefinitions/servers_databases_dataMaskingPolicies_rules" },
                  { "$ref": "https://schema.management.azure.com/schemas/2014-04-01/Microsoft.Sql.json#/resourceDefinitions/servers_databases_extensions" },
                  { "$ref": "https://schema.management.azure.com/schemas/2014-04-01/Microsoft.Sql.json#/resourceDefinitions/servers_databases_geoBackupPolicies" },
                  { "$ref": "https://schema.management.azure.com/schemas/2014-04-01/Microsoft.Sql.json#/resourceDefinitions/servers_databases_securityAlertPolicies" },
                  { "$ref": "https://schema.management.azure.com/schemas/2014-04-01/Microsoft.Sql.json#/resourceDefinitions/servers_databases_transparentDataEncryption" },
                  { "$ref": "https://schema.management.azure.com/schemas/2014-04-01/Microsoft.Sql.json#/resourceDefinitions/servers_elasticPools" },
                  { "$ref": "https://schema.management.azure.com/schemas/2014-04-01/Microsoft.Sql.json#/resourceDefinitions/servers_firewallRules" },
                  { "$ref": "https://schema.management.azure.com/schemas/2015-05-01/Microsoft.Insights.json#/resourceDefinitions/components" },
                  { "$ref": "https://schema.management.azure.com/schemas/2015-05-01/Microsoft.Insights.json#/resourceDefinitions/webtests" },
                  { "$ref": "https://schema.management.azure.com/schemas/2015-05-01-preview/Microsoft.Sql.json#/resourceDefinitions/servers" },
                  { "$ref": "https://schema.management.azure.com/schemas/2015-05-01-preview/Microsoft.Sql.json#/resourceDefinitions/servers_databases_auditingSettings" },
                  { "$ref": "https://schema.management.azure.com/schemas/2015-05-01-preview/Microsoft.Sql.json#/resourceDefinitions/servers_databases_syncGroups" },
                  { "$ref": "https://schema.management.azure.com/schemas/2015-05-01-preview/Microsoft.Sql.json#/resourceDefinitions/servers_databases_syncGroups_syncMembers" },
                  { "$ref": "https://schema.management.azure.com/schemas/2015-05-01-preview/Microsoft.Sql.json#/resourceDefinitions/servers_encryptionProtector" },
                  { "$ref": "https://schema.management.azure.com/schemas/2015-05-01-preview/Microsoft.Sql.json#/resourceDefinitions/servers_failoverGroups" },
                  { "$ref": "https://schema.management.azure.com/schemas/2015-05-01-preview/Microsoft.Sql.json#/resourceDefinitions/servers_keys" },
                  { "$ref": "https://schema.management.azure.com/schemas/2015-05-01-preview/Microsoft.Sql.json#/resourceDefinitions/servers_syncAgents" },
                  { "$ref": "https://schema.management.azure.com/schemas/2015-05-01-preview/Microsoft.Sql.json#/resourceDefinitions/servers_virtualNetworkRules" },
                  { "$ref": "https://schema.management.azure.com/schemas/2018-01-10/Microsoft.RecoveryServices.json#/resourceDefinitions/vaults_replicationAlertSettings" },
                  { "$ref": "https://schema.management.azure.com/schemas/2018-01-10/Microsoft.RecoveryServices.json#/resourceDefinitions/vaults_replicationFabrics" },
                  { "$ref": "https://schema.management.azure.com/schemas/2018-01-10/Microsoft.RecoveryServices.json#/resourceDefinitions/vaults_replicationFabrics_replicationNetworks_replicationNetworkMappings" },
                  { "$ref": "https://schema.management.azure.com/schemas/2018-01-10/Microsoft.RecoveryServices.json#/resourceDefinitions/vaults_replicationFabrics_replicationProtectionContainers" },
                  { "$ref": "https://schema.management.azure.com/schemas/2018-01-10/Microsoft.RecoveryServices.json#/resourceDefinitions/vaults_replicationFabrics_replicationProtectionContainers_replicationProtectedItems" },
                  { "$ref": "https://schema.management.azure.com/schemas/2018-01-10/Microsoft.RecoveryServices.json#/resourceDefinitions/vaults_replicationFabrics_replicationProtectionContainers_replicationProtectionContainerMappings" },
                  { "$ref": "https://schema.management.azure.com/schemas/2018-01-10/Microsoft.RecoveryServices.json#/resourceDefinitions/vaults_replicationFabrics_replicationStorageClassifications_replicationStorageClassificationMappings" },
                  { "$ref": "https://schema.management.azure.com/schemas/2018-01-10/Microsoft.RecoveryServices.json#/resourceDefinitions/vaults_replicationFabrics_replicationvCenters" },
                  { "$ref": "https://schema.management.azure.com/schemas/2018-01-10/Microsoft.RecoveryServices.json#/resourceDefinitions/vaults_replicationPolicies" },
                  { "$ref": "https://schema.management.azure.com/schemas/2018-01-10/Microsoft.RecoveryServices.json#/resourceDefinitions/vaults_replicationRecoveryPlans" },
                  { "$ref": "https://schema.management.azure.com/schemas/2017-06-01/Microsoft.Network.json#/resourceDefinitions/publicIPAddresses" },
                  { "$ref": "https://schema.management.azure.com/schemas/2017-06-01/Microsoft.Network.json#/resourceDefinitions/virtualNetworks" },
                  { "$ref": "https://schema.management.azure.com/schemas/2017-06-01/Microsoft.Network.json#/resourceDefinitions/loadBalancers" },
                  { "$ref": "https://schema.management.azure.com/schemas/2017-06-01/Microsoft.Network.json#/resourceDefinitions/networkSecurityGroups" },
                  { "$ref": "https://schema.management.azure.com/schemas/2017-06-01/Microsoft.Network.json#/resourceDefinitions/networkInterfaces" },
                  { "$ref": "https://schema.management.azure.com/schemas/2017-06-01/Microsoft.Network.json#/resourceDefinitions/routeTables" },
                  { "$ref": "https://schema.management.azure.com/schemas/2017-06-01/Microsoft.Network.json#/resourceDefinitions/applicationGateways" },
                  { "$ref": "https://schema.management.azure.com/schemas/2017-04-01/Microsoft.ServiceBus.json#/resourceDefinitions/namespaces" },
                  { "$ref": "https://schema.management.azure.com/schemas/2017-04-01/Microsoft.ServiceBus.json#/resourceDefinitions/namespaces_AuthorizationRules" },
                  { "$ref": "https://schema.management.azure.com/schemas/2017-04-01/Microsoft.ServiceBus.json#/resourceDefinitions/namespaces_queues" },
                  { "$ref": "https://schema.management.azure.com/schemas/2017-04-01/Microsoft.ServiceBus.json#/resourceDefinitions/namespaces_queues_authorizationRules" },
                  { "$ref": "https://schema.management.azure.com/schemas/2017-04-01/Microsoft.ServiceBus.json#/resourceDefinitions/namespaces_topics" },
                  { "$ref": "https://schema.management.azure.com/schemas/2017-04-01/Microsoft.ServiceBus.json#/resourceDefinitions/namespaces_topics_authorizationRules" },
                  { "$ref": "https://schema.management.azure.com/schemas/2017-04-01/Microsoft.ServiceBus.json#/resourceDefinitions/namespaces_topics_subscriptions" },
                  { "$ref": "https://schema.management.azure.com/schemas/2017-04-01/Microsoft.ServiceBus.json#/resourceDefinitions/namespaces_topics_subscriptions_rules" },
                  { "$ref": "https://schema.management.azure.com/schemas/2017-04-01/Microsoft.EventHub.json#/resourceDefinitions/namespaces" },
                  { "$ref": "https://schema.management.azure.com/schemas/2017-04-01/Microsoft.EventHub.json#/resourceDefinitions/namespaces_AuthorizationRules" },
                  { "$ref": "https://schema.management.azure.com/schemas/2017-04-01/Microsoft.EventHub.json#/resourceDefinitions/namespaces_eventhubs" },
                  { "$ref": "https://schema.management.azure.com/schemas/2017-04-01/Microsoft.EventHub.json#/resourceDefinitions/namespaces_eventhubs_authorizationRules" },
                  { "$ref": "https://schema.management.azure.com/schemas/2017-04-01/Microsoft.EventHub.json#/resourceDefinitions/namespaces_eventhubs_consumergroups" },
                  { "$ref": "https://schema.management.azure.com/schemas/2017-04-01/Microsoft.Relay.json#/resourceDefinitions/namespaces" },
                  { "$ref": "https://schema.management.azure.com/schemas/2017-04-01/Microsoft.Relay.json#/resourceDefinitions/namespaces_AuthorizationRules" },
                  { "$ref": "https://schema.management.azure.com/schemas/2017-04-01/Microsoft.Relay.json#/resourceDefinitions/namespaces_wcfRelays" },
                  { "$ref": "https://schema.management.azure.com/schemas/2017-04-01/Microsoft.Relay.json#/resourceDefinitions/namespaces_wcfRelays_authorizationRules" },
                  { "$ref": "https://schema.management.azure.com/schemas/2017-04-01/Microsoft.Relay.json#/resourceDefinitions/namespaces_hybridConnections" },
                  { "$ref": "https://schema.management.azure.com/schemas/2017-04-01/Microsoft.Relay.json#/resourceDefinitions/namespaces_hybridConnections_authorizationRules" },
                  { "$ref": "https://schema.management.azure.com/schemas/2016-03-01/Microsoft.StreamAnalytics.json#/resourceDefinitions/streamingjobs" },
                  { "$ref": "https://schema.management.azure.com/schemas/2016-03-01/Microsoft.StreamAnalytics.json#/resourceDefinitions/streamingjobs_functions" },
                  { "$ref": "https://schema.management.azure.com/schemas/2016-03-01/Microsoft.StreamAnalytics.json#/resourceDefinitions/streamingjobs_inputs" },
                  { "$ref": "https://schema.management.azure.com/schemas/2016-03-01/Microsoft.StreamAnalytics.json#/resourceDefinitions/streamingjobs_outputs" },
                  { "$ref": "https://schema.management.azure.com/schemas/2016-03-01/Microsoft.StreamAnalytics.json#/resourceDefinitions/streamingjobs_transformations" },
                  { "$ref": "https://schema.management.azure.com/schemas/2017-01-01/Microsoft.CustomerInsights.json#/resourceDefinitions/hubs" },
                  { "$ref": "https://schema.management.azure.com/schemas/2017-01-01/Microsoft.CustomerInsights.json#/resourceDefinitions/hubs_authorizationPolicies" },
                  { "$ref": "https://schema.management.azure.com/schemas/2017-01-01/Microsoft.CustomerInsights.json#/resourceDefinitions/hubs_connectors" },
                  { "$ref": "https://schema.management.azure.com/schemas/2017-01-01/Microsoft.CustomerInsights.json#/resourceDefinitions/hubs_connectors_mappings" },
                  { "$ref": "https://schema.management.azure.com/schemas/2017-01-01/Microsoft.CustomerInsights.json#/resourceDefinitions/hubs_interactions" },
                  { "$ref": "https://schema.management.azure.com/schemas/2017-01-01/Microsoft.CustomerInsights.json#/resourceDefinitions/hubs_kpi" },
                  { "$ref": "https://schema.management.azure.com/schemas/2017-01-01/Microsoft.CustomerInsights.json#/resourceDefinitions/hubs_links" },
                  { "$ref": "https://schema.management.azure.com/schemas/2017-01-01/Microsoft.CustomerInsights.json#/resourceDefinitions/hubs_profiles" },
                  { "$ref": "https://schema.management.azure.com/schemas/2017-01-01/Microsoft.CustomerInsights.json#/resourceDefinitions/hubs_relationshipLinks" },
                  { "$ref": "https://schema.management.azure.com/schemas/2017-01-01/Microsoft.CustomerInsights.json#/resourceDefinitions/hubs_relationships" },
                  { "$ref": "https://schema.management.azure.com/schemas/2017-01-01/Microsoft.CustomerInsights.json#/resourceDefinitions/hubs_roleAssignments" },
                  { "$ref": "https://schema.management.azure.com/schemas/2017-01-01/Microsoft.CustomerInsights.json#/resourceDefinitions/hubs_views" },
                  { "$ref": "https://schema.management.azure.com/schemas/2017-04-26/Microsoft.CustomerInsights.json#/resourceDefinitions/hubs" },
                  { "$ref": "https://schema.management.azure.com/schemas/2017-04-26/Microsoft.CustomerInsights.json#/resourceDefinitions/hubs_authorizationPolicies" },
                  { "$ref": "https://schema.management.azure.com/schemas/2017-04-26/Microsoft.CustomerInsights.json#/resourceDefinitions/hubs_connectors" },
                  { "$ref": "https://schema.management.azure.com/schemas/2017-04-26/Microsoft.CustomerInsights.json#/resourceDefinitions/hubs_connectors_mappings" },
                  { "$ref": "https://schema.management.azure.com/schemas/2017-04-26/Microsoft.CustomerInsights.json#/resourceDefinitions/hubs_interactions" },
                  { "$ref": "https://schema.management.azure.com/schemas/2017-04-26/Microsoft.CustomerInsights.json#/resourceDefinitions/hubs_kpi" },
                  { "$ref": "https://schema.management.azure.com/schemas/2017-04-26/Microsoft.CustomerInsights.json#/resourceDefinitions/hubs_links" },
                  { "$ref": "https://schema.management.azure.com/schemas/2017-04-26/Microsoft.CustomerInsights.json#/resourceDefinitions/hubs_predictions" },
                  { "$ref": "https://schema.management.azure.com/schemas/2017-04-26/Microsoft.CustomerInsights.json#/resourceDefinitions/hubs_profiles" },
                  { "$ref": "https://schema.management.azure.com/schemas/2017-04-26/Microsoft.CustomerInsights.json#/resourceDefinitions/hubs_relationshipLinks" },
                  { "$ref": "https://schema.management.azure.com/schemas/2017-04-26/Microsoft.CustomerInsights.json#/resourceDefinitions/hubs_relationships" },
                  { "$ref": "https://schema.management.azure.com/schemas/2017-04-26/Microsoft.CustomerInsights.json#/resourceDefinitions/hubs_roleAssignments" },
                  { "$ref": "https://schema.management.azure.com/schemas/2017-04-26/Microsoft.CustomerInsights.json#/resourceDefinitions/hubs_views" },
                  { "$ref": "https://schema.management.azure.com/schemas/2017-11-15/Microsoft.TimeSeriesInsights.json#/resourceDefinitions/environments" },
                  { "$ref": "https://schema.management.azure.com/schemas/2017-11-15/Microsoft.TimeSeriesInsights.json#/resourceDefinitions/environments_eventSources" },
                  { "$ref": "https://schema.management.azure.com/schemas/2017-11-15/Microsoft.TimeSeriesInsights.json#/resourceDefinitions/environments_referenceDataSets" },
                  { "$ref": "https://schema.management.azure.com/schemas/2017-11-15/Microsoft.TimeSeriesInsights.json#/resourceDefinitions/environments_accessPolicies" },
                  { "$ref": "https://schema.management.azure.com/schemas/2016-11-01/Microsoft.ImportExport.json#/resourceDefinitions/jobs" },
                  { "$ref": "https://schema.management.azure.com/schemas/2017-08-01/Microsoft.Network.json#/resourceDefinitions/publicIPAddresses" },
                  { "$ref": "https://schema.management.azure.com/schemas/2017-08-01/Microsoft.Network.json#/resourceDefinitions/virtualNetworks" },
                  { "$ref": "https://schema.management.azure.com/schemas/2017-08-01/Microsoft.Network.json#/resourceDefinitions/loadBalancers" },
                  { "$ref": "https://schema.management.azure.com/schemas/2017-08-01/Microsoft.Network.json#/resourceDefinitions/networkSecurityGroups" },
                  { "$ref": "https://schema.management.azure.com/schemas/2017-08-01/Microsoft.Network.json#/resourceDefinitions/networkInterfaces" },
                  { "$ref": "https://schema.management.azure.com/schemas/2017-08-01/Microsoft.Network.json#/resourceDefinitions/routeTables" },
                  { "$ref": "https://schema.management.azure.com/schemas/2017-08-01/Microsoft.Network.json#/resourceDefinitions/applicationGateways" },
                  { "$ref": "https://schema.management.azure.com/schemas/2017-09-01/Microsoft.Network.json#/resourceDefinitions/publicIPAddresses" },
                  { "$ref": "https://schema.management.azure.com/schemas/2017-09-01/Microsoft.Network.json#/resourceDefinitions/virtualNetworks" },
                  { "$ref": "https://schema.management.azure.com/schemas/2017-09-01/Microsoft.Network.json#/resourceDefinitions/loadBalancers" },
                  { "$ref": "https://schema.management.azure.com/schemas/2017-09-01/Microsoft.Network.json#/resourceDefinitions/networkSecurityGroups" },
                  { "$ref": "https://schema.management.azure.com/schemas/2017-09-01/Microsoft.Network.json#/resourceDefinitions/networkInterfaces" },
                  { "$ref": "https://schema.management.azure.com/schemas/2017-09-01/Microsoft.Network.json#/resourceDefinitions/routeTables" },
                  { "$ref": "https://schema.management.azure.com/schemas/2017-09-01/Microsoft.Network.json#/resourceDefinitions/applicationGateways" },
                  { "$ref": "https://schema.management.azure.com/schemas/2017-10-01/Microsoft.Network.json#/resourceDefinitions/publicIPAddresses" },
                  { "$ref": "https://schema.management.azure.com/schemas/2017-10-01/Microsoft.Network.json#/resourceDefinitions/virtualNetworks" },
                  { "$ref": "https://schema.management.azure.com/schemas/2017-10-01/Microsoft.Network.json#/resourceDefinitions/loadBalancers" },
                  { "$ref": "https://schema.management.azure.com/schemas/2017-10-01/Microsoft.Network.json#/resourceDefinitions/networkSecurityGroups" },
                  { "$ref": "https://schema.management.azure.com/schemas/2017-10-01/Microsoft.Network.json#/resourceDefinitions/networkInterfaces" },
                  { "$ref": "https://schema.management.azure.com/schemas/2017-10-01/Microsoft.Network.json#/resourceDefinitions/routeTables" },
                  { "$ref": "https://schema.management.azure.com/schemas/2017-10-01/Microsoft.Network.json#/resourceDefinitions/applicationGateways" },
                  { "$ref": "https://schema.management.azure.com/schemas/2017-09-01/Microsoft.Network.json#/resourceDefinitions/dnsZones" },
                  { "$ref": "https://schema.management.azure.com/schemas/2017-09-01/Microsoft.Network.json#/resourceDefinitions/dnsZones_A" },
                  { "$ref": "https://schema.management.azure.com/schemas/2017-09-01/Microsoft.Network.json#/resourceDefinitions/dnsZones_AAAA" },
                  { "$ref": "https://schema.management.azure.com/schemas/2017-09-01/Microsoft.Network.json#/resourceDefinitions/dnsZones_CAA" },
                  { "$ref": "https://schema.management.azure.com/schemas/2017-09-01/Microsoft.Network.json#/resourceDefinitions/dnsZones_CNAME" },
                  { "$ref": "https://schema.management.azure.com/schemas/2017-09-01/Microsoft.Network.json#/resourceDefinitions/dnsZones_MX" },
                  { "$ref": "https://schema.management.azure.com/schemas/2017-09-01/Microsoft.Network.json#/resourceDefinitions/dnsZones_NS" },
                  { "$ref": "https://schema.management.azure.com/schemas/2017-09-01/Microsoft.Network.json#/resourceDefinitions/dnsZones_PTR" },
                  { "$ref": "https://schema.management.azure.com/schemas/2017-09-01/Microsoft.Network.json#/resourceDefinitions/dnsZones_SOA" },
                  { "$ref": "https://schema.management.azure.com/schemas/2017-09-01/Microsoft.Network.json#/resourceDefinitions/dnsZones_SRV" },
                  { "$ref": "https://schema.management.azure.com/schemas/2017-09-01/Microsoft.Network.json#/resourceDefinitions/dnsZones_TXT" },
                  { "$ref": "https://schema.management.azure.com/schemas/2017-10-01/Microsoft.Network.json#/resourceDefinitions/dnsZones" },
                  { "$ref": "https://schema.management.azure.com/schemas/2017-10-01/Microsoft.Network.json#/resourceDefinitions/dnsZones_A" },
                  { "$ref": "https://schema.management.azure.com/schemas/2017-10-01/Microsoft.Network.json#/resourceDefinitions/dnsZones_AAAA" },
                  { "$ref": "https://schema.management.azure.com/schemas/2017-10-01/Microsoft.Network.json#/resourceDefinitions/dnsZones_CAA" },
                  { "$ref": "https://schema.management.azure.com/schemas/2017-10-01/Microsoft.Network.json#/resourceDefinitions/dnsZones_CNAME" },
                  { "$ref": "https://schema.management.azure.com/schemas/2017-10-01/Microsoft.Network.json#/resourceDefinitions/dnsZones_MX" },
                  { "$ref": "https://schema.management.azure.com/schemas/2017-10-01/Microsoft.Network.json#/resourceDefinitions/dnsZones_NS" },
                  { "$ref": "https://schema.management.azure.com/schemas/2017-10-01/Microsoft.Network.json#/resourceDefinitions/dnsZones_PTR" },
                  { "$ref": "https://schema.management.azure.com/schemas/2017-10-01/Microsoft.Network.json#/resourceDefinitions/dnsZones_SOA" },
                  { "$ref": "https://schema.management.azure.com/schemas/2017-10-01/Microsoft.Network.json#/resourceDefinitions/dnsZones_SRV" },
                  { "$ref": "https://schema.management.azure.com/schemas/2017-10-01/Microsoft.Network.json#/resourceDefinitions/dnsZones_TXT" },
                  { "$ref": "https://schema.management.azure.com/schemas/2017-10-01/Microsoft.Insights.json#/resourceDefinitions/components_pricingPlans" },
                  { "$ref": "https://schema.management.azure.com/schemas/2016-03-01/Microsoft.Insights.json#/resourceDefinitions/alertrules" },
                  { "$ref": "https://schema.management.azure.com/schemas/2017-06-01/Microsoft.AzureStack.json#/resourceDefinitions/registrations" },
                  { "$ref": "https://schema.management.azure.com/schemas/2017-06-01/Microsoft.AzureStack.json#/resourceDefinitions/registrations_customerSubscriptions" },
                  { "$ref": "https://schema.management.azure.com/schemas/2017-11-15-preview/Microsoft.DataMigration.json#/resourceDefinitions/services" },
                  { "$ref": "https://schema.management.azure.com/schemas/2017-11-15-preview/Microsoft.DataMigration.json#/resourceDefinitions/services_projects" },
                  { "$ref": "https://schema.management.azure.com/schemas/2017-11-15-privatepreview/Microsoft.DataMigration.json#/resourceDefinitions/services" },
                  { "$ref": "https://schema.management.azure.com/schemas/2017-11-15-privatepreview/Microsoft.DataMigration.json#/resourceDefinitions/services_projects" },
                  { "$ref": "https://schema.management.azure.com/schemas/2018-01-31/Microsoft.Consumption.json#/resourceDefinitions/budgets" },
                  { "$ref": "https://schema.management.azure.com/schemas/2017-11-01/Microsoft.Network.json#/resourceDefinitions/publicIPAddresses" },
                  { "$ref": "https://schema.management.azure.com/schemas/2017-11-01/Microsoft.Network.json#/resourceDefinitions/virtualNetworks" },
                  { "$ref": "https://schema.management.azure.com/schemas/2017-11-01/Microsoft.Network.json#/resourceDefinitions/loadBalancers" },
                  { "$ref": "https://schema.management.azure.com/schemas/2017-11-01/Microsoft.Network.json#/resourceDefinitions/networkSecurityGroups" },
                  { "$ref": "https://schema.management.azure.com/schemas/2017-11-01/Microsoft.Network.json#/resourceDefinitions/networkInterfaces" },
                  { "$ref": "https://schema.management.azure.com/schemas/2017-11-01/Microsoft.Network.json#/resourceDefinitions/routeTables" },
                  { "$ref": "https://schema.management.azure.com/schemas/2017-11-01/Microsoft.Network.json#/resourceDefinitions/applicationGateways" },
                  { "$ref": "https://schema.management.azure.com/schemas/2017-12-01/Microsoft.Compute.json#/resourceDefinitions/images" },
                  { "$ref": "https://schema.management.azure.com/schemas/2017-12-01/Microsoft.Compute.json#/resourceDefinitions/availabilitySets" },
                  { "$ref": "https://schema.management.azure.com/schemas/2017-12-01/Microsoft.Compute.json#/resourceDefinitions/virtualMachines" },
                  { "$ref": "https://schema.management.azure.com/schemas/2017-12-01/Microsoft.Compute.json#/resourceDefinitions/virtualMachineScaleSets" },
                  { "$ref": "https://schema.management.azure.com/schemas/2017-12-01/Microsoft.Compute.json#/resourceDefinitions/extensions" },
                  { "$ref": "https://schema.management.azure.com/schemas/2017-12-01/Microsoft.Compute.json#/resourceDefinitions/vmssExtensions" },
                  { "$ref": "https://schema.management.azure.com/schemas/2017-12-01/Microsoft.DBforMySQL.json#/resourceDefinitions/servers" },
                  { "$ref": "https://schema.management.azure.com/schemas/2017-12-01/Microsoft.DBforMySQL.json#/resourceDefinitions/servers_configurations" },
                  { "$ref": "https://schema.management.azure.com/schemas/2017-12-01/Microsoft.DBforMySQL.json#/resourceDefinitions/servers_databases" },
                  { "$ref": "https://schema.management.azure.com/schemas/2017-12-01/Microsoft.DBforMySQL.json#/resourceDefinitions/servers_firewallRules" },
                  { "$ref": "https://schema.management.azure.com/schemas/2017-12-01/Microsoft.DBforPostgreSQL.json#/resourceDefinitions/servers" },
                  { "$ref": "https://schema.management.azure.com/schemas/2017-12-01/Microsoft.DBforPostgreSQL.json#/resourceDefinitions/servers_configurations" },
                  { "$ref": "https://schema.management.azure.com/schemas/2017-12-01/Microsoft.DBforPostgreSQL.json#/resourceDefinitions/servers_databases" },
                  { "$ref": "https://schema.management.azure.com/schemas/2017-12-01/Microsoft.DBforPostgreSQL.json#/resourceDefinitions/servers_firewallRules" },
                  { "$ref": "https://schema.management.azure.com/schemas/2017-12-01-preview/Microsoft.DBforMySQL.json#/resourceDefinitions/servers" },
                  { "$ref": "https://schema.management.azure.com/schemas/2017-12-01-preview/Microsoft.DBforMySQL.json#/resourceDefinitions/servers_configurations" },
                  { "$ref": "https://schema.management.azure.com/schemas/2017-12-01-preview/Microsoft.DBforMySQL.json#/resourceDefinitions/servers_databases" },
                  { "$ref": "https://schema.management.azure.com/schemas/2017-12-01-preview/Microsoft.DBforMySQL.json#/resourceDefinitions/servers_firewallRules" },
                  { "$ref": "https://schema.management.azure.com/schemas/2017-12-01-preview/Microsoft.DBforPostgreSQL.json#/resourceDefinitions/servers" },
                  { "$ref": "https://schema.management.azure.com/schemas/2017-12-01-preview/Microsoft.DBforPostgreSQL.json#/resourceDefinitions/servers_configurations" },
                  { "$ref": "https://schema.management.azure.com/schemas/2017-12-01-preview/Microsoft.DBforPostgreSQL.json#/resourceDefinitions/servers_databases" },
                  { "$ref": "https://schema.management.azure.com/schemas/2017-12-01-preview/Microsoft.DBforPostgreSQL.json#/resourceDefinitions/servers_firewallRules" },
                  { "$ref": "https://schema.management.azure.com/schemas/2018-01-01/Microsoft.Network.json#/resourceDefinitions/publicIPAddresses" },
                  { "$ref": "https://schema.management.azure.com/schemas/2018-01-01/Microsoft.Network.json#/resourceDefinitions/virtualNetworks" },
                  { "$ref": "https://schema.management.azure.com/schemas/2018-01-01/Microsoft.Network.json#/resourceDefinitions/loadBalancers" },
                  { "$ref": "https://schema.management.azure.com/schemas/2018-01-01/Microsoft.Network.json#/resourceDefinitions/networkSecurityGroups" },
                  { "$ref": "https://schema.management.azure.com/schemas/2018-01-01/Microsoft.Network.json#/resourceDefinitions/networkInterfaces" },
                  { "$ref": "https://schema.management.azure.com/schemas/2018-01-01/Microsoft.Network.json#/resourceDefinitions/routeTables" },
                  { "$ref": "https://schema.management.azure.com/schemas/2018-01-01/Microsoft.Network.json#/resourceDefinitions/applicationGateways" },
                  { "$ref": "https://schema.management.azure.com/schemas/2018-02-01/Microsoft.Network.json#/resourceDefinitions/ddosProtectionPlans" },
                  { "$ref": "https://schema.management.azure.com/schemas/2018-02-01/Microsoft.Network.json#/resourceDefinitions/expressRouteCircuits" },
                  { "$ref": "https://schema.management.azure.com/schemas/2018-02-01/Microsoft.Network.json#/resourceDefinitions/expressRouteCrossConnections" },
                  { "$ref": "https://schema.management.azure.com/schemas/2018-02-01/Microsoft.Network.json#/resourceDefinitions/publicIPAddresses" },
                  { "$ref": "https://schema.management.azure.com/schemas/2018-02-01/Microsoft.Network.json#/resourceDefinitions/virtualNetworks" },
                  { "$ref": "https://schema.management.azure.com/schemas/2018-02-01/Microsoft.Network.json#/resourceDefinitions/loadBalancers" },
                  { "$ref": "https://schema.management.azure.com/schemas/2018-02-01/Microsoft.Network.json#/resourceDefinitions/networkSecurityGroups" },
                  { "$ref": "https://schema.management.azure.com/schemas/2018-02-01/Microsoft.Network.json#/resourceDefinitions/networkInterfaces" },
                  { "$ref": "https://schema.management.azure.com/schemas/2018-02-01/Microsoft.Network.json#/resourceDefinitions/routeTables" },
                  { "$ref": "https://schema.management.azure.com/schemas/2018-02-01/Microsoft.Network.json#/resourceDefinitions/applicationGateways" },
                  { "$ref": "https://schema.management.azure.com/schemas/2018-03-01/Microsoft.Insights.json#/resourceDefinitions/actionGroups" },
                  { "$ref": "https://schema.management.azure.com/schemas/2018-01-01/Microsoft.EventGrid.json#/resourceDefinitions/topics" },
                  { "$ref": "https://schema.management.azure.com/schemas/2018-03-01/Microsoft.BatchAI.json#/resourceDefinitions/clusters" },
                  { "$ref": "https://schema.management.azure.com/schemas/2018-03-01/Microsoft.BatchAI.json#/resourceDefinitions/fileServers" },
                  { "$ref": "https://schema.management.azure.com/schemas/2018-03-01/Microsoft.BatchAI.json#/resourceDefinitions/jobs" },
                  { "$ref": "https://schema.management.azure.com/schemas/2018-03-01/Microsoft.Insights.json#/resourceDefinitions/metricAlerts" },
                  { "$ref": "https://schema.management.azure.com/schemas/2018-04-16/Microsoft.Insights.json#/resourceDefinitions/scheduledQueryRules" },
                  { "$ref": "https://schema.management.azure.com/schemas/2016-12-01/Microsoft.RecoveryServices.json#/resourceDefinitions/vaults_backupFabrics_protectionContainers" },
                  { "$ref": "https://schema.management.azure.com/schemas/2016-12-01/Microsoft.RecoveryServices.json#/resourceDefinitions/vaults_backupFabrics_protectionContainers_protectedItems" },
                  { "$ref": "https://schema.management.azure.com/schemas/2016-12-01/Microsoft.RecoveryServices.json#/resourceDefinitions/vaults_backupPolicies" },
                  { "$ref": "https://schema.management.azure.com/schemas/2017-07-01/Microsoft.RecoveryServices.json#/resourceDefinitions/vaults_backupFabrics_backupProtectionIntent" },
                  { "$ref": "https://schema.management.azure.com/schemas/2018-04-01/Microsoft.Compute.json#/resourceDefinitions/disks" },
                  { "$ref": "https://schema.management.azure.com/schemas/2018-04-01/Microsoft.Compute.json#/resourceDefinitions/snapshots" },
                  { "$ref": "https://schema.management.azure.com/schemas/2018-04-01/Microsoft.ContainerInstance.json#/resourceDefinitions/containerGroups" },
                  { "$ref": "https://schema.management.azure.com/schemas/2017-07-01-privatepreview/Microsoft.IoTCentral.json#/resourceDefinitions/IoTApps" },
                  { "$ref": "https://schema.management.azure.com/schemas/2018-05-01/Microsoft.Maps.json#/resourceDefinitions/accounts" },
<<<<<<< HEAD
                  { "$ref": "https://schema.management.azure.com/schemas/2018-05-01-preview/Microsoft.Insights.json#/resourceDefinitions/ProactiveDetectionConfigs" },
=======
                  { "$ref": "https://schema.management.azure.com/schemas/2018-05-01/Microsoft.BatchAI.json#/resourceDefinitions/workspaces" },
                  { "$ref": "https://schema.management.azure.com/schemas/2018-05-01/Microsoft.BatchAI.json#/resourceDefinitions/workspaces_clusters" },
                  { "$ref": "https://schema.management.azure.com/schemas/2018-05-01/Microsoft.BatchAI.json#/resourceDefinitions/workspaces_experiments" },
                  { "$ref": "https://schema.management.azure.com/schemas/2018-05-01/Microsoft.BatchAI.json#/resourceDefinitions/workspaces_experiments_jobs" },
                  { "$ref": "https://schema.management.azure.com/schemas/2018-05-01/Microsoft.BatchAI.json#/resourceDefinitions/workspaces_fileServers" },
>>>>>>> 405c828f
                  { "$ref": "#/definitions/resourceGeneric" }
                ]
              }
            ]
          }
        ]
      }
    },
    "outputs": {
      "type": "object",
      "description": "Output parameter definitions",
      "additionalProperties": {
        "$ref": "#/definitions/output"
      }
    }
  },
  "additionalProperties": false,
  "required": [
    "$schema",
    "contentVersion",
    "resources"
  ],
  "definitions": {
    "resourceBase": {
      "type": "object",
      "properties": {
        "name": {
          "type": "string",
          "description": "Name of the resource"
        },
        "dependsOn": {
          "type": "array",
          "items": {
            "type": "string"
          },
          "description": "Collection of resources this resource depends on"
        },
        "location": {
          "anyOf": [
            {
              "type": "string"
            },
            {
              "enum": [
                "East Asia",
                "Southeast Asia",
                "Central US",
                "East US",
                "East US 2",
                "West US",
                "North Central US",
                "South Central US",
                "North Europe",
                "West Europe",
                "Japan West",
                "Japan East",
                "Brazil South",
                "Australia East",
                "Australia Southeast",
                "global"
              ]
            }
          ],
          "description": "Location to deploy resource to"
        },
        "tags": {
          "type": "object",
          "description": "Name-value pairs to add to the resource"
        }
      },
      "required": [
        "name",
        "type",
        "apiVersion"
      ]
    },
    "resourceGeneric": {
      "type": "object",
      "properties": {
        "type": {
          "enum": [ "UnknownResource" ],
          "description": "Resource type"
        },
        "apiVersion": {
          "type": "string",
          "pattern": "(^((\\d\\d\\d\\d-\\d\\d-\\d\\d)|([0-9]+(\\.[0-9]+)?))(-[a-zA-Z][a-zA-Z0-9]*)?$)",
          "description": "API version of the resource type"
        }
      },
      "required": [
        "name",
        "type",
        "apiVersion"
      ]
    },
    "resourceBaseExternal": {
      "type": "object",
      "allOf": [
        {
          "$ref": "#/definitions/resourceBase"
        },
        {
          "properties": {
            "plan": {
              "type": "object",
              "properties": {
                "name": {
                  "type": "string",
                  "description": "Name of the plan"
                },
                "promotionCode": {
                  "type": "string",
                  "description": "Plan promotion code"
                }
              },
              "additionalProperties": false,
              "required": [ "name" ],
              "description": "3rd party plan"
            }
          },
          "required": [
            "plan"
          ]
        }
      ],
      "additionalProperties": false
    },
    "deployments": {
      "type": "object",
      "properties": {
        "type": {
          "enum": [
            "Microsoft.Resources/deployments"
          ]
        },
        "apiVersion": {
          "enum": [
            "2014-04-01-preview"
          ]
        },
        "name": {
          "type": "string",
          "description": "Name of the deployment"
        },
        "dependsOn": {
          "type": "array",
          "items": {
            "type": "string"
          },
          "description": "Collection of resources this deployment depends on"
        },
        "properties": {
          "allOf": [
            {
              "type": "object",
              "properties": {
                "mode": {
                  "enum": [ "Incremental" ],
                  "description": "Deployment mode"
                }
              },
              "required": [ "mode" ]
            },
            {
              "anyOf": [
                {
                  "type": "object",
                  "properties": {
                    "templateLink": {
                      "$ref": "#/definitions/templateLink"
                    }
                  }
                },
                {
                  "type": "object",
                  "properties": {
                    "template": {
                      "type": "object"
                    }
                  }
                }
              ]
            },
            {
              "anyOf": [
                {
                  "type": "object",
                  "properties": {
                    "parametersLink": {
                      "$ref": "#/definitions/parametersLink"
                    }
                  }
                },
                {
                  "type": "object",
                  "properties": {
                    "parameters": {
                      "type": "object",
                      "additionalProperties": {
                        "$ref": "#/definitions/parameter"
                      }
                    }
                  }
                }
              ]
            }
          ]
        }
      },
      "required": [
        "type",
        "apiVersion",
        "name",
        "properties"
      ]
    },
    "templateLink": {
      "type": "object",
      "properties": {
        "uri": {
          "type": "string",
          "description": "URI referencing the deployment template"
        },
        "contentVersion": {
          "type": "string",
          "pattern": "(^[0-9]+\\.[0-9]+\\.[0-9]+\\.[0-9]+$)",
          "description": "If included it must match the contentVersion in the template"
        }
      },
      "required": [ "uri" ],
      "description": "Template file reference in a deployment"
    },
    "parametersLink": {
      "type": "object",
      "properties": {
        "uri": {
          "type": "string",
          "description": "URI referencing the deployment template parameters"
        },
        "contentVersion": {
          "type": "string",
          "pattern": "(^[0-9]+\\.[0-9]+\\.[0-9]+\\.[0-9]+$)",
          "description": "If included it must match the contentVersion in the parameters file"
        }
      },
      "required": [ "uri" ],
      "description": "Parameter file reference in a deployment"
    },
    "parameter": {
      "type": "object",
      "properties": {
        "type": {
          "enum": [ "string", "securestring", "int", "bool", "object", "array" ]
        },
        "defaultValue": {
          "type": [ "string", "boolean", "integer", "number", "object", "array", "null" ],
          "description": "Default value to be used if one is not provided"
        },
        "allowedValues": {
          "type": "array",
          "description": "Value can only be one of these values"
        },
        "metadata": {
          "type": "object",
          "description": "Metadata for the parameter"
        }
      },
      "required": [ "type" ],
      "description": "Input parameter definitions"
    },
    "output": {
      "type": "object",
      "properties": {
        "type": {
          "enum": [ "string", "securestring", "int", "bool", "object", "array" ]
        },
        "value": {
          "type": [
            "string",
            "boolean",
            "integer",
            "array",
            "object",
            "null"
          ],
          "description": "Value assigned for output"
        }
      },
      "required": [ "type", "value" ],
      "description": "Set of output parameters"
    },
    "expression": {
      "type": "string",
      "pattern": "^\\[(concat|parameters|variables|reference|resourceId|resourceGroup|subscription|listKeys|listPackage)\\(.*\\).*\\]$",
      "description": "Deployment template expression.  Expressions are enclosed in [] and must start with a function of concat(), parameters(), variables(), reference(), resourceId(), resourceGroup(), subscription(), listKeys(), listPackage()"
    },
    "numberOrExpression": {
      "oneOf": [
        { "type": "number" },
        { "$ref": "#/definitions/expression" }
      ]
    },
    "Iso8601Duration": {
      "type": "string",
      "pattern": "^P(\\d+Y)?(\\d+M)?(\\d+D)?(T(((\\d+H)(\\d+M)?(\\d+(\\.\\d{1,2})?S)?)|((\\d+M)(\\d+(\\.\\d{1,2})?S)?)|((\\d+(\\.\\d{1,2})?S))))?$"
    },
    "UTC": {
      "type": "string",
      "pattern": "^\\d{4}(-(0[1-9]|1[0-2])(-([012]\\d|3[01])(T((([01]\\d|2[0123]):[0-5]\\d)|(24:00))(:(([0-5]\\d)|60)(\\.\\d{1,}){0,1}){0,1}){0,1}((Z)|([+-]((([01]\\d|2[0123]):[0-5]\\d)|(24:00)))){0,1}){0,1}){0,1}$"
    }
  }
}<|MERGE_RESOLUTION|>--- conflicted
+++ resolved
@@ -660,15 +660,12 @@
                   { "$ref": "https://schema.management.azure.com/schemas/2018-04-01/Microsoft.ContainerInstance.json#/resourceDefinitions/containerGroups" },
                   { "$ref": "https://schema.management.azure.com/schemas/2017-07-01-privatepreview/Microsoft.IoTCentral.json#/resourceDefinitions/IoTApps" },
                   { "$ref": "https://schema.management.azure.com/schemas/2018-05-01/Microsoft.Maps.json#/resourceDefinitions/accounts" },
-<<<<<<< HEAD
-                  { "$ref": "https://schema.management.azure.com/schemas/2018-05-01-preview/Microsoft.Insights.json#/resourceDefinitions/ProactiveDetectionConfigs" },
-=======
                   { "$ref": "https://schema.management.azure.com/schemas/2018-05-01/Microsoft.BatchAI.json#/resourceDefinitions/workspaces" },
                   { "$ref": "https://schema.management.azure.com/schemas/2018-05-01/Microsoft.BatchAI.json#/resourceDefinitions/workspaces_clusters" },
                   { "$ref": "https://schema.management.azure.com/schemas/2018-05-01/Microsoft.BatchAI.json#/resourceDefinitions/workspaces_experiments" },
                   { "$ref": "https://schema.management.azure.com/schemas/2018-05-01/Microsoft.BatchAI.json#/resourceDefinitions/workspaces_experiments_jobs" },
                   { "$ref": "https://schema.management.azure.com/schemas/2018-05-01/Microsoft.BatchAI.json#/resourceDefinitions/workspaces_fileServers" },
->>>>>>> 405c828f
+                  { "$ref": "https://schema.management.azure.com/schemas/2018-05-01-preview/Microsoft.Insights.json#/resourceDefinitions/ProactiveDetectionConfigs" },
                   { "$ref": "#/definitions/resourceGeneric" }
                 ]
               }
