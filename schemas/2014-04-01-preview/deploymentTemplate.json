--- conflicted
+++ resolved
@@ -1,386 +1,3 @@
-<<<<<<< HEAD
-﻿{
-    "id": "http://schema.management.azure.com/schemas/2014-04-01-preview/deploymentTemplate.json#",
-    "$schema": "http://json-schema.org/draft-04/schema#",
-    "title": "Template",
-    "description": "An Azure deployment template",
-    "type": "object",
-    "properties": {
-        "$schema": {
-            "type": "string",
-            "description": "JSON schema reference"
-        },
-        "contentVersion": {
-            "type": "string",
-            "pattern": "(^[0-9]+\\.[0-9]+\\.[0-9]+\\.[0-9]+$)",
-            "description": "A 4 number format for the version number of this template file. For example, 1.0.0.0"
-        },
-        "variables": {
-            "type": "object",
-            "description": "Variable definitions"
-        },
-        "parameters": {
-            "type": "object",
-            "description": "Input parameter definitions",
-            "additionalProperties": {
-                "$ref": "#/definitions/parameter"
-            }
-        },
-        "resources": {
-            "type": "array",
-            "description": "Collection of resources to be deployed",
-            "items": {
-                "oneOf": [
-                    {
-                        "$ref": "#/definitions/deployments"
-                    },
-                    {
-                        "allOf": [
-                            {
-                                "$ref": "#/definitions/resourceBase"
-                            },
-                            {
-                                "oneOf": [
-                                    { "$ref": "http://schema.management.azure.com/schemas/2015-05-21-preview/Microsoft.DevTestLab.json#/definitions/labs" },
-                                    { "$ref": "http://schema.management.azure.com/schemas/2015-05-21-preview/Microsoft.DevTestLab.json#/definitions/environments" },
-                                    { "$ref": "http://schema.management.azure.com/schemas/2014-06-01/Microsoft.Web.json#/definitions/sites" },
-                                    { "$ref": "http://schema.management.azure.com/schemas/2014-06-01/Microsoft.Web.json#/definitions/certificates" },
-                                    { "$ref": "http://schema.management.azure.com/schemas/2014-06-01/Microsoft.Web.json#/definitions/serverfarms" },
-                                    { "$ref": "http://schema.management.azure.com/schemas/2014-04-01-preview/Microsoft.Sql.json#/definitions/servers" },
-                                    { "$ref": "http://schema.management.azure.com/schemas/2014-04-01-preview/Microsoft.Sql.json#/definitions/databases" },
-                                    { "$ref": "http://schema.management.azure.com/schemas/2014-04-01-preview/Microsoft.Sql.json#/definitions/firewallrules" },
-                                    { "$ref": "http://schema.management.azure.com/schemas/2014-04-01/Microsoft.Insights.json#/definitions/alertrules" },
-                                    { "$ref": "http://schema.management.azure.com/schemas/2014-04-01/Microsoft.Insights.json#/definitions/components" },
-                                    { "$ref": "http://schema.management.azure.com/schemas/2014-04-01/Microsoft.Insights.json#/definitions/autoscalesettings" },
-                                    { "$ref": "http://schema.management.azure.com/schemas/2014-04-01/Microsoft.Insights.json#/definitions/webtests" },
-                                    { "$ref": "http://schema.management.azure.com/schemas/2014-02-26/microsoft.visualstudio.json#/definitions/account" },
-                                    { "$ref": "http://schema.management.azure.com/schemas/2014-04-01-preview/Microsoft.Cache.json#/definitions/Redis" },
-                                    { "$ref": "http://schema.management.azure.com/schemas/2014-04-01/Microsoft.BizTalkServices.json#/definitions/BizTalk" },
-                                    { "$ref": "http://schema.management.azure.com/schemas/2014-04-01/Microsoft.BizTalkServices.json#/definitions/HybridConnection" },
-                                    { "$ref": "http://schema.management.azure.com/schemas/2014-08-01/Microsoft.Scheduler.json#/definitions/jobCollections" },
-                                    { "$ref": "http://schema.management.azure.com/schemas/2014-04-01/SuccessBricks.ClearDB.json#/definitions/databases" },
-                                    { "$ref": "http://schema.management.azure.com/schemas/2015-03-01-preview/Microsoft.AppService.json#/definitions/apiapps" },
-                                    { "$ref": "http://schema.management.azure.com/schemas/2015-03-01-preview/Microsoft.AppService.json#/definitions/registrations" },
-                                    { "$ref": "http://schema.management.azure.com/schemas/2015-03-01-preview/Microsoft.AppService.json#/definitions/gateways" },
-                                    { "$ref": "http://schema.management.azure.com/schemas/2015-04-01/Microsoft.NotificationHubs.json#/definitions/notificationHubs" },
-                                    { "$ref": "http://schema.management.azure.com/schemas/2015-04-01/Microsoft.NotificationHubs.json#/definitions/namespaces" },
-                                    { "$ref": "http://schema.management.azure.com/schemas/2015-08-01-preview/Microsoft.DataConnect.json#/definitions/connectionManagers" },
-                                    { "$ref": "http://schema.management.azure.com/schemas/2015-08-01/Microsoft.Network.json#/definitions/publicIPAddresses" },
-                                    { "$ref": "http://schema.management.azure.com/schemas/2015-08-01/Microsoft.Network.json#/definitions/virtualNetworks" },
-                                    { "$ref": "http://schema.management.azure.com/schemas/2015-08-01/Microsoft.Network.json#/definitions/loadBalancers" },
-                                    { "$ref": "http://schema.management.azure.com/schemas/2015-08-01/Microsoft.Network.json#/definitions/networkSecurityGroups" },
-                                    { "$ref": "http://schema.management.azure.com/schemas/2015-08-01/Microsoft.Network.json#/definitions/networkInterfaces" },
-                                    { "$ref": "http://schema.management.azure.com/schemas/2015-08-01/Microsoft.Network.json#/definitions/routeTables" },
-                                    { "$ref": "http://schema.management.azure.com/schemas/2015-08-01/Microsoft.Storage.json#/definitions/storageAccounts" },
-                                    { "$ref": "http://schema.management.azure.com/schemas/2015-08-01/Microsoft.Compute.json#/definitions/availabilitySets" },
-                                    { "$ref": "http://schema.management.azure.com/schemas/2015-08-01/Microsoft.Compute.json#/definitions/extensions" },
-                                    { "$ref": "http://schema.management.azure.com/schemas/2015-08-01/Microsoft.Compute.json#/definitions/virtualMachines" },
-                                    { "$ref": "#/definitions/resourceGeneric" }
-                                ]
-                            }
-                        ]
-                    }
-                ]
-            },
-            "minItems": 1
-        },
-        "outputs": {
-            "type": "object",
-            "description": "Output parameter definitions",
-            "additionalProperties": {
-                "$ref": "#/definitions/output"
-            }
-        }
-    },
-    "additionalProperties": false,
-    "required": [
-        "$schema",
-        "contentVersion",
-        "resources"
-    ],
-    "definitions": {
-        "resourceBase": {
-            "type": "object",
-            "properties": {
-                "name": {
-                    "type": "string",
-                    "description": "Name of the resource"
-                },
-                "dependsOn": {
-                    "type": "array",
-                    "items": {
-                        "type": "string"
-                    },
-                    "description": "Collection of resources this resource depends on"
-                },
-                "location": {
-                    "anyOf": [
-                        {
-                            "type": "string"
-                        },
-                        {
-                            "enum": [
-                                "East Asia",
-                                "Southeast Asia",
-                                "Central US",
-                                "East US",
-                                "East US 2",
-                                "West US",
-                                "North Central US",
-                                "South Central US",
-                                "North Europe",
-                                "West Europe",
-                                "Japan West",
-                                "Japan East",
-                                "Brazil South",
-                                "Australia East",
-                                "Australia Southeast"
-                            ]
-                        }
-                    ],
-                    "description": "Location to deploy resource to"
-                },
-                "tags": {
-                    "type": "object",
-                    "description": "Name-value pairs to add to the resource"
-                }
-            },
-            "required": [
-                "name",
-                "type",
-                "apiVersion"
-            ]
-        },
-        "resourceGeneric": {
-            "type": "object",
-            "properties": {
-                "type": {
-                    "enum": [ "UnknownResource" ],
-                    "description": "Resource type"
-                },
-                "apiVersion": {
-                    "type": "string",
-                    "pattern": "(^((\\d\\d\\d\\d-\\d\\d-\\d\\d)|([0-9]+(\\.[0-9]+)?))(-[a-zA-Z][a-zA-Z0-9]*)?$)",
-                    "description": "API version of the resource type"
-                }
-            },
-            "required": [
-                "name",
-                "type",
-                "apiVersion"
-            ]
-        },
-        "resourceBaseExternal": {
-            "type": "object",
-            "allOf": [
-                {
-                    "$ref": "#/definitions/resourceBase"
-                },
-                {
-                    "properties": {
-                        "plan": {
-                            "type": "object",
-                            "properties": {
-                                "name": {
-                                    "type": "string",
-                                    "description": "Name of the plan"
-                                },
-                                "promotionCode": {
-                                    "type": "string",
-                                    "description": "Plan promotion code"
-                                }
-                            },
-                            "additionalProperties": false,
-                            "required": [ "name" ],
-                            "description": "3rd party plan"
-                        }
-                    },
-                    "required": [
-                        "plan"
-                    ]
-                }
-            ],
-            "additionalProperties": false
-        },
-        "deployments": {
-            "type": "object",
-            "properties": {
-                "type": {
-                    "enum": [
-                        "Microsoft.Resources/deployments"
-                    ]
-                },
-                "apiVersion": {
-                    "enum": [
-                        "2014-04-01-preview"
-                    ]
-                },
-                "name": {
-                    "type": "string",
-                    "description": "Name of the deployment"
-                },
-                "dependsOn": {
-                    "type": "array",
-                    "items": {
-                        "type": "string"
-                    },
-                    "description": "Collection of resources this deployment depends on"
-                },
-                "properties": {
-                    "allOf": [
-                        {
-                            "type": "object",
-                            "properties": {
-                                "mode": {
-                                    "enum": [ "Incremental" ],
-                                    "description": "Deployment mode"
-                                }
-                            },
-                            "required": [ "mode" ]
-                        },
-                        {
-                            "anyOf": [
-                                {
-                                    "type": "object",
-                                    "properties": {
-                                        "templateLink": {
-                                            "$ref": "#/definitions/templateLink"
-                                        }
-                                    }
-                                },
-                                {
-                                    "type": "object",
-                                    "properties": {
-                                        "template": {
-                                            "type": "string"
-                                        }
-                                    }
-                                }
-                            ]
-                        },
-                        {
-                            "anyOf": [
-                                {
-                                    "type": "object",
-                                    "properties": {
-                                        "parametersLink": {
-                                            "$ref": "#/definitions/parametersLink"
-                                        }
-                                    }
-                                },
-                                {
-                                    "type": "object",
-                                    "properties": {
-                                        "parameters": {
-                                            "type": "object",
-                                            "additionalProperties": {
-                                                "$ref": "#/definitions/parameter"
-                                            }
-                                        }
-                                    }
-                                }
-                            ]
-                        }
-                    ]
-                }
-            },
-            "required": [
-                "type",
-                "apiVersion",
-                "name",
-                "properties"
-            ]
-        },
-        "templateLink": {
-            "type": "object",
-            "properties": {
-                "uri": {
-                    "type": "string",
-                    "description": "URI referencing the deployment template"
-                },
-                "contentVersion": {
-                    "type": "string",
-                    "pattern": "(^[0-9]+\\.[0-9]+\\.[0-9]+\\.[0-9]+$)",
-                    "description": "If included it must match the contentVersion in the template"
-                }
-            },
-            "required": [ "uri" ],
-            "description": "Template file reference in a deployment"
-        },
-        "parametersLink": {
-            "type": "object",
-            "properties": {
-                "uri": {
-                    "type": "string",
-                    "description": "URI referencing the deployment template parameters"
-                },
-                "contentVersion": {
-                    "type": "string",
-                    "pattern": "(^[0-9]+\\.[0-9]+\\.[0-9]+\\.[0-9]+$)",
-                    "description": "If included it must match the contentVersion in the parameters file"
-                }
-            },
-            "required": [ "uri" ],
-            "description": "Parameter file reference in a deployment"
-        },
-        "parameter": {
-            "type": "object",
-            "properties": {
-                "type": {
-                    "enum": [ "string", "securestring", "int", "bool", "object", "array" ]
-                },
-                "defaultValue": {
-                    "type": [ "string", "boolean", "integer", "number", "object", "array", "null" ],
-                    "description": "Default value to be used if one is not provided"
-                },
-                "allowedValues": {
-                    "type": "array",
-                    "description": "Value can only be one of these values"
-                },
-                "metadata": {
-                    "type": "object",
-                    "description": "Metadata for the parameter"
-                }
-            },
-            "required": [ "type" ],
-            "description": "Input parameter definitions"
-        },
-        "output": {
-            "type": "object",
-            "properties": {
-                "type": {
-                    "enum": [ "string", "securestring", "int", "bool", "object", "array" ]
-                },
-                "value": {
-                    "type": [
-                        "string",
-                        "boolean",
-                        "integer",
-                        "array",
-                        "object",
-                        "null"
-                    ],
-                    "description": "Value assigned for output"
-                }
-            },
-            "required": [ "type", "value" ],
-            "description": "Set of output parameters"
-        },
-        "expression": {
-            "type": "string",
-            "pattern": "^\\[(concat|parameters|variables|reference|resourceId|resourceGroup|subscription|listKeys|listPackage)\\(.*\\).*\\]$",
-            "description": "Deployment template expression.  Expressions are enclosed in [] and must start with a function of concat(), parameters(), variables(), reference(), resourceId(), resourceGroup(), subscription(), listKeys(), listPackage()"
-        },
-        "Iso8601Duration": {
-            "type": "string",
-            "pattern": "^P(\\d+Y)?(\\d+M)?(\\d+D)?(T(((\\d+H)(\\d+M)?(\\d+(\\.\\d{1,2})?S)?)|((\\d+M)(\\d+(\\.\\d{1,2})?S)?)|((\\d+(\\.\\d{1,2})?S))))?$"
-        },
-        "UTC": {
-            "type": "string",
-            "pattern": "^\\d{4}(-(0[1-9]|1[0-2])(-([012]\\d|3[01])(T((([01]\\d|2[0123]):[0-5]\\d)|(24:00))(:(([0-5]\\d)|60)(\\.\\d{1,}){0,1}){0,1}){0,1}((Z)|([+-]((([01]\\d|2[0123]):[0-5]\\d)|(24:00)))){0,1}){0,1}){0,1}$"
-        }
-    }
-=======
 ﻿{
     "id": "http://schema.management.azure.com/schemas/2014-04-01-preview/deploymentTemplate.json#",
     "$schema": "http://json-schema.org/draft-04/schema#",
@@ -762,5 +379,4 @@
             "pattern": "^\\d{4}(-(0[1-9]|1[0-2])(-([012]\\d|3[01])(T((([01]\\d|2[0123]):[0-5]\\d)|(24:00))(:(([0-5]\\d)|60)(\\.\\d{1,}){0,1}){0,1}){0,1}((Z)|([+-]((([01]\\d|2[0123]):[0-5]\\d)|(24:00)))){0,1}){0,1}){0,1}$"
         }
     }
->>>>>>> 62ab3da0
 }