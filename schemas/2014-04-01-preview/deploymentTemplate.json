{
  "id": "http://schema.management.azure.com/schemas/2014-04-01-preview/deploymentTemplate.json#",
  "$schema": "http://json-schema.org/draft-04/schema#",
  "title": "Template",
  "description": "An Azure deployment template",
  "type": "object",
  "properties": {
    "$schema": {
      "type": "string",
      "description": "JSON schema reference"
    },
    "contentVersion": {
      "type": "string",
      "pattern": "(^[0-9]+\\.[0-9]+\\.[0-9]+\\.[0-9]+$)",
      "description": "A 4 number format for the version number of this template file. For example, 1.0.0.0"
    },
    "variables": {
      "type": "object",
      "description": "Variable definitions"
    },
    "parameters": {
      "type": "object",
      "description": "Input parameter definitions",
      "additionalProperties": {
        "$ref": "#/definitions/parameter"
      }
    },
    "resources": {
      "type": "array",
      "description": "Collection of resources to be deployed",
      "items": {
        "oneOf": [
          {
            "$ref": "#/definitions/deployments"
          },
          {
            "allOf": [
              {
                "$ref": "#/definitions/resourceBase"
              },
              {
                "oneOf": [
                  { "$ref": "http://schema.management.azure.com/schemas/2015-07-01-preview/Microsoft.ServerManagement.json#/resourceDefinitions/node" },
                  { "$ref": "http://schema.management.azure.com/schemas/2015-07-01-preview/Microsoft.ServerManagement.json#/resourceDefinitions/gateway" },
                  { "$ref": "http://schema.management.azure.com/schemas/2015-04-08/Microsoft.DocumentDB.json#/resourceDefinitions/databaseAccounts" },
                  { "$ref": "http://schema.management.azure.com/schemas/2015-06-01/Microsoft.KeyVault.json#/resourceDefinitions/vaults" },
                  { "$ref": "http://schema.management.azure.com/schemas/2015-06-01/Microsoft.KeyVault.json#/resourceDefinitions/secrets" },
                  { "$ref": "http://schema.management.azure.com/schemas/2015-05-21-preview/Microsoft.DevTestLab.json#/resourceDefinitions/labs" },
                  { "$ref": "http://schema.management.azure.com/schemas/2015-05-21-preview/Microsoft.DevTestLab.json#/resourceDefinitions/virtualMachines" },
                  { "$ref": "http://schema.management.azure.com/schemas/2014-06-01/Microsoft.Web.json#/resourceDefinitions/sites" },
                  { "$ref": "http://schema.management.azure.com/schemas/2014-06-01/Microsoft.Web.json#/resourceDefinitions/certificates" },
                  { "$ref": "http://schema.management.azure.com/schemas/2014-06-01/Microsoft.Web.json#/resourceDefinitions/serverfarms" },
                  { "$ref": "http://schema.management.azure.com/schemas/2014-04-01-preview/Microsoft.Sql.json#/resourceDefinitions/servers" },
                  { "$ref": "http://schema.management.azure.com/schemas/2014-04-01-preview/Microsoft.Sql.json#/resourceDefinitions/databases" },
                  { "$ref": "http://schema.management.azure.com/schemas/2014-04-01-preview/Microsoft.Sql.json#/resourceDefinitions/firewallrules" },
                  { "$ref": "http://schema.management.azure.com/schemas/2014-04-01/Microsoft.Insights.json#/resourceDefinitions/alertrules" },
                  { "$ref": "http://schema.management.azure.com/schemas/2014-04-01/Microsoft.Insights.json#/resourceDefinitions/components" },
                  { "$ref": "http://schema.management.azure.com/schemas/2014-04-01/Microsoft.Insights.json#/resourceDefinitions/autoscalesettings" },
                  { "$ref": "http://schema.management.azure.com/schemas/2014-04-01/Microsoft.Insights.json#/resourceDefinitions/webtests" },
                  { "$ref": "http://schema.management.azure.com/schemas/2014-02-26/microsoft.visualstudio.json#/resourceDefinitions/account" },
                  { "$ref": "http://schema.management.azure.com/schemas/2014-04-01-preview/Microsoft.Cache.json#/resourceDefinitions/Redis" },
                  { "$ref": "http://schema.management.azure.com/schemas/2014-04-01/Microsoft.BizTalkServices.json#/resourceDefinitions/BizTalk" },
                  { "$ref": "http://schema.management.azure.com/schemas/2014-04-01/Microsoft.BizTalkServices.json#/resourceDefinitions/HybridConnection" },
                  { "$ref": "http://schema.management.azure.com/schemas/2014-08-01-preview/Microsoft.Scheduler.json#/resourceDefinitions/jobCollections" },
                  { "$ref": "http://schema.management.azure.com/schemas/2014-04-01/SuccessBricks.ClearDB.json#/resourceDefinitions/databases" },
                  { "$ref": "http://schema.management.azure.com/schemas/2015-03-01-preview/Microsoft.AppService.json#/resourceDefinitions/apiapps" },
                  { "$ref": "http://schema.management.azure.com/schemas/2015-03-01-preview/Microsoft.AppService.json#/resourceDefinitions/registrations" },
                  { "$ref": "http://schema.management.azure.com/schemas/2015-03-01-preview/Microsoft.AppService.json#/resourceDefinitions/gateways" },
                  { "$ref": "http://schema.management.azure.com/schemas/2015-04-01/Microsoft.NotificationHubs.json#/resourceDefinitions/notificationHubs" },
                  { "$ref": "http://schema.management.azure.com/schemas/2015-04-01/Microsoft.NotificationHubs.json#/resourceDefinitions/namespaces" },
                  { "$ref": "http://schema.management.azure.com/schemas/2015-08-01-preview/Microsoft.DataConnect.json#/resourceDefinitions/connectionManagers" },
                  { "$ref": "http://schema.management.azure.com/schemas/2015-08-01/Microsoft.Cache.json#/resourceDefinitions/Redis" },
                  { "$ref": "http://schema.management.azure.com/schemas/2015-08-01/Microsoft.Network.json#/resourceDefinitions/publicIPAddresses" },
                  { "$ref": "http://schema.management.azure.com/schemas/2015-08-01/Microsoft.Network.json#/resourceDefinitions/virtualNetworks" },
                  { "$ref": "http://schema.management.azure.com/schemas/2015-08-01/Microsoft.Network.json#/resourceDefinitions/loadBalancers" },
                  { "$ref": "http://schema.management.azure.com/schemas/2015-08-01/Microsoft.Network.json#/resourceDefinitions/networkSecurityGroups" },
                  { "$ref": "http://schema.management.azure.com/schemas/2015-08-01/Microsoft.Network.json#/resourceDefinitions/networkInterfaces" },
                  { "$ref": "http://schema.management.azure.com/schemas/2015-08-01/Microsoft.Network.json#/resourceDefinitions/routeTables" },
                  { "$ref": "http://schema.management.azure.com/schemas/2015-11-01/Microsoft.Network.json#/resourceDefinitions/trafficManagerProfiles" },
                  { "$ref": "http://schema.management.azure.com/schemas/2015-08-01/Microsoft.Storage.json#/resourceDefinitions/storageAccounts" },
                  { "$ref": "http://schema.management.azure.com/schemas/2015-08-01/Microsoft.Compute.json#/resourceDefinitions/availabilitySets" },
                  { "$ref": "http://schema.management.azure.com/schemas/2015-08-01/Microsoft.Compute.json#/resourceDefinitions/extensions" },
                  { "$ref": "http://schema.management.azure.com/schemas/2015-08-01/Microsoft.Compute.json#/resourceDefinitions/virtualMachines" },
                  { "$ref": "http://schema.management.azure.com/schemas/2015-08-01/Microsoft.Compute.json#/resourceDefinitions/virtualMachineScaleSets" },
<<<<<<< HEAD
				  { "$ref": "http://schema.management.azure.com/schemas/2015-10-31/Microsoft.Automation.json#/resourceDefinitions/automationAccounts" },
				  { "$ref": "http://schema.management.azure.com/schemas/2015-10-31/Microsoft.Automation.json#/resourceDefinitions/runbooks" },
				  { "$ref": "http://schema.management.azure.com/schemas/2015-10-31/Microsoft.Automation.json#/resourceDefinitions/modules" },
				  { "$ref": "http://schema.management.azure.com/schemas/2015-10-31/Microsoft.Automation.json#/resourceDefinitions/certificates" },
				  { "$ref": "http://schema.management.azure.com/schemas/2015-10-31/Microsoft.Automation.json#/resourceDefinitions/connections" },
				  { "$ref": "http://schema.management.azure.com/schemas/2015-10-31/Microsoft.Automation.json#/resourceDefinitions/variables" },
				  { "$ref": "http://schema.management.azure.com/schemas/2015-10-31/Microsoft.Automation.json#/resourceDefinitions/schedules" },
				  { "$ref": "http://schema.management.azure.com/schemas/2015-10-31/Microsoft.Automation.json#/resourceDefinitions/jobs" },
				  { "$ref": "http://schema.management.azure.com/schemas/2015-10-31/Microsoft.Automation.json#/resourceDefinitions/jobSchedules" },
=======
                  { "$ref": "http://schema.management.azure.com/schemas/2015-10-01-preview/Microsoft.DataLakeStore.json#/resourceDefinitions/accounts" },
                  { "$ref": "http://schema.management.azure.com/schemas/2015-10-01-preview/Microsoft.DataLakeAnalytics.json#/resourceDefinitions/accounts" },
                  { "$ref": "http://schema.management.azure.com/schemas/2016-03-30/Microsoft.DataCatalog.json#/resourceDefinitions/catalogs" },
                  { "$ref": "http://schema.management.azure.com/schemas/2016-03-30/Microsoft.ContainerService.json#/resourceDefinitions/containerServices" },
>>>>>>> e4425c25
                  { "$ref": "#/definitions/resourceGeneric" }
                ]
              }
            ]
          }
        ]
      },
      "minItems": 1
    },
    "outputs": {
      "type": "object",
      "description": "Output parameter definitions",
      "additionalProperties": {
        "$ref": "#/definitions/output"
      }
    }
  },
  "additionalProperties": false,
  "required": [
    "$schema",
    "contentVersion",
    "resources"
  ],
  "definitions": {
    "resourceBase": {
      "type": "object",
      "properties": {
        "name": {
          "type": "string",
          "description": "Name of the resource"
        },
        "dependsOn": {
          "type": "array",
          "items": {
            "type": "string"
          },
          "description": "Collection of resources this resource depends on"
        },
        "location": {
          "anyOf": [
            {
              "type": "string"
            },
            {
              "enum": [
                "East Asia",
                "Southeast Asia",
                "Central US",
                "East US",
                "East US 2",
                "West US",
                "North Central US",
                "South Central US",
                "North Europe",
                "West Europe",
                "Japan West",
                "Japan East",
                "Brazil South",
                "Australia East",
                "Australia Southeast",
                "global"
              ]
            }
          ],
          "description": "Location to deploy resource to"
        },
        "tags": {
          "type": "object",
          "description": "Name-value pairs to add to the resource"
        }
      },
      "required": [
        "name",
        "type",
        "apiVersion"
      ]
    },
    "resourceGeneric": {
      "type": "object",
      "properties": {
        "type": {
          "enum": [ "UnknownResource" ],
          "description": "Resource type"
        },
        "apiVersion": {
          "type": "string",
          "pattern": "(^((\\d\\d\\d\\d-\\d\\d-\\d\\d)|([0-9]+(\\.[0-9]+)?))(-[a-zA-Z][a-zA-Z0-9]*)?$)",
          "description": "API version of the resource type"
        }
      },
      "required": [
        "name",
        "type",
        "apiVersion"
      ]
    },
    "resourceBaseExternal": {
      "type": "object",
      "allOf": [
        {
          "$ref": "#/definitions/resourceBase"
        },
        {
          "properties": {
            "plan": {
              "type": "object",
              "properties": {
                "name": {
                  "type": "string",
                  "description": "Name of the plan"
                },
                "promotionCode": {
                  "type": "string",
                  "description": "Plan promotion code"
                }
              },
              "additionalProperties": false,
              "required": [ "name" ],
              "description": "3rd party plan"
            }
          },
          "required": [
            "plan"
          ]
        }
      ],
      "additionalProperties": false
    },
    "deployments": {
      "type": "object",
      "properties": {
        "type": {
          "enum": [
            "Microsoft.Resources/deployments"
          ]
        },
        "apiVersion": {
          "enum": [
            "2014-04-01-preview"
          ]
        },
        "name": {
          "type": "string",
          "description": "Name of the deployment"
        },
        "dependsOn": {
          "type": "array",
          "items": {
            "type": "string"
          },
          "description": "Collection of resources this deployment depends on"
        },
        "properties": {
          "allOf": [
            {
              "type": "object",
              "properties": {
                "mode": {
                  "enum": [ "Incremental" ],
                  "description": "Deployment mode"
                }
              },
              "required": [ "mode" ]
            },
            {
              "anyOf": [
                {
                  "type": "object",
                  "properties": {
                    "templateLink": {
                      "$ref": "#/definitions/templateLink"
                    }
                  }
                },
                {
                  "type": "object",
                  "properties": {
                    "template": {
                      "type": "string"
                    }
                  }
                }
              ]
            },
            {
              "anyOf": [
                {
                  "type": "object",
                  "properties": {
                    "parametersLink": {
                      "$ref": "#/definitions/parametersLink"
                    }
                  }
                },
                {
                  "type": "object",
                  "properties": {
                    "parameters": {
                      "type": "object",
                      "additionalProperties": {
                        "$ref": "#/definitions/parameter"
                      }
                    }
                  }
                }
              ]
            }
          ]
        }
      },
      "required": [
        "type",
        "apiVersion",
        "name",
        "properties"
      ]
    },
    "templateLink": {
      "type": "object",
      "properties": {
        "uri": {
          "type": "string",
          "description": "URI referencing the deployment template"
        },
        "contentVersion": {
          "type": "string",
          "pattern": "(^[0-9]+\\.[0-9]+\\.[0-9]+\\.[0-9]+$)",
          "description": "If included it must match the contentVersion in the template"
        }
      },
      "required": [ "uri" ],
      "description": "Template file reference in a deployment"
    },
    "parametersLink": {
      "type": "object",
      "properties": {
        "uri": {
          "type": "string",
          "description": "URI referencing the deployment template parameters"
        },
        "contentVersion": {
          "type": "string",
          "pattern": "(^[0-9]+\\.[0-9]+\\.[0-9]+\\.[0-9]+$)",
          "description": "If included it must match the contentVersion in the parameters file"
        }
      },
      "required": [ "uri" ],
      "description": "Parameter file reference in a deployment"
    },
    "parameter": {
      "type": "object",
      "properties": {
        "type": {
          "enum": [ "string", "securestring", "int", "bool", "object", "array" ]
        },
        "defaultValue": {
          "type": [ "string", "boolean", "integer", "number", "object", "array", "null" ],
          "description": "Default value to be used if one is not provided"
        },
        "allowedValues": {
          "type": "array",
          "description": "Value can only be one of these values"
        },
        "metadata": {
          "type": "object",
          "description": "Metadata for the parameter"
        }
      },
      "required": [ "type" ],
      "description": "Input parameter definitions"
    },
    "output": {
      "type": "object",
      "properties": {
        "type": {
          "enum": [ "string", "securestring", "int", "bool", "object", "array" ]
        },
        "value": {
          "type": [
            "string",
            "boolean",
            "integer",
            "array",
            "object",
            "null"
          ],
          "description": "Value assigned for output"
        }
      },
      "required": [ "type", "value" ],
      "description": "Set of output parameters"
    },
    "expression": {
      "type": "string",
      "pattern": "^\\[(concat|parameters|variables|reference|resourceId|resourceGroup|subscription|listKeys|listPackage)\\(.*\\).*\\]$",
      "description": "Deployment template expression.  Expressions are enclosed in [] and must start with a function of concat(), parameters(), variables(), reference(), resourceId(), resourceGroup(), subscription(), listKeys(), listPackage()"
    },
     "numberOrExpression": {
      "oneOf": [
        { "type": "number" },
        { "$ref": "#/definitions/expression" }
      ]
    },
    "Iso8601Duration": {
      "type": "string",
      "pattern": "^P(\\d+Y)?(\\d+M)?(\\d+D)?(T(((\\d+H)(\\d+M)?(\\d+(\\.\\d{1,2})?S)?)|((\\d+M)(\\d+(\\.\\d{1,2})?S)?)|((\\d+(\\.\\d{1,2})?S))))?$"
    },
    "UTC": {
      "type": "string",
      "pattern": "^\\d{4}(-(0[1-9]|1[0-2])(-([012]\\d|3[01])(T((([01]\\d|2[0123]):[0-5]\\d)|(24:00))(:(([0-5]\\d)|60)(\\.\\d{1,}){0,1}){0,1}){0,1}((Z)|([+-]((([01]\\d|2[0123]):[0-5]\\d)|(24:00)))){0,1}){0,1}){0,1}$"
    }
  }
}<|MERGE_RESOLUTION|>--- conflicted
+++ resolved
@@ -82,7 +82,10 @@
                   { "$ref": "http://schema.management.azure.com/schemas/2015-08-01/Microsoft.Compute.json#/resourceDefinitions/extensions" },
                   { "$ref": "http://schema.management.azure.com/schemas/2015-08-01/Microsoft.Compute.json#/resourceDefinitions/virtualMachines" },
                   { "$ref": "http://schema.management.azure.com/schemas/2015-08-01/Microsoft.Compute.json#/resourceDefinitions/virtualMachineScaleSets" },
-<<<<<<< HEAD
+                  { "$ref": "http://schema.management.azure.com/schemas/2015-10-01-preview/Microsoft.DataLakeStore.json#/resourceDefinitions/accounts" },
+                  { "$ref": "http://schema.management.azure.com/schemas/2015-10-01-preview/Microsoft.DataLakeAnalytics.json#/resourceDefinitions/accounts" },
+                  { "$ref": "http://schema.management.azure.com/schemas/2016-03-30/Microsoft.DataCatalog.json#/resourceDefinitions/catalogs" },
+                  { "$ref": "http://schema.management.azure.com/schemas/2016-03-30/Microsoft.ContainerService.json#/resourceDefinitions/containerServices" },
 				  { "$ref": "http://schema.management.azure.com/schemas/2015-10-31/Microsoft.Automation.json#/resourceDefinitions/automationAccounts" },
 				  { "$ref": "http://schema.management.azure.com/schemas/2015-10-31/Microsoft.Automation.json#/resourceDefinitions/runbooks" },
 				  { "$ref": "http://schema.management.azure.com/schemas/2015-10-31/Microsoft.Automation.json#/resourceDefinitions/modules" },
@@ -92,12 +95,6 @@
 				  { "$ref": "http://schema.management.azure.com/schemas/2015-10-31/Microsoft.Automation.json#/resourceDefinitions/schedules" },
 				  { "$ref": "http://schema.management.azure.com/schemas/2015-10-31/Microsoft.Automation.json#/resourceDefinitions/jobs" },
 				  { "$ref": "http://schema.management.azure.com/schemas/2015-10-31/Microsoft.Automation.json#/resourceDefinitions/jobSchedules" },
-=======
-                  { "$ref": "http://schema.management.azure.com/schemas/2015-10-01-preview/Microsoft.DataLakeStore.json#/resourceDefinitions/accounts" },
-                  { "$ref": "http://schema.management.azure.com/schemas/2015-10-01-preview/Microsoft.DataLakeAnalytics.json#/resourceDefinitions/accounts" },
-                  { "$ref": "http://schema.management.azure.com/schemas/2016-03-30/Microsoft.DataCatalog.json#/resourceDefinitions/catalogs" },
-                  { "$ref": "http://schema.management.azure.com/schemas/2016-03-30/Microsoft.ContainerService.json#/resourceDefinitions/containerServices" },
->>>>>>> e4425c25
                   { "$ref": "#/definitions/resourceGeneric" }
                 ]
               }
