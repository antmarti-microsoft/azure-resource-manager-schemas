{
  "id": "https://schema.management.azure.com/schemas/2014-04-01-preview/deploymentTemplate.json#",
  "$schema": "http://json-schema.org/draft-04/schema#",
  "title": "Template",
  "description": "An Azure deployment template",
  "type": "object",
  "properties": {
    "$schema": {
      "type": "string",
      "description": "JSON schema reference"
    },
    "contentVersion": {
      "type": "string",
      "pattern": "(^[0-9]+\\.[0-9]+\\.[0-9]+\\.[0-9]+$)",
      "description": "A 4 number format for the version number of this template file. For example, 1.0.0.0"
    },
    "variables": {
      "type": "object",
      "description": "Variable definitions"
    },
    "parameters": {
      "type": "object",
      "description": "Input parameter definitions",
      "additionalProperties": {
        "$ref": "#/definitions/parameter"
      }
    },
    "resources": {
      "type": "array",
      "description": "Collection of resources to be deployed",
      "items": {
        "oneOf": [
          {
            "$ref": "#/definitions/deployments"
          },
          {
            "allOf": [
              {
                "$ref": "#/definitions/resourceBase"
              },
              {
                "oneOf": [
                  { "$ref": "https://schema.management.azure.com/schemas/2015-08-19/Microsoft.Search.json#/resourceDefinitions/searchServices" },
                  { "$ref": "https://schema.management.azure.com/schemas/2016-05-16/Microsoft.AnalysisServices.json#/resourceDefinitions/servers" },
                  { "$ref": "https://schema.management.azure.com/schemas/2016-06-01/Microsoft.RecoveryServices.json#/resourceDefinitions/vaults" },
                  { "$ref": "https://schema.management.azure.com/schemas/2016-06-01/Microsoft.RecoveryServices.json#/resourceDefinitions/vaults_certificates" },
                  { "$ref": "https://schema.management.azure.com/schemas/2016-06-01/Microsoft.RecoveryServices.json#/resourceDefinitions/vaults_extendedInformation" },
                  { "$ref": "https://schema.management.azure.com/schemas/2015-07-01-preview/Microsoft.ServerManagement.json#/resourceDefinitions/nodes" },
                  { "$ref": "https://schema.management.azure.com/schemas/2015-07-01-preview/Microsoft.ServerManagement.json#/resourceDefinitions/gateways" },
                  { "$ref": "https://schema.management.azure.com/schemas/2015-07-01-preview/Microsoft.ServerManagement.json#/resourceDefinitions/sessions" },
                  { "$ref": "https://schema.management.azure.com/schemas/2016-07-01-preview/Microsoft.ServerManagement.json#/resourceDefinitions/nodes" },
                  { "$ref": "https://schema.management.azure.com/schemas/2016-07-01-preview/Microsoft.ServerManagement.json#/resourceDefinitions/gateways" },
                  { "$ref": "https://schema.management.azure.com/schemas/2016-07-01-preview/Microsoft.ServerManagement.json#/resourceDefinitions/sessions" },
                  { "$ref": "https://schema.management.azure.com/schemas/2015-04-08/Microsoft.DocumentDB.json#/resourceDefinitions/databaseAccounts" },
                  { "$ref": "https://schema.management.azure.com/schemas/2015-06-01/Microsoft.KeyVault.json#/resourceDefinitions/vaults" },
                  { "$ref": "https://schema.management.azure.com/schemas/2015-06-01/Microsoft.KeyVault.json#/resourceDefinitions/secrets" },
                  { "$ref": "https://schema.management.azure.com/schemas/2016-10-01/Microsoft.KeyVault.json#/resourceDefinitions/vaults" },
                  { "$ref": "https://schema.management.azure.com/schemas/2016-10-01/Microsoft.KeyVault.json#/resourceDefinitions/vaults_secrets" },
                  { "$ref": "https://schema.management.azure.com/schemas/2016-05-15/Microsoft.DevTestLab.json#/resourceDefinitions/labs" },
                  { "$ref": "https://schema.management.azure.com/schemas/2016-05-15/Microsoft.DevTestLab.json#/resourceDefinitions/labs_artifactsources" },
                  { "$ref": "https://schema.management.azure.com/schemas/2016-05-15/Microsoft.DevTestLab.json#/resourceDefinitions/labs_customimages" },
                  { "$ref": "https://schema.management.azure.com/schemas/2016-05-15/Microsoft.DevTestLab.json#/resourceDefinitions/labs_formulas" },
                  { "$ref": "https://schema.management.azure.com/schemas/2016-05-15/Microsoft.DevTestLab.json#/resourceDefinitions/labs_policysets_policies" },
                  { "$ref": "https://schema.management.azure.com/schemas/2016-05-15/Microsoft.DevTestLab.json#/resourceDefinitions/labs_schedules" },
                  { "$ref": "https://schema.management.azure.com/schemas/2016-05-15/Microsoft.DevTestLab.json#/resourceDefinitions/labs_virtualmachines" },
                  { "$ref": "https://schema.management.azure.com/schemas/2016-05-15/Microsoft.DevTestLab.json#/resourceDefinitions/labs_virtualnetworks" },
                  { "$ref": "https://schema.management.azure.com/schemas/2015-05-21-preview/Microsoft.DevTestLab.json#/resourceDefinitions/labs" },
                  { "$ref": "https://schema.management.azure.com/schemas/2015-05-21-preview/Microsoft.DevTestLab.json#/resourceDefinitions/virtualMachines" },
                  { "$ref": "https://schema.management.azure.com/schemas/2014-06-01/Microsoft.Web.json#/resourceDefinitions/sites" },
                  { "$ref": "https://schema.management.azure.com/schemas/2014-06-01/Microsoft.Web.json#/resourceDefinitions/certificates" },
                  { "$ref": "https://schema.management.azure.com/schemas/2014-06-01/Microsoft.Web.json#/resourceDefinitions/serverfarms" },
                  { "$ref": "https://schema.management.azure.com/schemas/2015-04-01/Microsoft.DomainRegistration.json#/resourceDefinitions/domains" },
                  { "$ref": "https://schema.management.azure.com/schemas/2015-04-01/Microsoft.DomainRegistration.json#/resourceDefinitions/domains_domainOwnershipIdentifiers" },
                  { "$ref": "https://schema.management.azure.com/schemas/2015-08-01/Microsoft.CertificateRegistration.json#/resourceDefinitions/certificateOrders" },
                  { "$ref": "https://schema.management.azure.com/schemas/2015-08-01/Microsoft.CertificateRegistration.json#/resourceDefinitions/certificateOrders_certificates" },
                  { "$ref": "https://schema.management.azure.com/schemas/2016-03-01/Microsoft.Web.json#/resourceDefinitions/certificates" },
                  { "$ref": "https://schema.management.azure.com/schemas/2016-03-01/Microsoft.Web.json#/resourceDefinitions/csrs" },
                  { "$ref": "https://schema.management.azure.com/schemas/2016-08-01/Microsoft.Web.json#/resourceDefinitions/sites" },
                  { "$ref": "https://schema.management.azure.com/schemas/2016-08-01/Microsoft.Web.json#/resourceDefinitions/sites_appsettings" },
                  { "$ref": "https://schema.management.azure.com/schemas/2016-08-01/Microsoft.Web.json#/resourceDefinitions/sites_config" },
                  { "$ref": "https://schema.management.azure.com/schemas/2016-08-01/Microsoft.Web.json#/resourceDefinitions/sites_connectionstrings" },
                  { "$ref": "https://schema.management.azure.com/schemas/2016-08-01/Microsoft.Web.json#/resourceDefinitions/sites_deployments" },
                  { "$ref": "https://schema.management.azure.com/schemas/2016-08-01/Microsoft.Web.json#/resourceDefinitions/sites_domainOwnershipIdentifiers" },
                  { "$ref": "https://schema.management.azure.com/schemas/2016-08-01/Microsoft.Web.json#/resourceDefinitions/sites_hostNameBindings" },
                  { "$ref": "https://schema.management.azure.com/schemas/2016-08-01/Microsoft.Web.json#/resourceDefinitions/sites_hybridconnection" },
                  { "$ref": "https://schema.management.azure.com/schemas/2016-08-01/Microsoft.Web.json#/resourceDefinitions/sites_hybridConnectionNamespaces_relays" },
                  { "$ref": "https://schema.management.azure.com/schemas/2016-08-01/Microsoft.Web.json#/resourceDefinitions/sites_instances_deployments" },
                  { "$ref": "https://schema.management.azure.com/schemas/2016-08-01/Microsoft.Web.json#/resourceDefinitions/sites_premieraddons" },
                  { "$ref": "https://schema.management.azure.com/schemas/2016-08-01/Microsoft.Web.json#/resourceDefinitions/sites_publicCertificates" },
                  { "$ref": "https://schema.management.azure.com/schemas/2016-08-01/Microsoft.Web.json#/resourceDefinitions/sites_slots" },
                  { "$ref": "https://schema.management.azure.com/schemas/2016-08-01/Microsoft.Web.json#/resourceDefinitions/sites_slots_appsettings" },
                  { "$ref": "https://schema.management.azure.com/schemas/2016-08-01/Microsoft.Web.json#/resourceDefinitions/sites_slots_config" },
                  { "$ref": "https://schema.management.azure.com/schemas/2016-08-01/Microsoft.Web.json#/resourceDefinitions/sites_slots_connectionstrings" },
                  { "$ref": "https://schema.management.azure.com/schemas/2016-08-01/Microsoft.Web.json#/resourceDefinitions/sites_slots_deployments" },
                  { "$ref": "https://schema.management.azure.com/schemas/2016-08-01/Microsoft.Web.json#/resourceDefinitions/sites_slots_domainOwnershipIdentifiers" },
                  { "$ref": "https://schema.management.azure.com/schemas/2016-08-01/Microsoft.Web.json#/resourceDefinitions/sites_slots_hostNameBindings" },
                  { "$ref": "https://schema.management.azure.com/schemas/2016-08-01/Microsoft.Web.json#/resourceDefinitions/sites_slots_hybridconnection" },
                  { "$ref": "https://schema.management.azure.com/schemas/2016-08-01/Microsoft.Web.json#/resourceDefinitions/sites_slots_hybridConnectionNamespaces_relays" },
                  { "$ref": "https://schema.management.azure.com/schemas/2016-08-01/Microsoft.Web.json#/resourceDefinitions/sites_slots_instances_deployments" },
                  { "$ref": "https://schema.management.azure.com/schemas/2016-08-01/Microsoft.Web.json#/resourceDefinitions/sites_slots_premieraddons" },
                  { "$ref": "https://schema.management.azure.com/schemas/2016-08-01/Microsoft.Web.json#/resourceDefinitions/sites_slots_publicCertificates" },
                  { "$ref": "https://schema.management.azure.com/schemas/2016-08-01/Microsoft.Web.json#/resourceDefinitions/sites_sourcecontrol" },
                  { "$ref": "https://schema.management.azure.com/schemas/2016-08-01/Microsoft.Web.json#/resourceDefinitions/sites_slots_sourcecontrol" },
                  { "$ref": "https://schema.management.azure.com/schemas/2016-08-01/Microsoft.Web.json#/resourceDefinitions/sites_slots_virtualNetworkConnections" },
                  { "$ref": "https://schema.management.azure.com/schemas/2016-08-01/Microsoft.Web.json#/resourceDefinitions/sites_slots_virtualNetworkConnections_gateways" },
                  { "$ref": "https://schema.management.azure.com/schemas/2016-08-01/Microsoft.Web.json#/resourceDefinitions/sites_virtualNetworkConnections" },
                  { "$ref": "https://schema.management.azure.com/schemas/2016-08-01/Microsoft.Web.json#/resourceDefinitions/sites_virtualNetworkConnections_gateways" },
                  { "$ref": "https://schema.management.azure.com/schemas/2016-09-01/Microsoft.Web.json#/resourceDefinitions/hostingEnvironments" },
                  { "$ref": "https://schema.management.azure.com/schemas/2016-09-01/Microsoft.Web.json#/resourceDefinitions/hostingEnvironments_workerPools" },
                  { "$ref": "https://schema.management.azure.com/schemas/2016-09-01/Microsoft.Web.json#/resourceDefinitions/hostingEnvironments_multiRolePools" },
                  { "$ref": "https://schema.management.azure.com/schemas/2016-09-01/Microsoft.Web.json#/resourceDefinitions/serverfarms" },
                  { "$ref": "https://schema.management.azure.com/schemas/2016-09-01/Microsoft.Web.json#/resourceDefinitions/serverfarms_virtualNetworkConnections_gateways" },
                  { "$ref": "https://schema.management.azure.com/schemas/2016-09-01/Microsoft.Web.json#/resourceDefinitions/serverfarms_virtualNetworkConnections_routes" },
                  { "$ref": "https://schema.management.azure.com/schemas/2014-04-01-preview/Microsoft.Sql.json#/resourceDefinitions/servers" },
                  { "$ref": "https://schema.management.azure.com/schemas/2014-04-01-preview/Microsoft.Sql.json#/resourceDefinitions/databases" },
                  { "$ref": "https://schema.management.azure.com/schemas/2014-04-01-preview/Microsoft.Sql.json#/resourceDefinitions/firewallrules" },
                  { "$ref": "https://schema.management.azure.com/schemas/2014-04-01-preview/Microsoft.Sql.json#/resourceDefinitions/administrators" },
                  { "$ref": "https://schema.management.azure.com/schemas/2014-04-01-preview/Microsoft.Sql.json#/resourceDefinitions/disasterrecoveryconfiguration" },
                  { "$ref": "https://schema.management.azure.com/schemas/2014-04-01/Microsoft.Insights.json#/resourceDefinitions/alertrules" },
                  { "$ref": "https://schema.management.azure.com/schemas/2014-04-01/Microsoft.Insights.json#/resourceDefinitions/components" },
                  { "$ref": "https://schema.management.azure.com/schemas/2014-04-01/Microsoft.Insights.json#/resourceDefinitions/autoscalesettings" },
                  { "$ref": "https://schema.management.azure.com/schemas/2014-04-01/Microsoft.Insights.json#/resourceDefinitions/webtests" },
                  { "$ref": "https://schema.management.azure.com/schemas/2014-02-26/microsoft.visualstudio.json#/resourceDefinitions/account" },
                  { "$ref": "https://schema.management.azure.com/schemas/2014-04-01-preview/Microsoft.Cache.json#/resourceDefinitions/Redis" },
                  { "$ref": "https://schema.management.azure.com/schemas/2014-04-01/Microsoft.BizTalkServices.json#/resourceDefinitions/BizTalk" },
                  { "$ref": "https://schema.management.azure.com/schemas/2014-04-01/Microsoft.BizTalkServices.json#/resourceDefinitions/HybridConnection" },
                  { "$ref": "https://schema.management.azure.com/schemas/2014-08-01-preview/Microsoft.Scheduler.json#/resourceDefinitions/jobCollections" },
                  { "$ref": "https://schema.management.azure.com/schemas/2014-04-01/SuccessBricks.ClearDB.json#/resourceDefinitions/databases" },
                  { "$ref": "https://schema.management.azure.com/schemas/2015-03-01-preview/Microsoft.AppService.json#/resourceDefinitions/apiapps" },
                  { "$ref": "https://schema.management.azure.com/schemas/2015-03-01-preview/Microsoft.AppService.json#/resourceDefinitions/registrations" },
                  { "$ref": "https://schema.management.azure.com/schemas/2015-03-01-preview/Microsoft.AppService.json#/resourceDefinitions/gateways" },
                  { "$ref": "https://schema.management.azure.com/schemas/2015-04-01/Microsoft.NotificationHubs.json#/resourceDefinitions/notificationHubs" },
                  { "$ref": "https://schema.management.azure.com/schemas/2015-04-01/Microsoft.NotificationHubs.json#/resourceDefinitions/namespaces" },
                  { "$ref": "https://schema.management.azure.com/schemas/2015-08-01-preview/Microsoft.DataConnect.json#/resourceDefinitions/connectionManagers" },
                  { "$ref": "https://schema.management.azure.com/schemas/2015-08-01/Microsoft.Cache.json#/resourceDefinitions/Redis" },
                  { "$ref": "https://schema.management.azure.com/schemas/2015-08-01/Microsoft.Network.json#/resourceDefinitions/publicIPAddresses" },
                  { "$ref": "https://schema.management.azure.com/schemas/2015-08-01/Microsoft.Network.json#/resourceDefinitions/virtualNetworks" },
                  { "$ref": "https://schema.management.azure.com/schemas/2015-08-01/Microsoft.Network.json#/resourceDefinitions/loadBalancers" },
                  { "$ref": "https://schema.management.azure.com/schemas/2015-08-01/Microsoft.Network.json#/resourceDefinitions/networkSecurityGroups" },
                  { "$ref": "https://schema.management.azure.com/schemas/2015-08-01/Microsoft.Network.json#/resourceDefinitions/networkInterfaces" },
                  { "$ref": "https://schema.management.azure.com/schemas/2015-08-01/Microsoft.Network.json#/resourceDefinitions/routeTables" },
                  { "$ref": "https://schema.management.azure.com/schemas/2015-11-01/Microsoft.Network.json#/resourceDefinitions/trafficManagerProfiles" },
                  { "$ref": "https://schema.management.azure.com/schemas/2017-03-01/Microsoft.Network.json#/resourceDefinitions/trafficManagerProfiles" },
                  { "$ref": "https://schema.management.azure.com/schemas/2017-05-01/Microsoft.Network.json#/resourceDefinitions/trafficManagerProfiles" },
                  { "$ref": "https://schema.management.azure.com/schemas/2015-08-01/Microsoft.Storage.json#/resourceDefinitions/storageAccounts" },
                  { "$ref": "https://schema.management.azure.com/schemas/2016-01-01/Microsoft.Storage.json#/resourceDefinitions/storageAccounts" },
                  { "$ref": "https://schema.management.azure.com/schemas/2017-06-01/Microsoft.Storage.json#/resourceDefinitions/storageAccounts" },
                  { "$ref": "https://schema.management.azure.com/schemas/2017-10-01/Microsoft.Storage.json#/resourceDefinitions/storageAccounts" },
                  { "$ref": "https://schema.management.azure.com/schemas/2015-08-01/Microsoft.Compute.json#/resourceDefinitions/availabilitySets" },
                  { "$ref": "https://schema.management.azure.com/schemas/2015-08-01/Microsoft.Compute.json#/resourceDefinitions/extensions" },
                  { "$ref": "https://schema.management.azure.com/schemas/2015-08-01/Microsoft.Compute.json#/resourceDefinitions/virtualMachines" },
                  { "$ref": "https://schema.management.azure.com/schemas/2015-08-01/Microsoft.Compute.json#/resourceDefinitions/virtualMachineScaleSets" },
                  { "$ref": "https://schema.management.azure.com/schemas/2015-10-01-preview/Microsoft.DataLakeStore.json#/resourceDefinitions/accounts" },
                  { "$ref": "https://schema.management.azure.com/schemas/2016-11-01/Microsoft.DataLakeStore.json#/resourceDefinitions/accounts" },
                  { "$ref": "https://schema.management.azure.com/schemas/2016-11-01/Microsoft.DataLakeStore.json#/resourceDefinitions/accounts_firewallRules" },
                  { "$ref": "https://schema.management.azure.com/schemas/2016-11-01/Microsoft.DataLakeStore.json#/resourceDefinitions/accounts_trustedIdProviders" },
                  { "$ref": "https://schema.management.azure.com/schemas/2015-10-01-preview/Microsoft.DataLakeAnalytics.json#/resourceDefinitions/accounts" },
                  { "$ref": "https://schema.management.azure.com/schemas/2016-11-01/Microsoft.DataLakeAnalytics.json#/resourceDefinitions/accounts" },
                  { "$ref": "https://schema.management.azure.com/schemas/2016-11-01/Microsoft.DataLakeAnalytics.json#/resourceDefinitions/accounts_dataLakeStoreAccounts" },
                  { "$ref": "https://schema.management.azure.com/schemas/2016-11-01/Microsoft.DataLakeAnalytics.json#/resourceDefinitions/accounts_storageAccounts" },
                  { "$ref": "https://schema.management.azure.com/schemas/2016-11-01/Microsoft.DataLakeAnalytics.json#/resourceDefinitions/accounts_firewallRules" },
                  { "$ref": "https://schema.management.azure.com/schemas/2016-11-01/Microsoft.DataLakeAnalytics.json#/resourceDefinitions/accounts_computePolicies" },
                  { "$ref": "https://schema.management.azure.com/schemas/2016-02-01-preview/Microsoft.CognitiveServices.json#/resourceDefinitions/accounts" },
                  { "$ref": "https://schema.management.azure.com/schemas/2016-01-29/Microsoft.PowerBI.json#/resourceDefinitions/workspaceCollections" },
                  { "$ref": "https://schema.management.azure.com/schemas/2017-10-01/Microsoft.PowerBIDedicated.json#/resourceDefinitions/capacities" },
                  { "$ref": "https://schema.management.azure.com/schemas/2016-03-30/Microsoft.DataCatalog.json#/resourceDefinitions/catalogs" },
                  { "$ref": "https://schema.management.azure.com/schemas/2016-03-30/Microsoft.ContainerService.json#/resourceDefinitions/containerServices" },
                  { "$ref": "https://schema.management.azure.com/schemas/2015-05-04-preview/Microsoft.Network.json#/resourceDefinitions/dnszones" },
                  { "$ref": "https://schema.management.azure.com/schemas/2015-05-04-preview/Microsoft.Network.json#/resourceDefinitions/dnszones_A" },
                  { "$ref": "https://schema.management.azure.com/schemas/2015-05-04-preview/Microsoft.Network.json#/resourceDefinitions/dnszones_AAAA" },
                  { "$ref": "https://schema.management.azure.com/schemas/2015-05-04-preview/Microsoft.Network.json#/resourceDefinitions/dnszones_CNAME" },
                  { "$ref": "https://schema.management.azure.com/schemas/2015-05-04-preview/Microsoft.Network.json#/resourceDefinitions/dnszones_MX" },
                  { "$ref": "https://schema.management.azure.com/schemas/2015-05-04-preview/Microsoft.Network.json#/resourceDefinitions/dnszones_NS" },
                  { "$ref": "https://schema.management.azure.com/schemas/2015-05-04-preview/Microsoft.Network.json#/resourceDefinitions/dnszones_PTR" },
                  { "$ref": "https://schema.management.azure.com/schemas/2015-05-04-preview/Microsoft.Network.json#/resourceDefinitions/dnszones_SOA" },
                  { "$ref": "https://schema.management.azure.com/schemas/2015-05-04-preview/Microsoft.Network.json#/resourceDefinitions/dnszones_SRV" },
                  { "$ref": "https://schema.management.azure.com/schemas/2015-05-04-preview/Microsoft.Network.json#/resourceDefinitions/dnszones_TXT" },
                  { "$ref": "https://schema.management.azure.com/schemas/2016-04-01/Microsoft.Network.json#/resourceDefinitions/dnszones" },
                  { "$ref": "https://schema.management.azure.com/schemas/2016-04-01/Microsoft.Network.json#/resourceDefinitions/dnszones_A" },
                  { "$ref": "https://schema.management.azure.com/schemas/2016-04-01/Microsoft.Network.json#/resourceDefinitions/dnszones_AAAA" },
                  { "$ref": "https://schema.management.azure.com/schemas/2016-04-01/Microsoft.Network.json#/resourceDefinitions/dnszones_CNAME" },
                  { "$ref": "https://schema.management.azure.com/schemas/2016-04-01/Microsoft.Network.json#/resourceDefinitions/dnszones_MX" },
                  { "$ref": "https://schema.management.azure.com/schemas/2016-04-01/Microsoft.Network.json#/resourceDefinitions/dnszones_NS" },
                  { "$ref": "https://schema.management.azure.com/schemas/2016-04-01/Microsoft.Network.json#/resourceDefinitions/dnszones_PTR" },
                  { "$ref": "https://schema.management.azure.com/schemas/2016-04-01/Microsoft.Network.json#/resourceDefinitions/dnszones_SOA" },
                  { "$ref": "https://schema.management.azure.com/schemas/2016-04-01/Microsoft.Network.json#/resourceDefinitions/dnszones_SRV" },
                  { "$ref": "https://schema.management.azure.com/schemas/2016-04-01/Microsoft.Network.json#/resourceDefinitions/dnszones_TXT" },
                  { "$ref": "https://schema.management.azure.com/schemas/2015-06-01/Microsoft.Cdn.json#/resourceDefinitions/profiles" },
                  { "$ref": "https://schema.management.azure.com/schemas/2015-06-01/Microsoft.Cdn.json#/resourceDefinitions/profiles_endpoints" },
                  { "$ref": "https://schema.management.azure.com/schemas/2015-06-01/Microsoft.Cdn.json#/resourceDefinitions/profiles_endpoints_customDomains" },
                  { "$ref": "https://schema.management.azure.com/schemas/2015-06-01/Microsoft.Cdn.json#/resourceDefinitions/profiles_endpoints_origins" },
                  { "$ref": "https://schema.management.azure.com/schemas/2016-04-02/Microsoft.Cdn.json#/resourceDefinitions/profiles" },
                  { "$ref": "https://schema.management.azure.com/schemas/2016-04-02/Microsoft.Cdn.json#/resourceDefinitions/profiles_endpoints" },
                  { "$ref": "https://schema.management.azure.com/schemas/2016-04-02/Microsoft.Cdn.json#/resourceDefinitions/profiles_endpoints_customDomains" },
                  { "$ref": "https://schema.management.azure.com/schemas/2016-04-02/Microsoft.Cdn.json#/resourceDefinitions/profiles_endpoints_origins" },
                  { "$ref": "https://schema.management.azure.com/schemas/2015-12-01/Microsoft.Batch.json#/resourceDefinitions/batchAccounts" },
                  { "$ref": "https://schema.management.azure.com/schemas/2015-12-01/Microsoft.Batch.json#/resourceDefinitions/batchAccounts_applications" },
                  { "$ref": "https://schema.management.azure.com/schemas/2015-12-01/Microsoft.Batch.json#/resourceDefinitions/batchAccounts_applications_versions" },
                  { "$ref": "https://schema.management.azure.com/schemas/2016-04-01/Microsoft.Cache.json#/resourceDefinitions/Redis" },
                  { "$ref": "https://schema.management.azure.com/schemas/2015-02-01-preview/Microsoft.Logic.json#/resourceDefinitions/workflows"},
                  { "$ref": "https://schema.management.azure.com/schemas/2016-06-01/Microsoft.Logic.json#/resourceDefinitions/workflows"},
                  { "$ref": "https://schema.management.azure.com/schemas/2016-06-01/Microsoft.Logic.json#/resourceDefinitions/integrationAccounts" },
                  { "$ref": "https://schema.management.azure.com/schemas/2016-06-01/Microsoft.Logic.json#/resourceDefinitions/integrationAccounts_agreements" },
                  { "$ref": "https://schema.management.azure.com/schemas/2016-06-01/Microsoft.Logic.json#/resourceDefinitions/integrationAccounts_certificates" },
                  { "$ref": "https://schema.management.azure.com/schemas/2016-06-01/Microsoft.Logic.json#/resourceDefinitions/integrationAccounts_maps" },
                  { "$ref": "https://schema.management.azure.com/schemas/2016-06-01/Microsoft.Logic.json#/resourceDefinitions/integrationAccounts_partners" },
                  { "$ref": "https://schema.management.azure.com/schemas/2016-06-01/Microsoft.Logic.json#/resourceDefinitions/integrationAccounts_schemas" },
                  { "$ref": "https://schema.management.azure.com/schemas/2016-06-01/Microsoft.Logic.json#/resourceDefinitions/integrationAccounts_assemblies" },
                  { "$ref": "https://schema.management.azure.com/schemas/2016-10-01/Microsoft.Logic.json#/resourceDefinitions/workflows" },
                  { "$ref": "https://schema.management.azure.com/schemas/2017-07-01/Microsoft.Logic.json#/resourceDefinitions/workflows" },
                  { "$ref": "https://schema.management.azure.com/schemas/2016-06-01/Microsoft.Web.json#/resourceDefinitions/connections"},
                  { "$ref": "https://schema.management.azure.com/schemas/2016-06-01/Microsoft.Web.json#/resourceDefinitions/connectionGateways"},
                  { "$ref": "https://schema.management.azure.com/schemas/2016-06-01/Microsoft.Web.json#/resourceDefinitions/customApis"},
                  { "$ref": "https://schema.management.azure.com/schemas/2016-03-01/Microsoft.Scheduler.json#/resourceDefinitions/jobCollections"},
                  { "$ref": "https://schema.management.azure.com/schemas/2016-03-01/Microsoft.Scheduler.json#/resourceDefinitions/jobCollections_jobs"},
                  { "$ref": "https://schema.management.azure.com/schemas/2016-05-01-preview/Microsoft.MachineLearning.json#/resourceDefinitions/webServices"},
                  { "$ref": "https://schema.management.azure.com/schemas/2016-05-01-preview/Microsoft.MachineLearning.json#/resourceDefinitions/commitmentPlans"},
                  { "$ref": "https://schema.management.azure.com/schemas/2016-04-01/Microsoft.MachineLearning.json#/resourceDefinitions/workspaces"},
                  { "$ref": "https://schema.management.azure.com/schemas/2017-05-01-preview/Microsoft.MachineLearningExperimentation.json#/resourceDefinitions/accounts"},
                  { "$ref": "https://schema.management.azure.com/schemas/2017-05-01-preview/Microsoft.MachineLearningExperimentation.json#/resourceDefinitions/accounts_workspaces"},
                  { "$ref": "https://schema.management.azure.com/schemas/2017-05-01-preview/Microsoft.MachineLearningExperimentation.json#/resourceDefinitions/accounts_workspaces_projects"},
                  { "$ref": "https://schema.management.azure.com/schemas/2017-09-01-preview/Microsoft.MachineLearningModelManagement.json#/resourceDefinitions/accounts" },
                  { "$ref": "https://schema.management.azure.com/schemas/2015-10-31/Microsoft.Automation.json#/resourceDefinitions/automationAccounts" },
                  { "$ref": "https://schema.management.azure.com/schemas/2015-10-31/Microsoft.Automation.json#/resourceDefinitions/automationAccounts_runbooks" },
                  { "$ref": "https://schema.management.azure.com/schemas/2015-10-31/Microsoft.Automation.json#/resourceDefinitions/automationAccounts_modules" },
                  { "$ref": "https://schema.management.azure.com/schemas/2015-10-31/Microsoft.Automation.json#/resourceDefinitions/automationAccounts_certificates" },
                  { "$ref": "https://schema.management.azure.com/schemas/2015-10-31/Microsoft.Automation.json#/resourceDefinitions/automationAccounts_connections" },
                  { "$ref": "https://schema.management.azure.com/schemas/2015-10-31/Microsoft.Automation.json#/resourceDefinitions/automationAccounts_variables" },
                  { "$ref": "https://schema.management.azure.com/schemas/2015-10-31/Microsoft.Automation.json#/resourceDefinitions/automationAccounts_schedules" },
                  { "$ref": "https://schema.management.azure.com/schemas/2015-10-31/Microsoft.Automation.json#/resourceDefinitions/automationAccounts_jobs" },
                  { "$ref": "https://schema.management.azure.com/schemas/2015-10-31/Microsoft.Automation.json#/resourceDefinitions/automationAccounts_connectionTypes" },
                  { "$ref": "https://schema.management.azure.com/schemas/2015-10-31/Microsoft.Automation.json#/resourceDefinitions/automationAccounts_compilationjobs" },
                  { "$ref": "https://schema.management.azure.com/schemas/2015-10-31/Microsoft.Automation.json#/resourceDefinitions/automationAccounts_configurations" },
                  { "$ref": "https://schema.management.azure.com/schemas/2015-10-31/Microsoft.Automation.json#/resourceDefinitions/automationAccounts_jobSchedules" },
                  { "$ref": "https://schema.management.azure.com/schemas/2015-10-31/Microsoft.Automation.json#/resourceDefinitions/automationAccounts_nodeConfigurations" },
                  { "$ref": "https://schema.management.azure.com/schemas/2015-10-31/Microsoft.Automation.json#/resourceDefinitions/automationAccounts_webhooks" },
                  { "$ref": "https://schema.management.azure.com/schemas/2015-10-31/Microsoft.Automation.json#/resourceDefinitions/automationAccounts_credentials" },
                  { "$ref": "https://schema.management.azure.com/schemas/2017-05-15-preview/Microsoft.Automation.json#/resourceDefinitions/automationAccounts_softwareUpdateConfigurations" },
                  { "$ref": "https://schema.management.azure.com/schemas/2015-10-01/Microsoft.Media.json#/resourceDefinitions/mediaServices" },
                  { "$ref": "https://schema.management.azure.com/schemas/2016-02-03/Microsoft.Devices.json#/resourceDefinitions/IotHubs" },
                  { "$ref": "https://schema.management.azure.com/schemas/2017-08-21-preview/Microsoft.Devices.json#/resourceDefinitions/ProvisioningServices" },
                  { "$ref": "https://schema.management.azure.com/schemas/2015-01-01/Sendgrid.Email.json#/resourceDefinitions/accounts" },
                  { "$ref": "https://schema.management.azure.com/schemas/2016-03-01/Microsoft.ServiceFabric.json#/resourceDefinitions/clusters" },
                  { "$ref": "https://schema.management.azure.com/schemas/2016-09-01/Microsoft.ServiceFabric.json#/resourceDefinitions/clusters" },
                  { "$ref": "https://schema.management.azure.com/schemas/2017-07-01-preview/Microsoft.ServiceFabric.json#/resourceDefinitions/clusters" },
                  { "$ref": "https://schema.management.azure.com/schemas/2017-07-01-preview/Microsoft.ServiceFabric.json#/resourceDefinitions/clusters_applicationTypes" },
                  { "$ref": "https://schema.management.azure.com/schemas/2017-07-01-preview/Microsoft.ServiceFabric.json#/resourceDefinitions/clusters_applicationTypes_versions" },
                  { "$ref": "https://schema.management.azure.com/schemas/2017-07-01-preview/Microsoft.ServiceFabric.json#/resourceDefinitions/clusters_applications" },
                  { "$ref": "https://schema.management.azure.com/schemas/2017-07-01-preview/Microsoft.ServiceFabric.json#/resourceDefinitions/clusters_applications_services" },
                  { "$ref": "https://schema.management.azure.com/schemas/2015-08-01/Microsoft.ServiceBus.json#/resourceDefinitions/namespaces" },
                  { "$ref": "https://schema.management.azure.com/schemas/2015-08-01/Microsoft.ServiceBus.json#/resourceDefinitions/namespaces_AuthorizationRules" },
                  { "$ref": "https://schema.management.azure.com/schemas/2015-08-01/Microsoft.ServiceBus.json#/resourceDefinitions/namespaces_queues" },
                  { "$ref": "https://schema.management.azure.com/schemas/2015-08-01/Microsoft.ServiceBus.json#/resourceDefinitions/namespaces_queues_authorizationRules" },
                  { "$ref": "https://schema.management.azure.com/schemas/2015-08-01/Microsoft.ServiceBus.json#/resourceDefinitions/namespaces_topics" },
                  { "$ref": "https://schema.management.azure.com/schemas/2015-08-01/Microsoft.ServiceBus.json#/resourceDefinitions/namespaces_topics_authorizationRules" },
                  { "$ref": "https://schema.management.azure.com/schemas/2015-08-01/Microsoft.ServiceBus.json#/resourceDefinitions/namespaces_topics_subscriptions" },
                  { "$ref": "https://schema.management.azure.com/schemas/2015-08-01/Microsoft.EventHub.json#/resourceDefinitions/namespaces" },
                  { "$ref": "https://schema.management.azure.com/schemas/2015-08-01/Microsoft.EventHub.json#/resourceDefinitions/namespaces_AuthorizationRules" },
                  { "$ref": "https://schema.management.azure.com/schemas/2015-08-01/Microsoft.EventHub.json#/resourceDefinitions/namespaces_eventhubs" },
                  { "$ref": "https://schema.management.azure.com/schemas/2015-08-01/Microsoft.EventHub.json#/resourceDefinitions/namespaces_eventhubs_authorizationRules" },
                  { "$ref": "https://schema.management.azure.com/schemas/2015-08-01/Microsoft.EventHub.json#/resourceDefinitions/namespaces_eventhubs_consumergroups" },
                  { "$ref": "https://schema.management.azure.com/schemas/2016-09-01/Microsoft.Authorization.json#/resourceDefinitions/locks" },
                  { "$ref": "https://schema.management.azure.com/schemas/2016-09-01/Microsoft.Resources.json#/resourceDefinitions/deployments" },
                  { "$ref": "https://schema.management.azure.com/schemas/2017-05-10/Microsoft.Resources.json#/resourceDefinitions/deployments" },
                  { "$ref": "https://schema.management.azure.com/schemas/2016-09-01-preview/Microsoft.Solutions.json#/resourceDefinitions/applianceDefinitions" },
                  { "$ref": "https://schema.management.azure.com/schemas/2016-09-01-preview/Microsoft.Solutions.json#/resourceDefinitions/appliances" },
                  { "$ref": "https://schema.management.azure.com/schemas/2016-07-07/Microsoft.ApiManagement.json#/resourceDefinitions/service" },
                  { "$ref": "https://schema.management.azure.com/schemas/2017-03-01/Microsoft.ApiManagement.json#/resourceDefinitions/service" },
                  { "$ref": "https://schema.management.azure.com/schemas/2017-03-01/Microsoft.ApiManagement.json#/resourceDefinitions/service_apis" },
                  { "$ref": "https://schema.management.azure.com/schemas/2017-03-01/Microsoft.ApiManagement.json#/resourceDefinitions/service_apis_operations" },
                  { "$ref": "https://schema.management.azure.com/schemas/2017-03-01/Microsoft.ApiManagement.json#/resourceDefinitions/service_apis_operations_policies" },
                  { "$ref": "https://schema.management.azure.com/schemas/2017-03-01/Microsoft.ApiManagement.json#/resourceDefinitions/service_apis_policies" },
                  { "$ref": "https://schema.management.azure.com/schemas/2017-03-01/Microsoft.ApiManagement.json#/resourceDefinitions/service_apis_schemas" },
                  { "$ref": "https://schema.management.azure.com/schemas/2017-03-01/Microsoft.ApiManagement.json#/resourceDefinitions/service_authorizationServers" },
                  { "$ref": "https://schema.management.azure.com/schemas/2017-03-01/Microsoft.ApiManagement.json#/resourceDefinitions/service_backends" },
                  { "$ref": "https://schema.management.azure.com/schemas/2017-03-01/Microsoft.ApiManagement.json#/resourceDefinitions/service_certificates" },
                  { "$ref": "https://schema.management.azure.com/schemas/2017-03-01/Microsoft.ApiManagement.json#/resourceDefinitions/service_groups" },
                  { "$ref": "https://schema.management.azure.com/schemas/2017-03-01/Microsoft.ApiManagement.json#/resourceDefinitions/service_groups_users" },
                  { "$ref": "https://schema.management.azure.com/schemas/2017-03-01/Microsoft.ApiManagement.json#/resourceDefinitions/service_identityProviders" },
                  { "$ref": "https://schema.management.azure.com/schemas/2017-03-01/Microsoft.ApiManagement.json#/resourceDefinitions/service_loggers" },
                  { "$ref": "https://schema.management.azure.com/schemas/2017-03-01/Microsoft.ApiManagement.json#/resourceDefinitions/service_openidConnectProviders" },
                  { "$ref": "https://schema.management.azure.com/schemas/2017-03-01/Microsoft.ApiManagement.json#/resourceDefinitions/service_policies" },
                  { "$ref": "https://schema.management.azure.com/schemas/2017-03-01/Microsoft.ApiManagement.json#/resourceDefinitions/service_products" },
                  { "$ref": "https://schema.management.azure.com/schemas/2017-03-01/Microsoft.ApiManagement.json#/resourceDefinitions/service_products_apis" },
                  { "$ref": "https://schema.management.azure.com/schemas/2017-03-01/Microsoft.ApiManagement.json#/resourceDefinitions/service_products_groups" },
                  { "$ref": "https://schema.management.azure.com/schemas/2017-03-01/Microsoft.ApiManagement.json#/resourceDefinitions/service_products_policies" },
                  { "$ref": "https://schema.management.azure.com/schemas/2017-03-01/Microsoft.ApiManagement.json#/resourceDefinitions/service_properties" },
                  { "$ref": "https://schema.management.azure.com/schemas/2017-03-01/Microsoft.ApiManagement.json#/resourceDefinitions/service_subscriptions" },
                  { "$ref": "https://schema.management.azure.com/schemas/2017-03-01/Microsoft.ApiManagement.json#/resourceDefinitions/service_templates" },
                  { "$ref": "https://schema.management.azure.com/schemas/2017-03-01/Microsoft.ApiManagement.json#/resourceDefinitions/service_users" },
                  { "$ref": "https://schema.management.azure.com/schemas/2016-06-27-preview/Microsoft.ContainerRegistry.json#/resourceDefinitions/registries" },
                  { "$ref": "https://schema.management.azure.com/schemas/2017-03-01/Microsoft.ContainerRegistry.json#/resourceDefinitions/registries" },
                  { "$ref": "https://schema.management.azure.com/schemas/2017-06-01-preview/Microsoft.ContainerRegistry.json#/resourceDefinitions/registries" },
                  { "$ref": "https://schema.management.azure.com/schemas/2017-06-01-preview/Microsoft.ContainerRegistry.json#/resourceDefinitions/registries_replications" },
                  { "$ref": "https://schema.management.azure.com/schemas/2017-06-01-preview/Microsoft.ContainerRegistry.json#/resourceDefinitions/registries_webhooks" },
                  { "$ref": "https://schema.management.azure.com/schemas/2017-10-01/Microsoft.ContainerRegistry.json#/resourceDefinitions/registries" },
                  { "$ref": "https://schema.management.azure.com/schemas/2017-10-01/Microsoft.ContainerRegistry.json#/resourceDefinitions/registries_replications" },
                  { "$ref": "https://schema.management.azure.com/schemas/2017-10-01/Microsoft.ContainerRegistry.json#/resourceDefinitions/registries_webhooks" },
                  { "$ref": "https://schema.management.azure.com/schemas/2016-04-30-preview/Microsoft.Compute.json#/resourceDefinitions/disks"},
                  { "$ref": "https://schema.management.azure.com/schemas/2016-04-30-preview/Microsoft.Compute.json#/resourceDefinitions/snapshots"},
                  { "$ref": "https://schema.management.azure.com/schemas/2016-04-30-preview/Microsoft.Compute.json#/resourceDefinitions/images"},
                  { "$ref": "https://schema.management.azure.com/schemas/2016-04-30-preview/Microsoft.Compute.json#/resourceDefinitions/availabilitySets"},
                  { "$ref": "https://schema.management.azure.com/schemas/2016-04-30-preview/Microsoft.Compute.json#/resourceDefinitions/virtualMachines"},
                  { "$ref": "https://schema.management.azure.com/schemas/2016-04-30-preview/Microsoft.Compute.json#/resourceDefinitions/virtualMachineScaleSets"},
                  { "$ref": "https://schema.management.azure.com/schemas/2016-04-30-preview/Microsoft.Compute.json#/resourceDefinitions/extensions"},
                  { "$ref": "https://schema.management.azure.com/schemas/2017-03-01-preview/Microsoft.Insights.json#/resourceDefinitions/actionGroups" },
                  { "$ref": "https://schema.management.azure.com/schemas/2017-03-01-preview/Microsoft.Insights.json#/resourceDefinitions/activityLogAlerts" },
                  { "$ref": "https://schema.management.azure.com/schemas/2016-06-01/Microsoft.Network.json#/resourceDefinitions/publicIPAddresses" },
                  { "$ref": "https://schema.management.azure.com/schemas/2016-06-01/Microsoft.Network.json#/resourceDefinitions/virtualNetworks" },
                  { "$ref": "https://schema.management.azure.com/schemas/2016-06-01/Microsoft.Network.json#/resourceDefinitions/loadBalancers" },
                  { "$ref": "https://schema.management.azure.com/schemas/2016-06-01/Microsoft.Network.json#/resourceDefinitions/networkSecurityGroups" },
                  { "$ref": "https://schema.management.azure.com/schemas/2016-06-01/Microsoft.Network.json#/resourceDefinitions/networkInterfaces" },
                  { "$ref": "https://schema.management.azure.com/schemas/2016-06-01/Microsoft.Network.json#/resourceDefinitions/routeTables" },
                  { "$ref": "https://schema.management.azure.com/schemas/2016-07-01/Microsoft.Network.json#/resourceDefinitions/publicIPAddresses" },
                  { "$ref": "https://schema.management.azure.com/schemas/2016-07-01/Microsoft.Network.json#/resourceDefinitions/virtualNetworks" },
                  { "$ref": "https://schema.management.azure.com/schemas/2016-07-01/Microsoft.Network.json#/resourceDefinitions/loadBalancers" },
                  { "$ref": "https://schema.management.azure.com/schemas/2016-07-01/Microsoft.Network.json#/resourceDefinitions/networkSecurityGroups" },
                  { "$ref": "https://schema.management.azure.com/schemas/2016-07-01/Microsoft.Network.json#/resourceDefinitions/networkInterfaces" },
                  { "$ref": "https://schema.management.azure.com/schemas/2016-07-01/Microsoft.Network.json#/resourceDefinitions/routeTables" },
                  { "$ref": "https://schema.management.azure.com/schemas/2016-08-01/Microsoft.Network.json#/resourceDefinitions/publicIPAddresses" },
                  { "$ref": "https://schema.management.azure.com/schemas/2016-08-01/Microsoft.Network.json#/resourceDefinitions/virtualNetworks" },
                  { "$ref": "https://schema.management.azure.com/schemas/2016-08-01/Microsoft.Network.json#/resourceDefinitions/loadBalancers" },
                  { "$ref": "https://schema.management.azure.com/schemas/2016-08-01/Microsoft.Network.json#/resourceDefinitions/networkSecurityGroups" },
                  { "$ref": "https://schema.management.azure.com/schemas/2016-08-01/Microsoft.Network.json#/resourceDefinitions/networkInterfaces" },
                  { "$ref": "https://schema.management.azure.com/schemas/2016-08-01/Microsoft.Network.json#/resourceDefinitions/routeTables" },
                  { "$ref": "https://schema.management.azure.com/schemas/2016-09-01/Microsoft.Network.json#/resourceDefinitions/publicIPAddresses" },
                  { "$ref": "https://schema.management.azure.com/schemas/2016-09-01/Microsoft.Network.json#/resourceDefinitions/virtualNetworks" },
                  { "$ref": "https://schema.management.azure.com/schemas/2016-09-01/Microsoft.Network.json#/resourceDefinitions/loadBalancers" },
                  { "$ref": "https://schema.management.azure.com/schemas/2016-09-01/Microsoft.Network.json#/resourceDefinitions/networkSecurityGroups" },
                  { "$ref": "https://schema.management.azure.com/schemas/2016-09-01/Microsoft.Network.json#/resourceDefinitions/networkInterfaces" },
                  { "$ref": "https://schema.management.azure.com/schemas/2016-09-01/Microsoft.Network.json#/resourceDefinitions/routeTables" },
                  { "$ref": "https://schema.management.azure.com/schemas/2016-10-01/Microsoft.Network.json#/resourceDefinitions/publicIPAddresses" },
                  { "$ref": "https://schema.management.azure.com/schemas/2016-10-01/Microsoft.Network.json#/resourceDefinitions/virtualNetworks" },
                  { "$ref": "https://schema.management.azure.com/schemas/2016-10-01/Microsoft.Network.json#/resourceDefinitions/loadBalancers" },
                  { "$ref": "https://schema.management.azure.com/schemas/2016-10-01/Microsoft.Network.json#/resourceDefinitions/networkSecurityGroups" },
                  { "$ref": "https://schema.management.azure.com/schemas/2016-10-01/Microsoft.Network.json#/resourceDefinitions/networkInterfaces" },
                  { "$ref": "https://schema.management.azure.com/schemas/2016-10-01/Microsoft.Network.json#/resourceDefinitions/routeTables" },
                  { "$ref": "https://schema.management.azure.com/schemas/2016-11-01/Microsoft.Network.json#/resourceDefinitions/publicIPAddresses" },
                  { "$ref": "https://schema.management.azure.com/schemas/2016-11-01/Microsoft.Network.json#/resourceDefinitions/virtualNetworks" },
                  { "$ref": "https://schema.management.azure.com/schemas/2016-11-01/Microsoft.Network.json#/resourceDefinitions/loadBalancers" },
                  { "$ref": "https://schema.management.azure.com/schemas/2016-11-01/Microsoft.Network.json#/resourceDefinitions/networkSecurityGroups" },
                  { "$ref": "https://schema.management.azure.com/schemas/2016-11-01/Microsoft.Network.json#/resourceDefinitions/networkInterfaces" },
                  { "$ref": "https://schema.management.azure.com/schemas/2016-11-01/Microsoft.Network.json#/resourceDefinitions/routeTables" },
                  { "$ref": "https://schema.management.azure.com/schemas/2016-12-01/Microsoft.Network.json#/resourceDefinitions/publicIPAddresses" },
                  { "$ref": "https://schema.management.azure.com/schemas/2016-12-01/Microsoft.Network.json#/resourceDefinitions/virtualNetworks" },
                  { "$ref": "https://schema.management.azure.com/schemas/2016-12-01/Microsoft.Network.json#/resourceDefinitions/loadBalancers" },
                  { "$ref": "https://schema.management.azure.com/schemas/2016-12-01/Microsoft.Network.json#/resourceDefinitions/networkSecurityGroups" },
                  { "$ref": "https://schema.management.azure.com/schemas/2016-12-01/Microsoft.Network.json#/resourceDefinitions/networkInterfaces" },
                  { "$ref": "https://schema.management.azure.com/schemas/2016-12-01/Microsoft.Network.json#/resourceDefinitions/routeTables" },
                  { "$ref": "https://schema.management.azure.com/schemas/2017-03-01/Microsoft.Network.json#/resourceDefinitions/publicIPAddresses" },
                  { "$ref": "https://schema.management.azure.com/schemas/2017-03-01/Microsoft.Network.json#/resourceDefinitions/virtualNetworks" },
                  { "$ref": "https://schema.management.azure.com/schemas/2017-03-01/Microsoft.Network.json#/resourceDefinitions/loadBalancers" },
                  { "$ref": "https://schema.management.azure.com/schemas/2017-03-01/Microsoft.Network.json#/resourceDefinitions/networkSecurityGroups" },
                  { "$ref": "https://schema.management.azure.com/schemas/2017-03-01/Microsoft.Network.json#/resourceDefinitions/networkInterfaces" },
                  { "$ref": "https://schema.management.azure.com/schemas/2017-03-01/Microsoft.Network.json#/resourceDefinitions/routeTables" },
                  { "$ref": "https://schema.management.azure.com/schemas/2017-03-30/Microsoft.Compute.json#/resourceDefinitions/disks"},
                  { "$ref": "https://schema.management.azure.com/schemas/2017-03-30/Microsoft.Compute.json#/resourceDefinitions/snapshots"},
                  { "$ref": "https://schema.management.azure.com/schemas/2017-03-30/Microsoft.Compute.json#/resourceDefinitions/images"},
                  { "$ref": "https://schema.management.azure.com/schemas/2017-03-30/Microsoft.Compute.json#/resourceDefinitions/availabilitySets"},
                  { "$ref": "https://schema.management.azure.com/schemas/2017-03-30/Microsoft.Compute.json#/resourceDefinitions/virtualMachines"},
                  { "$ref": "https://schema.management.azure.com/schemas/2017-03-30/Microsoft.Compute.json#/resourceDefinitions/virtualMachineScaleSets"},
                  { "$ref": "https://schema.management.azure.com/schemas/2017-03-30/Microsoft.Compute.json#/resourceDefinitions/extensions"},
                  { "$ref": "https://schema.management.azure.com/schemas/2017-04-01/Microsoft.Insights.json#/resourceDefinitions/actionGroups" },
                  { "$ref": "https://schema.management.azure.com/schemas/2017-04-01/Microsoft.Insights.json#/resourceDefinitions/activityLogAlerts" },
                  { "$ref": "https://schema.management.azure.com/schemas/2014-04-01/Microsoft.Sql.json#/resourceDefinitions/servers" },
                  { "$ref": "https://schema.management.azure.com/schemas/2014-04-01/Microsoft.Sql.json#/resourceDefinitions/servers_administrators" },
                  { "$ref": "https://schema.management.azure.com/schemas/2014-04-01/Microsoft.Sql.json#/resourceDefinitions/servers_auditingPolicies" },
                  { "$ref": "https://schema.management.azure.com/schemas/2014-04-01/Microsoft.Sql.json#/resourceDefinitions/servers_backupLongTermRetentionVaults" },
                  { "$ref": "https://schema.management.azure.com/schemas/2014-04-01/Microsoft.Sql.json#/resourceDefinitions/servers_communicationLinks" },
                  { "$ref": "https://schema.management.azure.com/schemas/2014-04-01/Microsoft.Sql.json#/resourceDefinitions/servers_connectionPolicies" },
                  { "$ref": "https://schema.management.azure.com/schemas/2014-04-01/Microsoft.Sql.json#/resourceDefinitions/servers_databases" },
                  { "$ref": "https://schema.management.azure.com/schemas/2014-04-01/Microsoft.Sql.json#/resourceDefinitions/servers_databases_advisors" },
                  { "$ref": "https://schema.management.azure.com/schemas/2014-04-01/Microsoft.Sql.json#/resourceDefinitions/servers_databases_auditingPolicies" },
                  { "$ref": "https://schema.management.azure.com/schemas/2014-04-01/Microsoft.Sql.json#/resourceDefinitions/servers_databases_backupLongTermRetentionPolicies" },
                  { "$ref": "https://schema.management.azure.com/schemas/2014-04-01/Microsoft.Sql.json#/resourceDefinitions/servers_databases_dataMaskingPolicies" },
                  { "$ref": "https://schema.management.azure.com/schemas/2014-04-01/Microsoft.Sql.json#/resourceDefinitions/servers_databases_dataMaskingPolicies_rules" },
                  { "$ref": "https://schema.management.azure.com/schemas/2014-04-01/Microsoft.Sql.json#/resourceDefinitions/servers_databases_extensions" },
                  { "$ref": "https://schema.management.azure.com/schemas/2014-04-01/Microsoft.Sql.json#/resourceDefinitions/servers_databases_geoBackupPolicies" },
                  { "$ref": "https://schema.management.azure.com/schemas/2014-04-01/Microsoft.Sql.json#/resourceDefinitions/servers_databases_securityAlertPolicies" },
                  { "$ref": "https://schema.management.azure.com/schemas/2014-04-01/Microsoft.Sql.json#/resourceDefinitions/servers_databases_transparentDataEncryption" },
                  { "$ref": "https://schema.management.azure.com/schemas/2014-04-01/Microsoft.Sql.json#/resourceDefinitions/servers_elasticPools" },
                  { "$ref": "https://schema.management.azure.com/schemas/2014-04-01/Microsoft.Sql.json#/resourceDefinitions/servers_firewallRules" },
                  { "$ref": "https://schema.management.azure.com/schemas/2015-05-01-preview/Microsoft.Sql.json#/resourceDefinitions/servers" },
                  { "$ref": "https://schema.management.azure.com/schemas/2015-05-01-preview/Microsoft.Sql.json#/resourceDefinitions/servers_databases_auditingSettings" },
                  { "$ref": "https://schema.management.azure.com/schemas/2015-05-01-preview/Microsoft.Sql.json#/resourceDefinitions/servers_databases_syncGroups" },
                  { "$ref": "https://schema.management.azure.com/schemas/2015-05-01-preview/Microsoft.Sql.json#/resourceDefinitions/servers_databases_syncGroups_syncMembers" },
                  { "$ref": "https://schema.management.azure.com/schemas/2015-05-01-preview/Microsoft.Sql.json#/resourceDefinitions/servers_encryptionProtector" },
                  { "$ref": "https://schema.management.azure.com/schemas/2015-05-01-preview/Microsoft.Sql.json#/resourceDefinitions/servers_failoverGroups" },
                  { "$ref": "https://schema.management.azure.com/schemas/2015-05-01-preview/Microsoft.Sql.json#/resourceDefinitions/servers_keys" },
                  { "$ref": "https://schema.management.azure.com/schemas/2015-05-01-preview/Microsoft.Sql.json#/resourceDefinitions/servers_syncAgents" },
                  { "$ref": "https://schema.management.azure.com/schemas/2015-05-01-preview/Microsoft.Sql.json#/resourceDefinitions/servers_virtualNetworkRules" },
                  { "$ref": "https://schema.management.azure.com/schemas/2018-01-10/Microsoft.RecoveryServices.json#/resourceDefinitions/vaults_replicationAlertSettings" },
                  { "$ref": "https://schema.management.azure.com/schemas/2018-01-10/Microsoft.RecoveryServices.json#/resourceDefinitions/vaults_replicationFabrics" },
                  { "$ref": "https://schema.management.azure.com/schemas/2018-01-10/Microsoft.RecoveryServices.json#/resourceDefinitions/vaults_replicationFabrics_replicationNetworks_replicationNetworkMappings" },
                  { "$ref": "https://schema.management.azure.com/schemas/2018-01-10/Microsoft.RecoveryServices.json#/resourceDefinitions/vaults_replicationFabrics_replicationProtectionContainers" },
                  { "$ref": "https://schema.management.azure.com/schemas/2018-01-10/Microsoft.RecoveryServices.json#/resourceDefinitions/vaults_replicationFabrics_replicationProtectionContainers_replicationProtectedItems" },
                  { "$ref": "https://schema.management.azure.com/schemas/2018-01-10/Microsoft.RecoveryServices.json#/resourceDefinitions/vaults_replicationFabrics_replicationProtectionContainers_replicationProtectionContainerMappings" },
                  { "$ref": "https://schema.management.azure.com/schemas/2018-01-10/Microsoft.RecoveryServices.json#/resourceDefinitions/vaults_replicationFabrics_replicationStorageClassifications_replicationStorageClassificationMappings" },
                  { "$ref": "https://schema.management.azure.com/schemas/2018-01-10/Microsoft.RecoveryServices.json#/resourceDefinitions/vaults_replicationFabrics_replicationvCenters" },
                  { "$ref": "https://schema.management.azure.com/schemas/2018-01-10/Microsoft.RecoveryServices.json#/resourceDefinitions/vaults_replicationPolicies" },
                  { "$ref": "https://schema.management.azure.com/schemas/2018-01-10/Microsoft.RecoveryServices.json#/resourceDefinitions/vaults_replicationRecoveryPlans" },
                  { "$ref": "https://schema.management.azure.com/schemas/2017-06-01/Microsoft.Network.json#/resourceDefinitions/publicIPAddresses" },
                  { "$ref": "https://schema.management.azure.com/schemas/2017-06-01/Microsoft.Network.json#/resourceDefinitions/virtualNetworks" },
                  { "$ref": "https://schema.management.azure.com/schemas/2017-06-01/Microsoft.Network.json#/resourceDefinitions/loadBalancers" },
                  { "$ref": "https://schema.management.azure.com/schemas/2017-06-01/Microsoft.Network.json#/resourceDefinitions/networkSecurityGroups" },
                  { "$ref": "https://schema.management.azure.com/schemas/2017-06-01/Microsoft.Network.json#/resourceDefinitions/networkInterfaces" },
                  { "$ref": "https://schema.management.azure.com/schemas/2017-06-01/Microsoft.Network.json#/resourceDefinitions/routeTables" },
                  { "$ref": "https://schema.management.azure.com/schemas/2017-04-01/Microsoft.ServiceBus.json#/resourceDefinitions/namespaces" },
                  { "$ref": "https://schema.management.azure.com/schemas/2017-04-01/Microsoft.ServiceBus.json#/resourceDefinitions/namespaces_AuthorizationRules" },
                  { "$ref": "https://schema.management.azure.com/schemas/2017-04-01/Microsoft.ServiceBus.json#/resourceDefinitions/namespaces_queues" },
                  { "$ref": "https://schema.management.azure.com/schemas/2017-04-01/Microsoft.ServiceBus.json#/resourceDefinitions/namespaces_queues_authorizationRules" },
                  { "$ref": "https://schema.management.azure.com/schemas/2017-04-01/Microsoft.ServiceBus.json#/resourceDefinitions/namespaces_topics" },
                  { "$ref": "https://schema.management.azure.com/schemas/2017-04-01/Microsoft.ServiceBus.json#/resourceDefinitions/namespaces_topics_authorizationRules" },
                  { "$ref": "https://schema.management.azure.com/schemas/2017-04-01/Microsoft.ServiceBus.json#/resourceDefinitions/namespaces_topics_subscriptions" },
                  { "$ref": "https://schema.management.azure.com/schemas/2017-04-01/Microsoft.ServiceBus.json#/resourceDefinitions/namespaces_topics_subscriptions_rules" },
                  { "$ref": "https://schema.management.azure.com/schemas/2017-04-01/Microsoft.EventHub.json#/resourceDefinitions/namespaces" },
                  { "$ref": "https://schema.management.azure.com/schemas/2017-04-01/Microsoft.EventHub.json#/resourceDefinitions/namespaces_AuthorizationRules" },
                  { "$ref": "https://schema.management.azure.com/schemas/2017-04-01/Microsoft.EventHub.json#/resourceDefinitions/namespaces_eventhubs" },
                  { "$ref": "https://schema.management.azure.com/schemas/2017-04-01/Microsoft.EventHub.json#/resourceDefinitions/namespaces_eventhubs_authorizationRules" },
                  { "$ref": "https://schema.management.azure.com/schemas/2017-04-01/Microsoft.EventHub.json#/resourceDefinitions/namespaces_eventhubs_consumergroups" },
                  { "$ref": "https://schema.management.azure.com/schemas/2017-04-01/Microsoft.Relay.json#/resourceDefinitions/namespaces" },
                  { "$ref": "https://schema.management.azure.com/schemas/2017-04-01/Microsoft.Relay.json#/resourceDefinitions/namespaces_AuthorizationRules" },
                  { "$ref": "https://schema.management.azure.com/schemas/2017-04-01/Microsoft.Relay.json#/resourceDefinitions/namespaces_wcfRelays" },
                  { "$ref": "https://schema.management.azure.com/schemas/2017-04-01/Microsoft.Relay.json#/resourceDefinitions/namespaces_wcfRelays_authorizationRules" },
                  { "$ref": "https://schema.management.azure.com/schemas/2017-04-01/Microsoft.Relay.json#/resourceDefinitions/namespaces_hybridConnections" },
                  { "$ref": "https://schema.management.azure.com/schemas/2017-04-01/Microsoft.Relay.json#/resourceDefinitions/namespaces_hybridConnections_authorizationRules" },
                  { "$ref": "https://schema.management.azure.com/schemas/2016-03-01/Microsoft.StreamAnalytics.json#/resourceDefinitions/streamingjobs" },
                  { "$ref": "https://schema.management.azure.com/schemas/2016-03-01/Microsoft.StreamAnalytics.json#/resourceDefinitions/streamingjobs_functions" },
                  { "$ref": "https://schema.management.azure.com/schemas/2016-03-01/Microsoft.StreamAnalytics.json#/resourceDefinitions/streamingjobs_inputs" },
                  { "$ref": "https://schema.management.azure.com/schemas/2016-03-01/Microsoft.StreamAnalytics.json#/resourceDefinitions/streamingjobs_outputs" },
                  { "$ref": "https://schema.management.azure.com/schemas/2016-03-01/Microsoft.StreamAnalytics.json#/resourceDefinitions/streamingjobs_transformations" },
                  { "$ref": "https://schema.management.azure.com/schemas/2017-01-01/Microsoft.CustomerInsights.json#/resourceDefinitions/hubs" },
                  { "$ref": "https://schema.management.azure.com/schemas/2017-01-01/Microsoft.CustomerInsights.json#/resourceDefinitions/hubs_authorizationPolicies" },
                  { "$ref": "https://schema.management.azure.com/schemas/2017-01-01/Microsoft.CustomerInsights.json#/resourceDefinitions/hubs_connectors" },
                  { "$ref": "https://schema.management.azure.com/schemas/2017-01-01/Microsoft.CustomerInsights.json#/resourceDefinitions/hubs_connectors_mappings" },
                  { "$ref": "https://schema.management.azure.com/schemas/2017-01-01/Microsoft.CustomerInsights.json#/resourceDefinitions/hubs_interactions" },
                  { "$ref": "https://schema.management.azure.com/schemas/2017-01-01/Microsoft.CustomerInsights.json#/resourceDefinitions/hubs_kpi" },
                  { "$ref": "https://schema.management.azure.com/schemas/2017-01-01/Microsoft.CustomerInsights.json#/resourceDefinitions/hubs_links" },
                  { "$ref": "https://schema.management.azure.com/schemas/2017-01-01/Microsoft.CustomerInsights.json#/resourceDefinitions/hubs_profiles" },
                  { "$ref": "https://schema.management.azure.com/schemas/2017-01-01/Microsoft.CustomerInsights.json#/resourceDefinitions/hubs_relationshipLinks" },
                  { "$ref": "https://schema.management.azure.com/schemas/2017-01-01/Microsoft.CustomerInsights.json#/resourceDefinitions/hubs_relationships" },
                  { "$ref": "https://schema.management.azure.com/schemas/2017-01-01/Microsoft.CustomerInsights.json#/resourceDefinitions/hubs_roleAssignments" },
                  { "$ref": "https://schema.management.azure.com/schemas/2017-01-01/Microsoft.CustomerInsights.json#/resourceDefinitions/hubs_views" },
                  { "$ref": "https://schema.management.azure.com/schemas/2017-04-26/Microsoft.CustomerInsights.json#/resourceDefinitions/hubs" },
                  { "$ref": "https://schema.management.azure.com/schemas/2017-04-26/Microsoft.CustomerInsights.json#/resourceDefinitions/hubs_authorizationPolicies" },
                  { "$ref": "https://schema.management.azure.com/schemas/2017-04-26/Microsoft.CustomerInsights.json#/resourceDefinitions/hubs_connectors" },
                  { "$ref": "https://schema.management.azure.com/schemas/2017-04-26/Microsoft.CustomerInsights.json#/resourceDefinitions/hubs_connectors_mappings" },
                  { "$ref": "https://schema.management.azure.com/schemas/2017-04-26/Microsoft.CustomerInsights.json#/resourceDefinitions/hubs_interactions" },
                  { "$ref": "https://schema.management.azure.com/schemas/2017-04-26/Microsoft.CustomerInsights.json#/resourceDefinitions/hubs_kpi" },
                  { "$ref": "https://schema.management.azure.com/schemas/2017-04-26/Microsoft.CustomerInsights.json#/resourceDefinitions/hubs_links" },
                  { "$ref": "https://schema.management.azure.com/schemas/2017-04-26/Microsoft.CustomerInsights.json#/resourceDefinitions/hubs_predictions" },
                  { "$ref": "https://schema.management.azure.com/schemas/2017-04-26/Microsoft.CustomerInsights.json#/resourceDefinitions/hubs_profiles" },
                  { "$ref": "https://schema.management.azure.com/schemas/2017-04-26/Microsoft.CustomerInsights.json#/resourceDefinitions/hubs_relationshipLinks" },
                  { "$ref": "https://schema.management.azure.com/schemas/2017-04-26/Microsoft.CustomerInsights.json#/resourceDefinitions/hubs_relationships" },
                  { "$ref": "https://schema.management.azure.com/schemas/2017-04-26/Microsoft.CustomerInsights.json#/resourceDefinitions/hubs_roleAssignments" },
                  { "$ref": "https://schema.management.azure.com/schemas/2017-04-26/Microsoft.CustomerInsights.json#/resourceDefinitions/hubs_views" },
                  { "$ref": "https://schema.management.azure.com/schemas/2017-11-15/Microsoft.TimeSeriesInsights.json#/resourceDefinitions/environments" },
                  { "$ref": "https://schema.management.azure.com/schemas/2017-11-15/Microsoft.TimeSeriesInsights.json#/resourceDefinitions/environments_eventSources" },
                  { "$ref": "https://schema.management.azure.com/schemas/2017-11-15/Microsoft.TimeSeriesInsights.json#/resourceDefinitions/environments_referenceDataSets" },
                  { "$ref": "https://schema.management.azure.com/schemas/2017-11-15/Microsoft.TimeSeriesInsights.json#/resourceDefinitions/environments_accessPolicies" },
                  { "$ref": "https://schema.management.azure.com/schemas/2016-11-01/Microsoft.ImportExport.json#/resourceDefinitions/jobs" },
                  { "$ref": "https://schema.management.azure.com/schemas/2017-09-01/Microsoft.Network.json#/resourceDefinitions/publicIPAddresses" },
                  { "$ref": "https://schema.management.azure.com/schemas/2017-09-01/Microsoft.Network.json#/resourceDefinitions/virtualNetworks" },
                  { "$ref": "https://schema.management.azure.com/schemas/2017-09-01/Microsoft.Network.json#/resourceDefinitions/loadBalancers" },
                  { "$ref": "https://schema.management.azure.com/schemas/2017-09-01/Microsoft.Network.json#/resourceDefinitions/networkSecurityGroups" },
                  { "$ref": "https://schema.management.azure.com/schemas/2017-09-01/Microsoft.Network.json#/resourceDefinitions/networkInterfaces" },
                  { "$ref": "https://schema.management.azure.com/schemas/2017-09-01/Microsoft.Network.json#/resourceDefinitions/routeTables" },
                  { "$ref": "https://schema.management.azure.com/schemas/2017-10-01/Microsoft.Network.json#/resourceDefinitions/publicIPAddresses" },
                  { "$ref": "https://schema.management.azure.com/schemas/2017-10-01/Microsoft.Network.json#/resourceDefinitions/virtualNetworks" },
                  { "$ref": "https://schema.management.azure.com/schemas/2017-10-01/Microsoft.Network.json#/resourceDefinitions/loadBalancers" },
                  { "$ref": "https://schema.management.azure.com/schemas/2017-10-01/Microsoft.Network.json#/resourceDefinitions/networkSecurityGroups" },
                  { "$ref": "https://schema.management.azure.com/schemas/2017-10-01/Microsoft.Network.json#/resourceDefinitions/networkInterfaces" },
                  { "$ref": "https://schema.management.azure.com/schemas/2017-10-01/Microsoft.Network.json#/resourceDefinitions/routeTables" },
                  { "$ref": "https://schema.management.azure.com/schemas/2017-09-01/Microsoft.Network.json#/resourceDefinitions/dnsZones" },
                  { "$ref": "https://schema.management.azure.com/schemas/2017-09-01/Microsoft.Network.json#/resourceDefinitions/dnsZones_A" },
                  { "$ref": "https://schema.management.azure.com/schemas/2017-09-01/Microsoft.Network.json#/resourceDefinitions/dnsZones_AAAA" },
                  { "$ref": "https://schema.management.azure.com/schemas/2017-09-01/Microsoft.Network.json#/resourceDefinitions/dnsZones_CAA" },
                  { "$ref": "https://schema.management.azure.com/schemas/2017-09-01/Microsoft.Network.json#/resourceDefinitions/dnsZones_CNAME" },
                  { "$ref": "https://schema.management.azure.com/schemas/2017-09-01/Microsoft.Network.json#/resourceDefinitions/dnsZones_MX" },
                  { "$ref": "https://schema.management.azure.com/schemas/2017-09-01/Microsoft.Network.json#/resourceDefinitions/dnsZones_NS" },
                  { "$ref": "https://schema.management.azure.com/schemas/2017-09-01/Microsoft.Network.json#/resourceDefinitions/dnsZones_PTR" },
                  { "$ref": "https://schema.management.azure.com/schemas/2017-09-01/Microsoft.Network.json#/resourceDefinitions/dnsZones_SOA" },
                  { "$ref": "https://schema.management.azure.com/schemas/2017-09-01/Microsoft.Network.json#/resourceDefinitions/dnsZones_SRV" },
                  { "$ref": "https://schema.management.azure.com/schemas/2017-09-01/Microsoft.Network.json#/resourceDefinitions/dnsZones_TXT" },
                  { "$ref": "https://schema.management.azure.com/schemas/2016-03-01/Microsoft.Insights.json#/resourceDefinitions/alertrules" },
<<<<<<< HEAD
                  { "$ref": "https://schema.management.azure.com/schemas/2017-06-01-preview/Microsoft.AzureStack.json#/resourceDefinitions/registrations" },
                  { "$ref": "https://schema.management.azure.com/schemas/2017-06-01-preview/Microsoft.AzureStack.json#/resourceDefinitions/registrations_customerSubscriptions" },
=======
                  { "$ref": "https://schema.management.azure.com/schemas/2017-11-15-preview/Microsoft.DataMigration.json#/resourceDefinitions/services" },
                  { "$ref": "https://schema.management.azure.com/schemas/2017-11-15-preview/Microsoft.DataMigration.json#/resourceDefinitions/services_projects" },
>>>>>>> 1f905278
                  { "$ref": "#/definitions/resourceGeneric" }
                ]
              }
            ]
          }
        ]
      }
    },
    "outputs": {
      "type": "object",
      "description": "Output parameter definitions",
      "additionalProperties": {
        "$ref": "#/definitions/output"
      }
    }
  },
  "additionalProperties": false,
  "required": [
    "$schema",
    "contentVersion",
    "resources"
  ],
  "definitions": {
    "resourceBase": {
      "type": "object",
      "properties": {
        "name": {
          "type": "string",
          "description": "Name of the resource"
        },
        "dependsOn": {
          "type": "array",
          "items": {
            "type": "string"
          },
          "description": "Collection of resources this resource depends on"
        },
        "location": {
          "anyOf": [
            {
              "type": "string"
            },
            {
              "enum": [
                "East Asia",
                "Southeast Asia",
                "Central US",
                "East US",
                "East US 2",
                "West US",
                "North Central US",
                "South Central US",
                "North Europe",
                "West Europe",
                "Japan West",
                "Japan East",
                "Brazil South",
                "Australia East",
                "Australia Southeast",
                "global"
              ]
            }
          ],
          "description": "Location to deploy resource to"
        },
        "tags": {
          "type": "object",
          "description": "Name-value pairs to add to the resource"
        }
      },
      "required": [
        "name",
        "type",
        "apiVersion"
      ]
    },
    "resourceGeneric": {
      "type": "object",
      "properties": {
        "type": {
          "enum": [ "UnknownResource" ],
          "description": "Resource type"
        },
        "apiVersion": {
          "type": "string",
          "pattern": "(^((\\d\\d\\d\\d-\\d\\d-\\d\\d)|([0-9]+(\\.[0-9]+)?))(-[a-zA-Z][a-zA-Z0-9]*)?$)",
          "description": "API version of the resource type"
        }
      },
      "required": [
        "name",
        "type",
        "apiVersion"
      ]
    },
    "resourceBaseExternal": {
      "type": "object",
      "allOf": [
        {
          "$ref": "#/definitions/resourceBase"
        },
        {
          "properties": {
            "plan": {
              "type": "object",
              "properties": {
                "name": {
                  "type": "string",
                  "description": "Name of the plan"
                },
                "promotionCode": {
                  "type": "string",
                  "description": "Plan promotion code"
                }
              },
              "additionalProperties": false,
              "required": [ "name" ],
              "description": "3rd party plan"
            }
          },
          "required": [
            "plan"
          ]
        }
      ],
      "additionalProperties": false
    },
    "deployments": {
      "type": "object",
      "properties": {
        "type": {
          "enum": [
            "Microsoft.Resources/deployments"
          ]
        },
        "apiVersion": {
          "enum": [
            "2014-04-01-preview"
          ]
        },
        "name": {
          "type": "string",
          "description": "Name of the deployment"
        },
        "dependsOn": {
          "type": "array",
          "items": {
            "type": "string"
          },
          "description": "Collection of resources this deployment depends on"
        },
        "properties": {
          "allOf": [
            {
              "type": "object",
              "properties": {
                "mode": {
                  "enum": [ "Incremental" ],
                  "description": "Deployment mode"
                }
              },
              "required": [ "mode" ]
            },
            {
              "anyOf": [
                {
                  "type": "object",
                  "properties": {
                    "templateLink": {
                      "$ref": "#/definitions/templateLink"
                    }
                  }
                },
                {
                  "type": "object",
                  "properties": {
                    "template": {
                      "type": "object"
                    }
                  }
                }
              ]
            },
            {
              "anyOf": [
                {
                  "type": "object",
                  "properties": {
                    "parametersLink": {
                      "$ref": "#/definitions/parametersLink"
                    }
                  }
                },
                {
                  "type": "object",
                  "properties": {
                    "parameters": {
                      "type": "object",
                      "additionalProperties": {
                        "$ref": "#/definitions/parameter"
                      }
                    }
                  }
                }
              ]
            }
          ]
        }
      },
      "required": [
        "type",
        "apiVersion",
        "name",
        "properties"
      ]
    },
    "templateLink": {
      "type": "object",
      "properties": {
        "uri": {
          "type": "string",
          "description": "URI referencing the deployment template"
        },
        "contentVersion": {
          "type": "string",
          "pattern": "(^[0-9]+\\.[0-9]+\\.[0-9]+\\.[0-9]+$)",
          "description": "If included it must match the contentVersion in the template"
        }
      },
      "required": [ "uri" ],
      "description": "Template file reference in a deployment"
    },
    "parametersLink": {
      "type": "object",
      "properties": {
        "uri": {
          "type": "string",
          "description": "URI referencing the deployment template parameters"
        },
        "contentVersion": {
          "type": "string",
          "pattern": "(^[0-9]+\\.[0-9]+\\.[0-9]+\\.[0-9]+$)",
          "description": "If included it must match the contentVersion in the parameters file"
        }
      },
      "required": [ "uri" ],
      "description": "Parameter file reference in a deployment"
    },
    "parameter": {
      "type": "object",
      "properties": {
        "type": {
          "enum": [ "string", "securestring", "int", "bool", "object", "array" ]
        },
        "defaultValue": {
          "type": [ "string", "boolean", "integer", "number", "object", "array", "null" ],
          "description": "Default value to be used if one is not provided"
        },
        "allowedValues": {
          "type": "array",
          "description": "Value can only be one of these values"
        },
        "metadata": {
          "type": "object",
          "description": "Metadata for the parameter"
        }
      },
      "required": [ "type" ],
      "description": "Input parameter definitions"
    },
    "output": {
      "type": "object",
      "properties": {
        "type": {
          "enum": [ "string", "securestring", "int", "bool", "object", "array" ]
        },
        "value": {
          "type": [
            "string",
            "boolean",
            "integer",
            "array",
            "object",
            "null"
          ],
          "description": "Value assigned for output"
        }
      },
      "required": [ "type", "value" ],
      "description": "Set of output parameters"
    },
    "expression": {
      "type": "string",
      "pattern": "^\\[(concat|parameters|variables|reference|resourceId|resourceGroup|subscription|listKeys|listPackage)\\(.*\\).*\\]$",
      "description": "Deployment template expression.  Expressions are enclosed in [] and must start with a function of concat(), parameters(), variables(), reference(), resourceId(), resourceGroup(), subscription(), listKeys(), listPackage()"
    },
    "numberOrExpression": {
      "oneOf": [
        { "type": "number" },
        { "$ref": "#/definitions/expression" }
      ]
    },
    "Iso8601Duration": {
      "type": "string",
      "pattern": "^P(\\d+Y)?(\\d+M)?(\\d+D)?(T(((\\d+H)(\\d+M)?(\\d+(\\.\\d{1,2})?S)?)|((\\d+M)(\\d+(\\.\\d{1,2})?S)?)|((\\d+(\\.\\d{1,2})?S))))?$"
    },
    "UTC": {
      "type": "string",
      "pattern": "^\\d{4}(-(0[1-9]|1[0-2])(-([012]\\d|3[01])(T((([01]\\d|2[0123]):[0-5]\\d)|(24:00))(:(([0-5]\\d)|60)(\\.\\d{1,}){0,1}){0,1}){0,1}((Z)|([+-]((([01]\\d|2[0123]):[0-5]\\d)|(24:00)))){0,1}){0,1}){0,1}$"
    }
  }
}<|MERGE_RESOLUTION|>--- conflicted
+++ resolved
@@ -483,13 +483,10 @@
                   { "$ref": "https://schema.management.azure.com/schemas/2017-09-01/Microsoft.Network.json#/resourceDefinitions/dnsZones_SRV" },
                   { "$ref": "https://schema.management.azure.com/schemas/2017-09-01/Microsoft.Network.json#/resourceDefinitions/dnsZones_TXT" },
                   { "$ref": "https://schema.management.azure.com/schemas/2016-03-01/Microsoft.Insights.json#/resourceDefinitions/alertrules" },
-<<<<<<< HEAD
                   { "$ref": "https://schema.management.azure.com/schemas/2017-06-01-preview/Microsoft.AzureStack.json#/resourceDefinitions/registrations" },
                   { "$ref": "https://schema.management.azure.com/schemas/2017-06-01-preview/Microsoft.AzureStack.json#/resourceDefinitions/registrations_customerSubscriptions" },
-=======
                   { "$ref": "https://schema.management.azure.com/schemas/2017-11-15-preview/Microsoft.DataMigration.json#/resourceDefinitions/services" },
                   { "$ref": "https://schema.management.azure.com/schemas/2017-11-15-preview/Microsoft.DataMigration.json#/resourceDefinitions/services_projects" },
->>>>>>> 1f905278
                   { "$ref": "#/definitions/resourceGeneric" }
                 ]
               }
