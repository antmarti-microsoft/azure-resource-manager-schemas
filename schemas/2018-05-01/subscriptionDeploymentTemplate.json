{
  "id": "https://schema.management.azure.com/schemas/2018-05-01/subscriptionDeploymentTemplate.json#",
  "$schema": "http://json-schema.org/draft-04/schema#",
  "title": "Template at subscription scope",
  "description": "An Azure deployment template at subscription scope",
  "type": "object",
  "properties": {
    "$schema": {
      "type": "string",
      "description": "JSON schema reference"
    },
    "apiProfile": {
      "type": "string",
      "enum": [
        "2017-03-09-profile",
        "2018-03-01-hybrid",
        "2018-06-01-profile"
      ],
      "description": "The apiProfile to use for all resources in the template."
    },
    "contentVersion": {
      "type": "string",
      "pattern": "(^[0-9]+\\.[0-9]+\\.[0-9]+\\.[0-9]+$)",
      "description": "A 4 number format for the version number of this template file. For example, 1.0.0.0"
    },
    "variables": {
      "type": "object",
      "description": "Variable definitions"
    },
    "parameters": {
      "type": "object",
      "description": "Input parameter definitions",
      "additionalProperties": {
        "$ref": "#/definitions/parameter"
      }
    },
    "functions": {
      "type": "array",
      "items": {
        "$ref": "#/definitions/functionNamespace"
      },
      "description": "User defined functions"
    },
    "resources": {
      "type": "array",
      "description": "Collection of resources to be deployed",
      "items": {
        "allOf": [
          {
<<<<<<< HEAD
            "$ref": "#/definitions/resourceBase"
=======
            "allOf": [
              {
                "$ref": "#/definitions/resourceBase"
              },
              {
                "oneOf": [
                  {
                    "$ref": "https://schema.management.azure.com/schemas/2017-09-01/Microsoft.Authorization.json#/resourceDefinitions/roleAssignments"
                  },
                  {
                    "$ref": "https://schema.management.azure.com/schemas/2017-09-01/Microsoft.Authorization.json#/resourceDefinitions/roleDefinitions"
                  },
                  {
                    "$ref": "https://schema.management.azure.com/schemas/2018-03-01/Microsoft.Authorization.json#/resourceDefinitions/policyAssignments"
                  },
                  {
                    "$ref": "https://schema.management.azure.com/schemas/2018-03-01/Microsoft.Authorization.json#/resourceDefinitions/policyDefinitions"
                  },
                  {
                    "$ref": "https://schema.management.azure.com/schemas/2018-03-01/Microsoft.Authorization.json#/resourceDefinitions/policySetDefinitions"
                  },
                  {
                    "$ref": "https://schema.management.azure.com/schemas/2018-05-01/Microsoft.Authorization.json#/resourceDefinitions/policyAssignments"
                  },
                  {
                    "$ref": "https://schema.management.azure.com/schemas/2018-05-01/Microsoft.Authorization.json#/resourceDefinitions/policyDefinitions"
                  },
                  {
                    "$ref": "https://schema.management.azure.com/schemas/2018-05-01/Microsoft.Authorization.json#/resourceDefinitions/policySetDefinitions"
                  },
                  {
                    "$ref": "https://schema.management.azure.com/schemas/2019-01-01/Microsoft.Authorization.json#/resourceDefinitions/policyAssignments"
                  },
                  {
                    "$ref": "https://schema.management.azure.com/schemas/2019-01-01/Microsoft.Authorization.json#/resourceDefinitions/policyDefinitions"
                  },
                  {
                    "$ref": "https://schema.management.azure.com/schemas/2019-01-01/Microsoft.Authorization.json#/resourceDefinitions/policySetDefinitions"
                  },
                  {
                    "$ref": "https://schema.management.azure.com/schemas/2019-06-01/Microsoft.Authorization.json#/resourceDefinitions/policyAssignments"
                  },
                  {
                    "$ref": "https://schema.management.azure.com/schemas/2019-06-01/Microsoft.Authorization.json#/resourceDefinitions/policyDefinitions"
                  },
                  {
                    "$ref": "https://schema.management.azure.com/schemas/2019-06-01/Microsoft.Authorization.json#/resourceDefinitions/policySetDefinitions"
                  },
                  {
                    "$ref": "https://schema.management.azure.com/schemas/2019-09-01/Microsoft.Authorization.json#/resourceDefinitions/policyAssignments"
                  },
                  {
                    "$ref": "https://schema.management.azure.com/schemas/2019-09-01/Microsoft.Authorization.json#/resourceDefinitions/policyDefinitions"
                  },
                  {
                    "$ref": "https://schema.management.azure.com/schemas/2019-09-01/Microsoft.Authorization.json#/resourceDefinitions/policySetDefinitions"
                  },
                  {
                    "$ref": "https://schema.management.azure.com/schemas/2017-12-30-preview/Microsoft.Consumption.json#/subscription_resourceDefinitions/budgets"
                  },
                  {
                    "$ref": "https://schema.management.azure.com/schemas/2018-01-31/Microsoft.Consumption.json#/subscription_resourceDefinitions/budgets"
                  },
                  {
                    "$ref": "https://schema.management.azure.com/schemas/2018-03-31/Microsoft.Consumption.json#/subscription_resourceDefinitions/budgets"
                  },
                  {
                    "$ref": "https://schema.management.azure.com/schemas/2018-06-30/Microsoft.Consumption.json#/subscription_resourceDefinitions/budgets"
                  },
                  {
                    "$ref": "https://schema.management.azure.com/schemas/2018-08-31/Microsoft.Consumption.json#/subscription_resourceDefinitions/budgets"
                  },
                  {
                    "$ref": "https://schema.management.azure.com/schemas/2018-10-01/Microsoft.Consumption.json#/subscription_resourceDefinitions/budgets"
                  },
                  {
                    "$ref": "https://schema.management.azure.com/schemas/2019-01-01/Microsoft.Consumption.json#/unknown_resourceDefinitions/budgets"
                  },
                  {
                    "$ref": "https://schema.management.azure.com/schemas/2019-04-01-preview/Microsoft.Consumption.json#/unknown_resourceDefinitions/budgets"
                  },
                  {
                    "$ref": "https://schema.management.azure.com/schemas/2019-05-01/Microsoft.Consumption.json#/unknown_resourceDefinitions/budgets"
                  },
                  {
                    "$ref": "https://schema.management.azure.com/schemas/2019-05-01-preview/Microsoft.Consumption.json#/unknown_resourceDefinitions/budgets"
                  },
                  {
                    "$ref": "https://schema.management.azure.com/schemas/2019-06-01/Microsoft.Consumption.json#/unknown_resourceDefinitions/budgets"
                  },
                  {
                    "$ref": "https://schema.management.azure.com/schemas/2019-10-01/Microsoft.Consumption.json#/unknown_resourceDefinitions/budgets"
                  },
                  {
                    "$ref": "https://schema.management.azure.com/schemas/2017-06-15-preview/Microsoft.EventGrid.json#/unknown_resourceDefinitions/eventSubscriptions"
                  },
                  {
                    "$ref": "https://schema.management.azure.com/schemas/2017-09-15-preview/Microsoft.EventGrid.json#/unknown_resourceDefinitions/eventSubscriptions"
                  },
                  {
                    "$ref": "https://schema.management.azure.com/schemas/2018-01-01/Microsoft.EventGrid.json#/unknown_resourceDefinitions/eventSubscriptions"
                  },
                  {
                    "$ref": "https://schema.management.azure.com/schemas/2018-05-01-preview/Microsoft.EventGrid.json#/unknown_resourceDefinitions/eventSubscriptions"
                  },
                  {
                    "$ref": "https://schema.management.azure.com/schemas/2018-09-15-preview/Microsoft.EventGrid.json#/unknown_resourceDefinitions/eventSubscriptions"
                  },
                  {
                    "$ref": "https://schema.management.azure.com/schemas/2019-01-01/Microsoft.EventGrid.json#/unknown_resourceDefinitions/eventSubscriptions"
                  },
                  {
                    "$ref": "https://schema.management.azure.com/schemas/2019-02-01-preview/Microsoft.EventGrid.json#/unknown_resourceDefinitions/eventSubscriptions"
                  },
                  {
                    "$ref": "https://schema.management.azure.com/schemas/2019-06-01/Microsoft.EventGrid.json#/unknown_resourceDefinitions/eventSubscriptions"
                  },
                  {
                    "$ref": "https://schema.management.azure.com/schemas/2020-01-01-preview/Microsoft.EventGrid.json#/unknown_resourceDefinitions/eventSubscriptions"
                  },
                  {
                    "$ref": "https://schema.management.azure.com/schemas/2020-04-01-preview/Microsoft.EventGrid.json#/unknown_resourceDefinitions/eventSubscriptions"
                  },
                  {
                    "$ref": "https://schema.management.azure.com/schemas/2019-08-01-preview/Microsoft.Peering.json#/subscription_resourceDefinitions/peerAsns"
                  },
                  {
                    "$ref": "https://schema.management.azure.com/schemas/2019-09-01-preview/Microsoft.Peering.json#/subscription_resourceDefinitions/peerAsns"
                  },
                  {
                    "$ref": "https://schema.management.azure.com/schemas/2020-01-01-preview/Microsoft.Peering.json#/subscription_resourceDefinitions/peerAsns"
                  }
                ]
              }
            ]
>>>>>>> 041ed232
          },
          {
            "oneOf": [
              {
                "$ref": "https://schema.management.azure.com/schemas/2017-09-01/Microsoft.Authorization.json#/resourceDefinitions/roleAssignments"
              },
              {
                "$ref": "https://schema.management.azure.com/schemas/2017-09-01/Microsoft.Authorization.json#/resourceDefinitions/roleDefinitions"
              },
              {
                "$ref": "https://schema.management.azure.com/schemas/2018-03-01/Microsoft.Authorization.json#/resourceDefinitions/policyAssignments"
              },
              {
                "$ref": "https://schema.management.azure.com/schemas/2018-03-01/Microsoft.Authorization.json#/resourceDefinitions/policyDefinitions"
              },
              {
                "$ref": "https://schema.management.azure.com/schemas/2018-03-01/Microsoft.Authorization.json#/resourceDefinitions/policySetDefinitions"
              },
              {
                "$ref": "https://schema.management.azure.com/schemas/2018-05-01/Microsoft.Authorization.json#/resourceDefinitions/policyAssignments"
              },
              {
                "$ref": "https://schema.management.azure.com/schemas/2018-05-01/Microsoft.Authorization.json#/resourceDefinitions/policyDefinitions"
              },
              {
                "$ref": "https://schema.management.azure.com/schemas/2018-05-01/Microsoft.Authorization.json#/resourceDefinitions/policySetDefinitions"
              },
              {
                "$ref": "https://schema.management.azure.com/schemas/2019-01-01/Microsoft.Authorization.json#/resourceDefinitions/policyAssignments"
              },
              {
                "$ref": "https://schema.management.azure.com/schemas/2019-01-01/Microsoft.Authorization.json#/resourceDefinitions/policyDefinitions"
              },
              {
                "$ref": "https://schema.management.azure.com/schemas/2019-01-01/Microsoft.Authorization.json#/resourceDefinitions/policySetDefinitions"
              },
              {
                "$ref": "https://schema.management.azure.com/schemas/2019-06-01/Microsoft.Authorization.json#/resourceDefinitions/policyAssignments"
              },
              {
                "$ref": "https://schema.management.azure.com/schemas/2019-06-01/Microsoft.Authorization.json#/resourceDefinitions/policyDefinitions"
              },
              {
                "$ref": "https://schema.management.azure.com/schemas/2019-06-01/Microsoft.Authorization.json#/resourceDefinitions/policySetDefinitions"
              },
              {
                "$ref": "https://schema.management.azure.com/schemas/2019-09-01/Microsoft.Authorization.json#/resourceDefinitions/policyAssignments"
              },
              {
                "$ref": "https://schema.management.azure.com/schemas/2019-09-01/Microsoft.Authorization.json#/resourceDefinitions/policyDefinitions"
              },
              {
                "$ref": "https://schema.management.azure.com/schemas/2019-09-01/Microsoft.Authorization.json#/resourceDefinitions/policySetDefinitions"
              },
              {
                "$ref": "https://schema.management.azure.com/schemas/2017-12-30-preview/Microsoft.Consumption.json#/subscription_resourceDefinitions/budgets"
              },
              {
                "$ref": "https://schema.management.azure.com/schemas/2018-01-31/Microsoft.Consumption.json#/subscription_resourceDefinitions/budgets"
              },
              {
                "$ref": "https://schema.management.azure.com/schemas/2018-03-31/Microsoft.Consumption.json#/subscription_resourceDefinitions/budgets"
              },
              {
                "$ref": "https://schema.management.azure.com/schemas/2018-06-30/Microsoft.Consumption.json#/subscription_resourceDefinitions/budgets"
              },
              {
                "$ref": "https://schema.management.azure.com/schemas/2018-08-31/Microsoft.Consumption.json#/subscription_resourceDefinitions/budgets"
              },
              {
                "$ref": "https://schema.management.azure.com/schemas/2018-10-01/Microsoft.Consumption.json#/subscription_resourceDefinitions/budgets"
              },
              {
                "$ref": "https://schema.management.azure.com/schemas/2019-01-01/Microsoft.Consumption.json#/unknown_resourceDefinitions/budgets"
              },
              {
                "$ref": "https://schema.management.azure.com/schemas/2019-04-01-preview/Microsoft.Consumption.json#/unknown_resourceDefinitions/budgets"
              },
              {
                "$ref": "https://schema.management.azure.com/schemas/2019-05-01/Microsoft.Consumption.json#/unknown_resourceDefinitions/budgets"
              },
              {
                "$ref": "https://schema.management.azure.com/schemas/2019-05-01-preview/Microsoft.Consumption.json#/unknown_resourceDefinitions/budgets"
              },
              {
                "$ref": "https://schema.management.azure.com/schemas/2019-06-01/Microsoft.Consumption.json#/unknown_resourceDefinitions/budgets"
              },
              {
                "$ref": "https://schema.management.azure.com/schemas/2019-10-01/Microsoft.Consumption.json#/unknown_resourceDefinitions/budgets"
              },
              {
                "$ref": "https://schema.management.azure.com/schemas/2019-06-01-preview/Microsoft.ManagedNetwork.json#/unknown_resourceDefinitions/scopeAssignments"
              },
              {
                "$ref": "https://schema.management.azure.com/schemas/2019-08-01-preview/Microsoft.Peering.json#/subscription_resourceDefinitions/peerAsns"
              },
              {
                "$ref": "https://schema.management.azure.com/schemas/2019-09-01-preview/Microsoft.Peering.json#/subscription_resourceDefinitions/peerAsns"
              },
              {
                "$ref": "https://schema.management.azure.com/schemas/2020-01-01-preview/Microsoft.Peering.json#/subscription_resourceDefinitions/peerAsns"
              },
              {
                "$ref": "https://schema.management.azure.com/schemas/2018-07-01-preview/Microsoft.PolicyInsights.json#/subscription_resourceDefinitions/remediations"
              },
              {
                "$ref": "https://schema.management.azure.com/schemas/2019-07-01/Microsoft.PolicyInsights.json#/subscription_resourceDefinitions/remediations"
              },
              {
                "$ref": "https://schema.management.azure.com/schemas/2018-05-01/Microsoft.Resources.json#/subscription_resourceDefinitions/deployments"
              },
              {
                "$ref": "https://schema.management.azure.com/schemas/2018-05-01/Microsoft.Resources.json#/subscription_resourceDefinitions/resourceGroups"
              },
              {
                "$ref": "https://schema.management.azure.com/schemas/2019-03-01/Microsoft.Resources.json#/subscription_resourceDefinitions/deployments"
              },
              {
                "$ref": "https://schema.management.azure.com/schemas/2019-03-01/Microsoft.Resources.json#/subscription_resourceDefinitions/resourceGroups"
              },
              {
                "$ref": "https://schema.management.azure.com/schemas/2019-05-01/Microsoft.Resources.json#/subscription_resourceDefinitions/deployments"
              },
              {
                "$ref": "https://schema.management.azure.com/schemas/2019-05-01/Microsoft.Resources.json#/subscription_resourceDefinitions/resourceGroups"
              },
              {
                "$ref": "https://schema.management.azure.com/schemas/2019-05-10/Microsoft.Resources.json#/subscription_resourceDefinitions/deployments"
              },
              {
                "$ref": "https://schema.management.azure.com/schemas/2019-05-10/Microsoft.Resources.json#/subscription_resourceDefinitions/resourceGroups"
              },
              {
                "$ref": "https://schema.management.azure.com/schemas/2019-07-01/Microsoft.Resources.json#/subscription_resourceDefinitions/deployments"
              },
              {
                "$ref": "https://schema.management.azure.com/schemas/2019-07-01/Microsoft.Resources.json#/subscription_resourceDefinitions/resourceGroups"
              },
              {
                "$ref": "https://schema.management.azure.com/schemas/2019-08-01/Microsoft.Resources.json#/subscription_resourceDefinitions/deployments"
              },
              {
                "$ref": "https://schema.management.azure.com/schemas/2019-08-01/Microsoft.Resources.json#/subscription_resourceDefinitions/resourceGroups"
              },
              {
                "$ref": "https://schema.management.azure.com/schemas/2019-10-01/Microsoft.Resources.json#/subscription_resourceDefinitions/deployments"
              },
              {
                "$ref": "https://schema.management.azure.com/schemas/2019-10-01/Microsoft.Resources.json#/subscription_resourceDefinitions/resourceGroups"
              },
              {
                "$ref": "https://schema.management.azure.com/schemas/2019-10-01/Microsoft.Resources.json#/unknown_resourceDefinitions/tags"
              },
              {
                "$ref": "https://schema.management.azure.com/schemas/2019-10-01-preview/Microsoft.Resources.json#/subscription_resourceDefinitions/resourceGroups"
              }
            ]
          }
        ]
      }
    },
    "outputs": {
      "type": "object",
      "description": "Output parameter definitions",
      "additionalProperties": {
        "$ref": "#/definitions/output"
      }
    }
  },
  "additionalProperties": false,
  "required": [
    "$schema",
    "contentVersion",
    "resources"
  ],
  "definitions": {
    "ARMResourceBase": {
      "type": "object",
      "properties": {
        "name": {
          "type": "string",
          "description": "Name of the resource"
        },
        "type": {
          "type": "string",
          "description": "Resource type"
        },
        "condition": {
          "oneOf": [
            {
              "type": "boolean"
            },
            {
              "$ref": "https://schema.management.azure.com/schemas/common/definitions.json#/definitions/expression"
            }
          ],
          "description": "Condition of the resource"
        },
        "apiVersion": {
          "type": "string",
          "description": "API Version of the resource type, optional when apiProfile is used on the template"
        },
        "dependsOn": {
          "type": "array",
          "items": {
            "type": "string"
          },
          "description": "Collection of resources this resource depends on"
        }
      },
      "required": [
        "name",
        "type"
      ]
    },
    "proxyResourceBase": {
      "allOf": [
        {
          "$ref": "#/definitions/ARMResourceBase"
        },
        {
          "properties": {
            "location": {
              "$ref": "#/definitions/resourceLocations",
              "description": "Location to deploy resource to"
            }
          }
        }
      ]
    },
    "resourceBase": {
      "allOf": [
        {
          "$ref": "#/definitions/ARMResourceBase"
        },
        {
          "properties": {
            "location": {
              "$ref": "#/definitions/resourceLocations",
              "description": "Location to deploy resource to"
            },
            "tags": {
              "type": "object",
              "description": "Name-value pairs to add to the resource"
            },
            "copy": {
              "$ref": "#/definitions/resourceCopy"
            },
            "comments": {
              "type": "string"
            }
          }
        }
      ]
    },
    "resourceBaseExternal": {
      "$ref": "#/definitions/resourceBase",
      "required": [
        "plan"
      ]
    },
    "resourceSku": {
      "type": "object",
      "properties": {
        "name": {
          "type": "string",
          "description": "Name of the sku"
        },
        "tier": {
          "type": "string",
          "description": "Tier of the sku"
        },
        "size": {
          "type": "string",
          "description": "Size of the sku"
        },
        "family": {
          "type": "string",
          "description": "Family of the sku"
        },
        "capacity": {
          "type": "integer",
          "description": "Capacity of the sku"
        }
      },
      "required": [
        "name"
      ]
    },
    "resourceCopy": {
      "type": "object",
      "properties": {
        "name": {
          "type": "string",
          "description": "Name of the copy"
        },
        "count": {
          "oneOf": [
            {
              "$ref": "https://schema.management.azure.com/schemas/common/definitions.json#/definitions/expression"
            },
            {
              "type": "integer"
            }
          ],
          "description": "Count of the copy"
        },
        "mode": {
          "type": "string",
          "enum": [
            "Parallel",
            "Serial"
          ],
          "description": "The copy mode"
        },
        "batchSize": {
          "oneOf": [
            {
              "$ref": "https://schema.management.azure.com/schemas/common/definitions.json#/definitions/expression"
            },
            {
              "type": "integer"
            }
          ],
          "description": "The serial copy batch size"
        }
      }
    },
    "resourceKind": {
      "type": "string",
      "maxLength": 64,
      "pattern": "(^[a-zA-Z0-9_.()-]+$)",
      "description": "Kind of resource"
    },
    "resourcePlan": {
      "type": "object",
      "properties": {
        "name": {
          "type": "string",
          "description": "Name of the plan"
        },
        "promotionCode": {
          "type": "string",
          "description": "Plan promotion code"
        },
        "publisher": {
          "type": "string",
          "description": "Name of the publisher"
        },
        "product": {
          "type": "string",
          "description": "Name of the product"
        },
        "version": {
          "type": "string",
          "description": "Version of the product"
        }
      },
      "required": [
        "name"
      ],
      "description": "Plan of the resource"
    },
    "resourceLocations": {
      "type": "string"
    },
    "functionNamespace": {
      "type": "object",
      "properties": {
        "namespace": {
          "type": "string",
          "minLength": 1,
          "description": "Function namespace"
        },
        "members": {
          "type": "object",
          "additionalProperties": {
            "$ref": "#/definitions/functionMember"
          },
          "description": "Function memebers"
        }
      }
    },
    "functionMember": {
      "type": "object",
      "properties": {
        "parameters": {
          "type": "array",
          "items": {
            "$ref": "#/definitions/functionParameter"
          },
          "description": "Function parameters"
        },
        "output": {
          "$ref": "#/definitions/functionOutput",
          "description": "Function output"
        }
      }
    },
    "functionParameter": {
      "type": "object",
      "properties": {
        "name": {
          "type": "string",
          "minLength": 1,
          "description": "Function parameter name"
        },
        "type": {
          "$ref": "#/definitions/parameterTypes",
          "description": "Type of function parameter value"
        }
      }
    },
    "functionOutput": {
      "type": "object",
      "properties": {
        "type": {
          "$ref": "#/definitions/parameterTypes",
          "description": "Type of function output value"
        },
        "value": {
          "$ref": "#/definitions/parameterValueTypes",
          "description": "Value assigned for function output"
        }
      }
    },
    "parameter": {
      "type": "object",
      "properties": {
        "type": {
          "$ref": "#/definitions/parameterTypes",
          "description": "Type of input parameter"
        },
        "defaultValue": {
          "$ref": "#/definitions/parameterValueTypes",
          "description": "Default value to be used if one is not provided"
        },
        "allowedValues": {
          "type": "array",
          "description": "Value can only be one of these values"
        },
        "metadata": {
          "type": "object",
          "description": "Metadata for the parameter, can be any valid JSON object"
        },
        "minValue": {
          "type": "integer",
          "description": "Minimum value for the int type parameter"
        },
        "maxValue": {
          "type": "integer",
          "description": "Maximum value for the int type parameter"
        },
        "minLength": {
          "type": "integer",
          "description": "Minimum length for the string or array type parameter"
        },
        "maxLength": {
          "type": "integer",
          "description": "Maximum length for the string or array type parameter"
        }
      },
      "required": [
        "type"
      ],
      "description": "Input parameter definitions"
    },
    "output": {
      "type": "object",
      "properties": {
        "type": {
          "$ref": "#/definitions/parameterTypes",
          "description": "Type of output value"
        },
        "value": {
          "$ref": "#/definitions/parameterValueTypes",
          "description": "Value assigned for output"
        }
      },
      "required": [
        "type",
        "value"
      ],
      "description": "Set of output parameters"
    },
    "parameterTypes": {
      "enum": [
        "string",
        "securestring",
        "int",
        "bool",
        "object",
        "secureObject",
        "array"
      ]
    },
    "parameterValueTypes": {
      "type": [
        "string",
        "boolean",
        "integer",
        "number",
        "object",
        "array",
        "null"
      ]
    },
    "keyVaultReference": {
      "type": "object",
      "properties": {
        "keyVault": {
          "type": "object",
          "properties": {
            "id": {
              "type": "string",
              "minLength": 1
            }
          },
          "required": [
            "id"
          ],
          "additionalProperties": false
        },
        "secretName": {
          "type": "string",
          "minLength": 1
        },
        "secretVersion": {
          "type": "string",
          "minLength": 1
        }
      },
      "required": [
        "keyVault",
        "secretName"
      ],
      "additionalProperties": false
    }
  }
}<|MERGE_RESOLUTION|>--- conflicted
+++ resolved
@@ -47,145 +47,7 @@
       "items": {
         "allOf": [
           {
-<<<<<<< HEAD
             "$ref": "#/definitions/resourceBase"
-=======
-            "allOf": [
-              {
-                "$ref": "#/definitions/resourceBase"
-              },
-              {
-                "oneOf": [
-                  {
-                    "$ref": "https://schema.management.azure.com/schemas/2017-09-01/Microsoft.Authorization.json#/resourceDefinitions/roleAssignments"
-                  },
-                  {
-                    "$ref": "https://schema.management.azure.com/schemas/2017-09-01/Microsoft.Authorization.json#/resourceDefinitions/roleDefinitions"
-                  },
-                  {
-                    "$ref": "https://schema.management.azure.com/schemas/2018-03-01/Microsoft.Authorization.json#/resourceDefinitions/policyAssignments"
-                  },
-                  {
-                    "$ref": "https://schema.management.azure.com/schemas/2018-03-01/Microsoft.Authorization.json#/resourceDefinitions/policyDefinitions"
-                  },
-                  {
-                    "$ref": "https://schema.management.azure.com/schemas/2018-03-01/Microsoft.Authorization.json#/resourceDefinitions/policySetDefinitions"
-                  },
-                  {
-                    "$ref": "https://schema.management.azure.com/schemas/2018-05-01/Microsoft.Authorization.json#/resourceDefinitions/policyAssignments"
-                  },
-                  {
-                    "$ref": "https://schema.management.azure.com/schemas/2018-05-01/Microsoft.Authorization.json#/resourceDefinitions/policyDefinitions"
-                  },
-                  {
-                    "$ref": "https://schema.management.azure.com/schemas/2018-05-01/Microsoft.Authorization.json#/resourceDefinitions/policySetDefinitions"
-                  },
-                  {
-                    "$ref": "https://schema.management.azure.com/schemas/2019-01-01/Microsoft.Authorization.json#/resourceDefinitions/policyAssignments"
-                  },
-                  {
-                    "$ref": "https://schema.management.azure.com/schemas/2019-01-01/Microsoft.Authorization.json#/resourceDefinitions/policyDefinitions"
-                  },
-                  {
-                    "$ref": "https://schema.management.azure.com/schemas/2019-01-01/Microsoft.Authorization.json#/resourceDefinitions/policySetDefinitions"
-                  },
-                  {
-                    "$ref": "https://schema.management.azure.com/schemas/2019-06-01/Microsoft.Authorization.json#/resourceDefinitions/policyAssignments"
-                  },
-                  {
-                    "$ref": "https://schema.management.azure.com/schemas/2019-06-01/Microsoft.Authorization.json#/resourceDefinitions/policyDefinitions"
-                  },
-                  {
-                    "$ref": "https://schema.management.azure.com/schemas/2019-06-01/Microsoft.Authorization.json#/resourceDefinitions/policySetDefinitions"
-                  },
-                  {
-                    "$ref": "https://schema.management.azure.com/schemas/2019-09-01/Microsoft.Authorization.json#/resourceDefinitions/policyAssignments"
-                  },
-                  {
-                    "$ref": "https://schema.management.azure.com/schemas/2019-09-01/Microsoft.Authorization.json#/resourceDefinitions/policyDefinitions"
-                  },
-                  {
-                    "$ref": "https://schema.management.azure.com/schemas/2019-09-01/Microsoft.Authorization.json#/resourceDefinitions/policySetDefinitions"
-                  },
-                  {
-                    "$ref": "https://schema.management.azure.com/schemas/2017-12-30-preview/Microsoft.Consumption.json#/subscription_resourceDefinitions/budgets"
-                  },
-                  {
-                    "$ref": "https://schema.management.azure.com/schemas/2018-01-31/Microsoft.Consumption.json#/subscription_resourceDefinitions/budgets"
-                  },
-                  {
-                    "$ref": "https://schema.management.azure.com/schemas/2018-03-31/Microsoft.Consumption.json#/subscription_resourceDefinitions/budgets"
-                  },
-                  {
-                    "$ref": "https://schema.management.azure.com/schemas/2018-06-30/Microsoft.Consumption.json#/subscription_resourceDefinitions/budgets"
-                  },
-                  {
-                    "$ref": "https://schema.management.azure.com/schemas/2018-08-31/Microsoft.Consumption.json#/subscription_resourceDefinitions/budgets"
-                  },
-                  {
-                    "$ref": "https://schema.management.azure.com/schemas/2018-10-01/Microsoft.Consumption.json#/subscription_resourceDefinitions/budgets"
-                  },
-                  {
-                    "$ref": "https://schema.management.azure.com/schemas/2019-01-01/Microsoft.Consumption.json#/unknown_resourceDefinitions/budgets"
-                  },
-                  {
-                    "$ref": "https://schema.management.azure.com/schemas/2019-04-01-preview/Microsoft.Consumption.json#/unknown_resourceDefinitions/budgets"
-                  },
-                  {
-                    "$ref": "https://schema.management.azure.com/schemas/2019-05-01/Microsoft.Consumption.json#/unknown_resourceDefinitions/budgets"
-                  },
-                  {
-                    "$ref": "https://schema.management.azure.com/schemas/2019-05-01-preview/Microsoft.Consumption.json#/unknown_resourceDefinitions/budgets"
-                  },
-                  {
-                    "$ref": "https://schema.management.azure.com/schemas/2019-06-01/Microsoft.Consumption.json#/unknown_resourceDefinitions/budgets"
-                  },
-                  {
-                    "$ref": "https://schema.management.azure.com/schemas/2019-10-01/Microsoft.Consumption.json#/unknown_resourceDefinitions/budgets"
-                  },
-                  {
-                    "$ref": "https://schema.management.azure.com/schemas/2017-06-15-preview/Microsoft.EventGrid.json#/unknown_resourceDefinitions/eventSubscriptions"
-                  },
-                  {
-                    "$ref": "https://schema.management.azure.com/schemas/2017-09-15-preview/Microsoft.EventGrid.json#/unknown_resourceDefinitions/eventSubscriptions"
-                  },
-                  {
-                    "$ref": "https://schema.management.azure.com/schemas/2018-01-01/Microsoft.EventGrid.json#/unknown_resourceDefinitions/eventSubscriptions"
-                  },
-                  {
-                    "$ref": "https://schema.management.azure.com/schemas/2018-05-01-preview/Microsoft.EventGrid.json#/unknown_resourceDefinitions/eventSubscriptions"
-                  },
-                  {
-                    "$ref": "https://schema.management.azure.com/schemas/2018-09-15-preview/Microsoft.EventGrid.json#/unknown_resourceDefinitions/eventSubscriptions"
-                  },
-                  {
-                    "$ref": "https://schema.management.azure.com/schemas/2019-01-01/Microsoft.EventGrid.json#/unknown_resourceDefinitions/eventSubscriptions"
-                  },
-                  {
-                    "$ref": "https://schema.management.azure.com/schemas/2019-02-01-preview/Microsoft.EventGrid.json#/unknown_resourceDefinitions/eventSubscriptions"
-                  },
-                  {
-                    "$ref": "https://schema.management.azure.com/schemas/2019-06-01/Microsoft.EventGrid.json#/unknown_resourceDefinitions/eventSubscriptions"
-                  },
-                  {
-                    "$ref": "https://schema.management.azure.com/schemas/2020-01-01-preview/Microsoft.EventGrid.json#/unknown_resourceDefinitions/eventSubscriptions"
-                  },
-                  {
-                    "$ref": "https://schema.management.azure.com/schemas/2020-04-01-preview/Microsoft.EventGrid.json#/unknown_resourceDefinitions/eventSubscriptions"
-                  },
-                  {
-                    "$ref": "https://schema.management.azure.com/schemas/2019-08-01-preview/Microsoft.Peering.json#/subscription_resourceDefinitions/peerAsns"
-                  },
-                  {
-                    "$ref": "https://schema.management.azure.com/schemas/2019-09-01-preview/Microsoft.Peering.json#/subscription_resourceDefinitions/peerAsns"
-                  },
-                  {
-                    "$ref": "https://schema.management.azure.com/schemas/2020-01-01-preview/Microsoft.Peering.json#/subscription_resourceDefinitions/peerAsns"
-                  }
-                ]
-              }
-            ]
->>>>>>> 041ed232
           },
           {
             "oneOf": [
@@ -275,6 +137,36 @@
               },
               {
                 "$ref": "https://schema.management.azure.com/schemas/2019-10-01/Microsoft.Consumption.json#/unknown_resourceDefinitions/budgets"
+              },
+              {
+                "$ref": "https://schema.management.azure.com/schemas/2017-06-15-preview/Microsoft.EventGrid.json#/unknown_resourceDefinitions/eventSubscriptions"
+              },
+              {
+                "$ref": "https://schema.management.azure.com/schemas/2017-09-15-preview/Microsoft.EventGrid.json#/unknown_resourceDefinitions/eventSubscriptions"
+              },
+              {
+                "$ref": "https://schema.management.azure.com/schemas/2018-01-01/Microsoft.EventGrid.json#/unknown_resourceDefinitions/eventSubscriptions"
+              },
+              {
+                "$ref": "https://schema.management.azure.com/schemas/2018-05-01-preview/Microsoft.EventGrid.json#/unknown_resourceDefinitions/eventSubscriptions"
+              },
+              {
+                "$ref": "https://schema.management.azure.com/schemas/2018-09-15-preview/Microsoft.EventGrid.json#/unknown_resourceDefinitions/eventSubscriptions"
+              },
+              {
+                "$ref": "https://schema.management.azure.com/schemas/2019-01-01/Microsoft.EventGrid.json#/unknown_resourceDefinitions/eventSubscriptions"
+              },
+              {
+                "$ref": "https://schema.management.azure.com/schemas/2019-02-01-preview/Microsoft.EventGrid.json#/unknown_resourceDefinitions/eventSubscriptions"
+              },
+              {
+                "$ref": "https://schema.management.azure.com/schemas/2019-06-01/Microsoft.EventGrid.json#/unknown_resourceDefinitions/eventSubscriptions"
+              },
+              {
+                "$ref": "https://schema.management.azure.com/schemas/2020-01-01-preview/Microsoft.EventGrid.json#/unknown_resourceDefinitions/eventSubscriptions"
+              },
+              {
+                "$ref": "https://schema.management.azure.com/schemas/2020-04-01-preview/Microsoft.EventGrid.json#/unknown_resourceDefinitions/eventSubscriptions"
               },
               {
                 "$ref": "https://schema.management.azure.com/schemas/2019-06-01-preview/Microsoft.ManagedNetwork.json#/unknown_resourceDefinitions/scopeAssignments"
