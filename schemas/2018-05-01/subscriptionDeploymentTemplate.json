{
  "id": "https://schema.management.azure.com/schemas/2018-05-01/subscriptionDeploymentTemplate.json#",
  "$schema": "http://json-schema.org/draft-04/schema#",
  "title": "Template at subscription scope",
  "description": "An Azure deployment template at subscription scope",
  "type": "object",
  "properties": {
    "$schema": {
      "type": "string",
      "description": "JSON schema reference"
    },
    "apiProfile": {
      "type": "string",
      "enum": [
        "2017-03-09-profile",
        "2018-03-01-hybrid",
        "2018-06-01-profile"
      ],
      "description": "The apiProfile to use for all resources in the template."
    },
    "contentVersion": {
      "type": "string",
      "pattern": "(^[0-9]+\\.[0-9]+\\.[0-9]+\\.[0-9]+$)",
      "description": "A 4 number format for the version number of this template file. For example, 1.0.0.0"
    },
    "variables": {
      "type": "object",
      "description": "Variable definitions"
    },
    "parameters": {
      "type": "object",
      "description": "Input parameter definitions",
      "additionalProperties": {
        "$ref": "#/definitions/parameter"
      }
    },
    "functions": {
      "type": "array",
      "items": {
        "$ref": "#/definitions/functionNamespace"
      },
      "description": "User defined functions"
    },
    "resources": {
      "type": "array",
      "description": "Collection of resources to be deployed",
      "items": {
        "oneOf": [
          {
            "allOf": [
              {
                "$ref": "#/definitions/resourceBase"
              },
              {
                "oneOf": [
<<<<<<< HEAD
                  {
                    "$ref": "https://schema.management.azure.com/schemas/2017-09-01/Microsoft.Authorization.json#/resourceDefinitions/roleAssignments"
                  },
                  {
                    "$ref": "https://schema.management.azure.com/schemas/2017-09-01/Microsoft.Authorization.json#/resourceDefinitions/roleDefinitions"
                  },
                  {
                    "$ref": "https://schema.management.azure.com/schemas/2018-03-01/Microsoft.Authorization.json#/resourceDefinitions/policyAssignments"
                  },
                  {
                    "$ref": "https://schema.management.azure.com/schemas/2018-03-01/Microsoft.Authorization.json#/resourceDefinitions/policyDefinitions"
                  },
                  {
                    "$ref": "https://schema.management.azure.com/schemas/2018-03-01/Microsoft.Authorization.json#/resourceDefinitions/policySetDefinitions"
                  },
                  {
                    "$ref": "https://schema.management.azure.com/schemas/2018-05-01/Microsoft.Authorization.json#/resourceDefinitions/policyAssignments"
                  },
                  {
                    "$ref": "https://schema.management.azure.com/schemas/2018-05-01/Microsoft.Authorization.json#/resourceDefinitions/policyDefinitions"
                  },
                  {
                    "$ref": "https://schema.management.azure.com/schemas/2018-05-01/Microsoft.Authorization.json#/resourceDefinitions/policySetDefinitions"
                  },
                  {
                    "$ref": "https://schema.management.azure.com/schemas/2019-01-01/Microsoft.Authorization.json#/resourceDefinitions/policyAssignments"
                  },
                  {
                    "$ref": "https://schema.management.azure.com/schemas/2019-01-01/Microsoft.Authorization.json#/resourceDefinitions/policyDefinitions"
                  },
                  {
                    "$ref": "https://schema.management.azure.com/schemas/2019-01-01/Microsoft.Authorization.json#/resourceDefinitions/policySetDefinitions"
                  },
                  {
                    "$ref": "https://schema.management.azure.com/schemas/2019-06-01/Microsoft.Authorization.json#/resourceDefinitions/policyAssignments"
                  },
                  {
                    "$ref": "https://schema.management.azure.com/schemas/2019-06-01/Microsoft.Authorization.json#/resourceDefinitions/policyDefinitions"
                  },
                  {
                    "$ref": "https://schema.management.azure.com/schemas/2019-06-01/Microsoft.Authorization.json#/resourceDefinitions/policySetDefinitions"
                  },
                  {
                    "$ref": "https://schema.management.azure.com/schemas/2019-09-01/Microsoft.Authorization.json#/resourceDefinitions/policyAssignments"
                  },
                  {
                    "$ref": "https://schema.management.azure.com/schemas/2019-09-01/Microsoft.Authorization.json#/resourceDefinitions/policyDefinitions"
                  },
                  {
                    "$ref": "https://schema.management.azure.com/schemas/2019-09-01/Microsoft.Authorization.json#/resourceDefinitions/policySetDefinitions"
                  },
                  {
                    "$ref": "https://schema.management.azure.com/schemas/2017-12-30-preview/Microsoft.Consumption.json#/subscription_resourceDefinitions/budgets"
                  },
                  {
                    "$ref": "https://schema.management.azure.com/schemas/2018-01-31/Microsoft.Consumption.json#/subscription_resourceDefinitions/budgets"
                  },
                  {
                    "$ref": "https://schema.management.azure.com/schemas/2018-03-31/Microsoft.Consumption.json#/subscription_resourceDefinitions/budgets"
                  },
                  {
                    "$ref": "https://schema.management.azure.com/schemas/2018-06-30/Microsoft.Consumption.json#/subscription_resourceDefinitions/budgets"
                  },
                  {
                    "$ref": "https://schema.management.azure.com/schemas/2018-08-31/Microsoft.Consumption.json#/subscription_resourceDefinitions/budgets"
                  },
                  {
                    "$ref": "https://schema.management.azure.com/schemas/2018-10-01/Microsoft.Consumption.json#/subscription_resourceDefinitions/budgets"
                  },
                  {
                    "$ref": "https://schema.management.azure.com/schemas/2019-01-01/Microsoft.Consumption.json#/unknown_resourceDefinitions/budgets"
                  },
                  {
                    "$ref": "https://schema.management.azure.com/schemas/2019-04-01-preview/Microsoft.Consumption.json#/unknown_resourceDefinitions/budgets"
                  },
                  {
                    "$ref": "https://schema.management.azure.com/schemas/2019-05-01/Microsoft.Consumption.json#/unknown_resourceDefinitions/budgets"
                  },
                  {
                    "$ref": "https://schema.management.azure.com/schemas/2019-05-01-preview/Microsoft.Consumption.json#/unknown_resourceDefinitions/budgets"
                  },
                  {
                    "$ref": "https://schema.management.azure.com/schemas/2019-06-01/Microsoft.Consumption.json#/unknown_resourceDefinitions/budgets"
                  },
                  {
                    "$ref": "https://schema.management.azure.com/schemas/2019-10-01/Microsoft.Consumption.json#/unknown_resourceDefinitions/budgets"
                  },
                  {
                    "$ref": "https://schema.management.azure.com/schemas/2019-08-01-preview/Microsoft.Peering.json#/subscription_resourceDefinitions/peerAsns"
                  },
                  {
                    "$ref": "https://schema.management.azure.com/schemas/2019-09-01-preview/Microsoft.Peering.json#/subscription_resourceDefinitions/peerAsns"
                  }
=======
                  { "$ref": "https://schema.management.azure.com/schemas/2017-09-01/Microsoft.Authorization.json#/resourceDefinitions/roleAssignments" },
                  { "$ref": "https://schema.management.azure.com/schemas/2017-09-01/Microsoft.Authorization.json#/resourceDefinitions/roleDefinitions" },
                  { "$ref": "https://schema.management.azure.com/schemas/2018-03-01/Microsoft.Authorization.json#/resourceDefinitions/policyAssignments" },
                  { "$ref": "https://schema.management.azure.com/schemas/2018-03-01/Microsoft.Authorization.json#/resourceDefinitions/policyDefinitions" },
                  { "$ref": "https://schema.management.azure.com/schemas/2018-03-01/Microsoft.Authorization.json#/resourceDefinitions/policySetDefinitions" },
                  { "$ref": "https://schema.management.azure.com/schemas/2018-05-01/Microsoft.Authorization.json#/resourceDefinitions/policyAssignments" },
                  { "$ref": "https://schema.management.azure.com/schemas/2018-05-01/Microsoft.Authorization.json#/resourceDefinitions/policyDefinitions" },
                  { "$ref": "https://schema.management.azure.com/schemas/2018-05-01/Microsoft.Authorization.json#/resourceDefinitions/policySetDefinitions" },
                  { "$ref": "https://schema.management.azure.com/schemas/2019-01-01/Microsoft.Authorization.json#/resourceDefinitions/policyAssignments" },
                  { "$ref": "https://schema.management.azure.com/schemas/2019-01-01/Microsoft.Authorization.json#/resourceDefinitions/policyDefinitions" },
                  { "$ref": "https://schema.management.azure.com/schemas/2019-01-01/Microsoft.Authorization.json#/resourceDefinitions/policySetDefinitions" },
                  { "$ref": "https://schema.management.azure.com/schemas/2019-06-01/Microsoft.Authorization.json#/resourceDefinitions/policyAssignments" },
                  { "$ref": "https://schema.management.azure.com/schemas/2019-06-01/Microsoft.Authorization.json#/resourceDefinitions/policyDefinitions" },
                  { "$ref": "https://schema.management.azure.com/schemas/2019-06-01/Microsoft.Authorization.json#/resourceDefinitions/policySetDefinitions" },
                  { "$ref": "https://schema.management.azure.com/schemas/2019-09-01/Microsoft.Authorization.json#/resourceDefinitions/policyAssignments" },
                  { "$ref": "https://schema.management.azure.com/schemas/2019-09-01/Microsoft.Authorization.json#/resourceDefinitions/policyDefinitions" },
                  { "$ref": "https://schema.management.azure.com/schemas/2019-09-01/Microsoft.Authorization.json#/resourceDefinitions/policySetDefinitions" },
                  { "$ref": "https://schema.management.azure.com/schemas/2019-08-01-preview/Microsoft.Peering.json#/subscription_resourceDefinitions/peerAsns" },
                  { "$ref": "https://schema.management.azure.com/schemas/2019-09-01-preview/Microsoft.Peering.json#/subscription_resourceDefinitions/peerAsns" },
                  { "$ref": "https://schema.management.azure.com/schemas/2020-01-01-preview/Microsoft.Peering.json#/subscription_resourceDefinitions/peerAsns" }

>>>>>>> 963fa486
                ]
              }
            ]
          },
          {
            "allOf": [
              {
                "$ref": "#/definitions/ARMResourceBase"
              },
              {
                "oneOf": [
<<<<<<< HEAD
                  {
                    "$ref": "https://schema.management.azure.com/schemas/2018-05-01/Microsoft.Resources.json#/resourceDefinitions/resourceGroups"
                  },
                  {
                    "$ref": "https://schema.management.azure.com/schemas/2018-05-01/Microsoft.Resources.json#/resourceDefinitions/deployments"
                  }
=======
                  { "$ref": "https://schema.management.azure.com/schemas/2018-05-01/Microsoft.Resources.json#/subscription_resourceDefinitions/resourceGroups" },
                  { "$ref": "https://schema.management.azure.com/schemas/2018-05-01/Microsoft.Resources.json#/subscription_resourceDefinitions/deployments" }
>>>>>>> 963fa486
                ]
              }
            ]
          }
        ]
      }
    },
    "outputs": {
      "type": "object",
      "description": "Output parameter definitions",
      "additionalProperties": {
        "$ref": "#/definitions/output"
      }
    }
  },
  "additionalProperties": false,
  "required": [
    "$schema",
    "contentVersion",
    "resources"
  ],
  "definitions": {
    "ARMResourceBase": {
      "type": "object",
      "properties": {
        "name": {
          "type": "string",
          "description": "Name of the resource"
        },
        "type": {
          "type": "string",
          "description": "Resource type"
        },
        "condition": {
          "oneOf": [
            {
              "type": "boolean"
            },
            {
              "$ref": "https://schema.management.azure.com/schemas/common/definitions.json#/definitions/expression"
            }
          ],
          "description": "Condition of the resource"
        },
        "apiVersion": {
          "type": "string",
          "description": "API Version of the resource type, optional when apiProfile is used on the template"
        },
        "dependsOn": {
          "type": "array",
          "items": {
            "type": "string"
          },
          "description": "Collection of resources this resource depends on"
        }
      },
      "required": [
        "name",
        "type"
      ]
    },
    "proxyResourceBase": {
      "allOf": [
        {
          "$ref": "#/definitions/ARMResourceBase"
        },
        {
          "properties": {
            "location": {
              "$ref": "#/definitions/resourceLocations",
              "description": "Location to deploy resource to"
            }
          }
        }
      ]
    },
    "resourceBase": {
      "allOf": [
        {
          "$ref": "#/definitions/ARMResourceBase"
        },
        {
          "properties": {
            "location": {
              "$ref": "#/definitions/resourceLocations",
              "description": "Location to deploy resource to"
            },
            "tags": {
              "type": "object",
              "description": "Name-value pairs to add to the resource"
            },
            "copy": {
              "$ref": "#/definitions/resourceCopy"
            },
            "comments": {
              "type": "string"
            }
          }
        }
      ]
    },
    "resourceBaseExternal": {
      "$ref": "#/definitions/resourceBase",
      "required": [
        "plan"
      ]
    },
    "resourceSku": {
      "type": "object",
      "properties": {
        "name": {
          "type": "string",
          "description": "Name of the sku"
        },
        "tier": {
          "type": "string",
          "description": "Tier of the sku"
        },
        "size": {
          "type": "string",
          "description": "Size of the sku"
        },
        "family": {
          "type": "string",
          "description": "Family of the sku"
        },
        "capacity": {
          "type": "integer",
          "description": "Capacity of the sku"
        }
      },
      "required": [
        "name"
      ]
    },
    "resourceCopy": {
      "type": "object",
      "properties": {
        "name": {
          "type": "string",
          "description": "Name of the copy"
        },
        "count": {
          "oneOf": [
            {
              "$ref": "https://schema.management.azure.com/schemas/common/definitions.json#/definitions/expression"
            },
            {
              "type": "integer"
            }
          ],
          "description": "Count of the copy"
        },
        "mode": {
          "type": "string",
          "enum": [
            "Parallel",
            "Serial"
          ],
          "description": "The copy mode"
        },
        "batchSize": {
          "oneOf": [
            {
              "$ref": "https://schema.management.azure.com/schemas/common/definitions.json#/definitions/expression"
            },
            {
              "type": "integer"
            }
          ],
          "description": "The serial copy batch size"
        }
      }
    },
    "resourceKind": {
      "type": "string",
      "maxLength": 64,
      "pattern": "(^[a-zA-Z0-9_.()-]+$)",
      "description": "Kind of resource"
    },
    "resourcePlan": {
      "type": "object",
      "properties": {
        "name": {
          "type": "string",
          "description": "Name of the plan"
        },
        "promotionCode": {
          "type": "string",
          "description": "Plan promotion code"
        },
        "publisher": {
          "type": "string",
          "description": "Name of the publisher"
        },
        "product": {
          "type": "string",
          "description": "Name of the product"
        },
        "version": {
          "type": "string",
          "description": "Version of the product"
        }
      },
      "required": [
        "name"
      ],
      "description": "Plan of the resource"
    },
    "resourceLocations": {
      "type": "string"
    },
    "functionNamespace": {
      "type": "object",
      "properties": {
        "namespace": {
          "type": "string",
          "minLength": 1,
          "description": "Function namespace"
        },
        "members": {
          "type": "object",
          "additionalProperties": {
            "$ref": "#/definitions/functionMember"
          },
          "description": "Function memebers"
        }
      }
    },
    "functionMember": {
      "type": "object",
      "properties": {
        "parameters": {
          "type": "array",
          "items": {
            "$ref": "#/definitions/functionParameter"
          },
          "description": "Function parameters"
        },
        "output": {
          "$ref": "#/definitions/functionOutput",
          "description": "Function output"
        }
      }
    },
    "functionParameter": {
      "type": "object",
      "properties": {
        "name": {
          "type": "string",
          "minLength": 1,
          "description": "Function parameter name"
        },
        "type": {
          "$ref": "#/definitions/parameterTypes",
          "description": "Type of function parameter value"
        }
      }
    },
    "functionOutput": {
      "type": "object",
      "properties": {
        "type": {
          "$ref": "#/definitions/parameterTypes",
          "description": "Type of function output value"
        },
        "value": {
          "$ref": "#/definitions/parameterValueTypes",
          "description": "Value assigned for function output"
        }
      }
    },
    "parameter": {
      "type": "object",
      "properties": {
        "type": {
          "$ref": "#/definitions/parameterTypes",
          "description": "Type of input parameter"
        },
        "defaultValue": {
          "$ref": "#/definitions/parameterValueTypes",
          "description": "Default value to be used if one is not provided"
        },
        "allowedValues": {
          "type": "array",
          "description": "Value can only be one of these values"
        },
        "metadata": {
          "type": "object",
          "description": "Metadata for the parameter, can be any valid JSON object"
        },
        "minValue": {
          "type": "integer",
          "description": "Minimum value for the int type parameter"
        },
        "maxValue": {
          "type": "integer",
          "description": "Maximum value for the int type parameter"
        },
        "minLength": {
          "type": "integer",
          "description": "Minimum length for the string or array type parameter"
        },
        "maxLength": {
          "type": "integer",
          "description": "Maximum length for the string or array type parameter"
        }
      },
      "required": [
        "type"
      ],
      "description": "Input parameter definitions"
    },
    "output": {
      "type": "object",
      "properties": {
        "type": {
          "$ref": "#/definitions/parameterTypes",
          "description": "Type of output value"
        },
        "value": {
          "$ref": "#/definitions/parameterValueTypes",
          "description": "Value assigned for output"
        }
      },
      "required": [
        "type",
        "value"
      ],
      "description": "Set of output parameters"
    },
    "parameterTypes": {
      "enum": [
        "string",
        "securestring",
        "int",
        "bool",
        "object",
        "secureObject",
        "array"
      ]
    },
    "parameterValueTypes": {
      "type": [
        "string",
        "boolean",
        "integer",
        "number",
        "object",
        "array",
        "null"
      ]
    },
    "keyVaultReference": {
      "type": "object",
      "properties": {
        "keyVault": {
          "type": "object",
          "properties": {
            "id": {
              "type": "string",
              "minLength": 1
            }
          },
          "required": [
            "id"
          ],
          "additionalProperties": false
        },
        "secretName": {
          "type": "string",
          "minLength": 1
        },
        "secretVersion": {
          "type": "string",
          "minLength": 1
        }
      },
      "required": [
        "keyVault",
        "secretName"
      ],
      "additionalProperties": false
    }
  }
}<|MERGE_RESOLUTION|>--- conflicted
+++ resolved
@@ -53,7 +53,6 @@
               },
               {
                 "oneOf": [
-<<<<<<< HEAD
                   {
                     "$ref": "https://schema.management.azure.com/schemas/2017-09-01/Microsoft.Authorization.json#/resourceDefinitions/roleAssignments"
                   },
@@ -146,30 +145,10 @@
                   },
                   {
                     "$ref": "https://schema.management.azure.com/schemas/2019-09-01-preview/Microsoft.Peering.json#/subscription_resourceDefinitions/peerAsns"
+                  },
+                  {
+                    "$ref": "https://schema.management.azure.com/schemas/2020-01-01-preview/Microsoft.Peering.json#/subscription_resourceDefinitions/peerAsns"
                   }
-=======
-                  { "$ref": "https://schema.management.azure.com/schemas/2017-09-01/Microsoft.Authorization.json#/resourceDefinitions/roleAssignments" },
-                  { "$ref": "https://schema.management.azure.com/schemas/2017-09-01/Microsoft.Authorization.json#/resourceDefinitions/roleDefinitions" },
-                  { "$ref": "https://schema.management.azure.com/schemas/2018-03-01/Microsoft.Authorization.json#/resourceDefinitions/policyAssignments" },
-                  { "$ref": "https://schema.management.azure.com/schemas/2018-03-01/Microsoft.Authorization.json#/resourceDefinitions/policyDefinitions" },
-                  { "$ref": "https://schema.management.azure.com/schemas/2018-03-01/Microsoft.Authorization.json#/resourceDefinitions/policySetDefinitions" },
-                  { "$ref": "https://schema.management.azure.com/schemas/2018-05-01/Microsoft.Authorization.json#/resourceDefinitions/policyAssignments" },
-                  { "$ref": "https://schema.management.azure.com/schemas/2018-05-01/Microsoft.Authorization.json#/resourceDefinitions/policyDefinitions" },
-                  { "$ref": "https://schema.management.azure.com/schemas/2018-05-01/Microsoft.Authorization.json#/resourceDefinitions/policySetDefinitions" },
-                  { "$ref": "https://schema.management.azure.com/schemas/2019-01-01/Microsoft.Authorization.json#/resourceDefinitions/policyAssignments" },
-                  { "$ref": "https://schema.management.azure.com/schemas/2019-01-01/Microsoft.Authorization.json#/resourceDefinitions/policyDefinitions" },
-                  { "$ref": "https://schema.management.azure.com/schemas/2019-01-01/Microsoft.Authorization.json#/resourceDefinitions/policySetDefinitions" },
-                  { "$ref": "https://schema.management.azure.com/schemas/2019-06-01/Microsoft.Authorization.json#/resourceDefinitions/policyAssignments" },
-                  { "$ref": "https://schema.management.azure.com/schemas/2019-06-01/Microsoft.Authorization.json#/resourceDefinitions/policyDefinitions" },
-                  { "$ref": "https://schema.management.azure.com/schemas/2019-06-01/Microsoft.Authorization.json#/resourceDefinitions/policySetDefinitions" },
-                  { "$ref": "https://schema.management.azure.com/schemas/2019-09-01/Microsoft.Authorization.json#/resourceDefinitions/policyAssignments" },
-                  { "$ref": "https://schema.management.azure.com/schemas/2019-09-01/Microsoft.Authorization.json#/resourceDefinitions/policyDefinitions" },
-                  { "$ref": "https://schema.management.azure.com/schemas/2019-09-01/Microsoft.Authorization.json#/resourceDefinitions/policySetDefinitions" },
-                  { "$ref": "https://schema.management.azure.com/schemas/2019-08-01-preview/Microsoft.Peering.json#/subscription_resourceDefinitions/peerAsns" },
-                  { "$ref": "https://schema.management.azure.com/schemas/2019-09-01-preview/Microsoft.Peering.json#/subscription_resourceDefinitions/peerAsns" },
-                  { "$ref": "https://schema.management.azure.com/schemas/2020-01-01-preview/Microsoft.Peering.json#/subscription_resourceDefinitions/peerAsns" }
-
->>>>>>> 963fa486
                 ]
               }
             ]
@@ -181,17 +160,12 @@
               },
               {
                 "oneOf": [
-<<<<<<< HEAD
-                  {
-                    "$ref": "https://schema.management.azure.com/schemas/2018-05-01/Microsoft.Resources.json#/resourceDefinitions/resourceGroups"
-                  },
-                  {
-                    "$ref": "https://schema.management.azure.com/schemas/2018-05-01/Microsoft.Resources.json#/resourceDefinitions/deployments"
+                  {
+                    "$ref": "https://schema.management.azure.com/schemas/2018-05-01/Microsoft.Resources.json#/subscription_resourceDefinitions/resourceGroups"
+                  },
+                  {
+                    "$ref": "https://schema.management.azure.com/schemas/2018-05-01/Microsoft.Resources.json#/subscription_resourceDefinitions/deployments"
                   }
-=======
-                  { "$ref": "https://schema.management.azure.com/schemas/2018-05-01/Microsoft.Resources.json#/subscription_resourceDefinitions/resourceGroups" },
-                  { "$ref": "https://schema.management.azure.com/schemas/2018-05-01/Microsoft.Resources.json#/subscription_resourceDefinitions/deployments" }
->>>>>>> 963fa486
                 ]
               }
             ]
