--- conflicted
+++ resolved
@@ -7,24 +7,6 @@
     "vaults": {
       "type": "object",
       "properties": {
-        "name": {
-          "oneOf": [
-            {
-              "type": "string",
-              "pattern": "^[a-zA-Z0-9-]{3,24}$"
-            },
-            {
-              "$ref": "https://schema.management.azure.com/schemas/common/definitions.json#/definitions/expression"
-            }
-          ],
-          "description": "Name of the vault"
-        },
-        "type": {
-          "type": "string",
-          "enum": [
-            "Microsoft.KeyVault/vaults"
-          ]
-        },
         "apiVersion": {
           "type": "string",
           "enum": [
@@ -35,20 +17,17 @@
           "type": "string",
           "description": "The supported Azure location where the key vault should be created."
         },
-        "tags": {
-          "oneOf": [
-            {
-              "type": "object",
-              "additionalProperties": {
-                "type": "string"
-              },
-              "properties": {}
-            },
-            {
-              "$ref": "https://schema.management.azure.com/schemas/common/definitions.json#/definitions/expression"
-            }
-          ],
-          "description": "The tags that will be assigned to the key vault."
+        "name": {
+          "oneOf": [
+            {
+              "type": "string",
+              "pattern": "^[a-zA-Z0-9-]{3,24}$"
+            },
+            {
+              "$ref": "https://schema.management.azure.com/schemas/common/definitions.json#/definitions/expression"
+            }
+          ],
+          "description": "Name of the vault"
         },
         "properties": {
           "oneOf": [
@@ -70,20 +49,47 @@
               }
             ]
           }
-        }
-      },
-      "required": [
-        "name",
-        "type",
+        },
+        "tags": {
+          "oneOf": [
+            {
+              "type": "object",
+              "additionalProperties": {
+                "type": "string"
+              },
+              "properties": {}
+            },
+            {
+              "$ref": "https://schema.management.azure.com/schemas/common/definitions.json#/definitions/expression"
+            }
+          ],
+          "description": "The tags that will be assigned to the key vault."
+        },
+        "type": {
+          "type": "string",
+          "enum": [
+            "Microsoft.KeyVault/vaults"
+          ]
+        }
+      },
+      "required": [
         "apiVersion",
         "location",
-        "properties"
+        "name",
+        "properties",
+        "type"
       ],
       "description": "Microsoft.KeyVault/vaults"
     },
     "vaults_accessPolicies": {
       "type": "object",
       "properties": {
+        "apiVersion": {
+          "type": "string",
+          "enum": [
+            "2016-10-01"
+          ]
+        },
         "name": {
           "oneOf": [
             {
@@ -100,98 +106,64 @@
           ],
           "description": "Name of the operation."
         },
+        "properties": {
+          "oneOf": [
+            {
+              "$ref": "#/definitions/VaultAccessPolicyProperties"
+            },
+            {
+              "$ref": "https://schema.management.azure.com/schemas/common/definitions.json#/definitions/expression"
+            }
+          ],
+          "description": "Properties of the vault access policy"
+        },
         "type": {
           "type": "string",
           "enum": [
             "Microsoft.KeyVault/vaults/accessPolicies"
           ]
-        },
-        "apiVersion": {
-          "type": "string",
-          "enum": [
-            "2016-10-01"
-          ]
-        },
-        "properties": {
-          "oneOf": [
-            {
-              "$ref": "#/definitions/VaultAccessPolicyProperties"
-            },
-            {
-              "$ref": "https://schema.management.azure.com/schemas/common/definitions.json#/definitions/expression"
-            }
-          ],
-          "description": "Properties of the vault access policy"
-        }
-      },
-      "required": [
+        }
+      },
+      "required": [
+        "apiVersion",
         "name",
-        "type",
-        "apiVersion",
-        "properties"
+        "properties",
+        "type"
       ],
       "description": "Microsoft.KeyVault/vaults/accessPolicies"
-<<<<<<< HEAD
-=======
-    },
-    "vaults_secrets": {
-      "type": "object",
-      "properties": {
-        "name": {
-          "type": "string"
-        },
-        "type": {
-          "type": "string",
-          "enum": [
-            "Microsoft.KeyVault/vaults/secrets"
-          ]
-        },
-        "apiVersion": {
-          "type": "string",
-          "enum": [
-            "2016-10-01"
-          ]
-        },
-        "tags": {
-          "oneOf": [
-            {
-              "type": "object",
-              "additionalProperties": {
-                "type": "string"
-              }
-            },
-            {
-              "$ref": "https://schema.management.azure.com/schemas/common/definitions.json#/definitions/expression"
-            }
-          ],
-          "description": "The tags that will be assigned to the secret. "
-        },
-        "properties": {
-          "oneOf": [
-            {
-              "$ref": "#/definitions/SecretProperties"
-            },
-            {
-              "$ref": "https://schema.management.azure.com/schemas/common/definitions.json#/definitions/expression"
-            }
-          ],
-          "description": "Properties of the secret"
-        }
-      },
-      "required": [
-        "name",
-        "type",
-        "apiVersion",
-        "properties"
-      ],
-      "description": "Microsoft.KeyVault/vaults/secrets"
->>>>>>> f2115241
     }
   },
   "definitions": {
     "AccessPolicyEntry": {
       "type": "object",
       "properties": {
+        "applicationId": {
+          "oneOf": [
+            {
+              "type": "string",
+              "pattern": "^[0-9a-fA-F]{8}(-[0-9a-fA-F]{4}){3}-[0-9a-fA-F]{12}$"
+            },
+            {
+              "$ref": "https://schema.management.azure.com/schemas/common/definitions.json#/definitions/expression"
+            }
+          ],
+          "description": " Application ID of the client making request on behalf of a principal"
+        },
+        "objectId": {
+          "type": "string",
+          "description": "The object ID of a user, service principal or security group in the Azure Active Directory tenant for the vault. The object ID must be unique for the list of access policies."
+        },
+        "permissions": {
+          "oneOf": [
+            {
+              "$ref": "#/definitions/Permissions"
+            },
+            {
+              "$ref": "https://schema.management.azure.com/schemas/common/definitions.json#/definitions/expression"
+            }
+          ],
+          "description": "Permissions the identity has for keys, secrets, certificates and storage."
+        },
         "tenantId": {
           "oneOf": [
             {
@@ -203,45 +175,48 @@
             }
           ],
           "description": "The Azure Active Directory tenant ID that should be used for authenticating requests to the key vault."
-        },
-        "objectId": {
-          "type": "string",
-          "description": "The object ID of a user, service principal or security group in the Azure Active Directory tenant for the vault. The object ID must be unique for the list of access policies."
-        },
-        "applicationId": {
-          "oneOf": [
-            {
-              "type": "string",
-              "pattern": "^[0-9a-fA-F]{8}(-[0-9a-fA-F]{4}){3}-[0-9a-fA-F]{12}$"
-            },
-            {
-              "$ref": "https://schema.management.azure.com/schemas/common/definitions.json#/definitions/expression"
-            }
-          ],
-          "description": " Application ID of the client making request on behalf of a principal"
-        },
-        "permissions": {
-          "oneOf": [
-            {
-              "$ref": "#/definitions/Permissions"
-            },
-            {
-              "$ref": "https://schema.management.azure.com/schemas/common/definitions.json#/definitions/expression"
-            }
-          ],
-          "description": "Permissions the identity has for keys, secrets, certificates and storage."
-        }
-      },
-      "required": [
-        "tenantId",
+        }
+      },
+      "required": [
         "objectId",
-        "permissions"
+        "permissions",
+        "tenantId"
       ],
       "description": "An identity that have access to the key vault. All identities in the array must use the same tenant ID as the key vault's tenant ID."
     },
     "Permissions": {
       "type": "object",
       "properties": {
+        "certificates": {
+          "oneOf": [
+            {
+              "type": "array",
+              "items": {
+                "type": "string",
+                "enum": [
+                  "get",
+                  "list",
+                  "delete",
+                  "create",
+                  "import",
+                  "update",
+                  "managecontacts",
+                  "getissuers",
+                  "listissuers",
+                  "setissuers",
+                  "deleteissuers",
+                  "manageissuers",
+                  "recover",
+                  "purge"
+                ]
+              }
+            },
+            {
+              "$ref": "https://schema.management.azure.com/schemas/common/definitions.json#/definitions/expression"
+            }
+          ],
+          "description": "Permissions to certificates"
+        },
         "keys": {
           "oneOf": [
             {
@@ -298,36 +273,6 @@
           ],
           "description": "Permissions to secrets"
         },
-        "certificates": {
-          "oneOf": [
-            {
-              "type": "array",
-              "items": {
-                "type": "string",
-                "enum": [
-                  "get",
-                  "list",
-                  "delete",
-                  "create",
-                  "import",
-                  "update",
-                  "managecontacts",
-                  "getissuers",
-                  "listissuers",
-                  "setissuers",
-                  "deleteissuers",
-                  "manageissuers",
-                  "recover",
-                  "purge"
-                ]
-              }
-            },
-            {
-              "$ref": "https://schema.management.azure.com/schemas/common/definitions.json#/definitions/expression"
-            }
-          ],
-          "description": "Permissions to certificates"
-        },
         "storage": {
           "oneOf": [
             {
@@ -361,73 +306,6 @@
       },
       "description": "Permissions the identity has for keys, secrets, certificates and storage."
     },
-<<<<<<< HEAD
-=======
-    "SecretAttributes": {
-      "type": "object",
-      "properties": {
-        "enabled": {
-          "oneOf": [
-            {
-              "type": "boolean"
-            },
-            {
-              "$ref": "https://schema.management.azure.com/schemas/common/definitions.json#/definitions/expression"
-            }
-          ],
-          "description": "Determines whether the object is enabled."
-        },
-        "nbf": {
-          "oneOf": [
-            {
-              "type": "integer"
-            },
-            {
-              "$ref": "https://schema.management.azure.com/schemas/common/definitions.json#/definitions/expression"
-            }
-          ],
-          "description": "Not before date in UTC expressed as a unix time integer.."
-        },
-        "exp": {
-          "oneOf": [
-            {
-              "type": "integer"
-            },
-            {
-              "$ref": "https://schema.management.azure.com/schemas/common/definitions.json#/definitions/expression"
-            }
-          ],
-          "description": "Expiry date in UTC expressed as a unix time integer.."
-        }
-      },
-      "description": "The secret management attributes."
-    },
-    "SecretProperties": {
-      "type": "object",
-      "properties": {
-        "value": {
-          "type": "string",
-          "description": "The value of the secret. NOTE: 'value' will never be returned from the service, as APIs using this model are is intended for internal use in ARM deployments. Users should use the data-plane REST service for interaction with vault secrets."
-        },
-        "contentType": {
-          "type": "string",
-          "description": "The content type of the secret."
-        },
-        "attributes": {
-          "oneOf": [
-            {
-              "$ref": "#/definitions/SecretAttributes"
-            },
-            {
-              "$ref": "https://schema.management.azure.com/schemas/common/definitions.json#/definitions/expression"
-            }
-          ],
-          "description": "The attributes of the secret."
-        }
-      },
-      "description": "Properties of the secret"
-    },
->>>>>>> f2115241
     "Sku": {
       "type": "object",
       "properties": {
@@ -493,29 +371,6 @@
     "VaultProperties": {
       "type": "object",
       "properties": {
-        "tenantId": {
-          "oneOf": [
-            {
-              "type": "string",
-              "pattern": "^[0-9a-fA-F]{8}(-[0-9a-fA-F]{4}){3}-[0-9a-fA-F]{12}$"
-            },
-            {
-              "$ref": "https://schema.management.azure.com/schemas/common/definitions.json#/definitions/expression"
-            }
-          ],
-          "description": "The Azure Active Directory tenant ID that should be used for authenticating requests to the key vault."
-        },
-        "sku": {
-          "oneOf": [
-            {
-              "$ref": "#/definitions/Sku"
-            },
-            {
-              "$ref": "https://schema.management.azure.com/schemas/common/definitions.json#/definitions/expression"
-            }
-          ],
-          "description": "SKU details"
-        },
         "accessPolicies": {
           "oneOf": [
             {
@@ -529,54 +384,6 @@
             }
           ],
           "description": "An array of 0 to 16 identities that have access to the key vault. All identities in the array must use the same tenant ID as the key vault's tenant ID. When `createMode` is set to `recover`, access policies are not required. Otherwise, access policies are required."
-        },
-        "vaultUri": {
-          "type": "string",
-          "description": "The URI of the vault for performing operations on keys and secrets."
-        },
-        "enabledForDeployment": {
-          "oneOf": [
-            {
-              "type": "boolean"
-            },
-            {
-              "$ref": "https://schema.management.azure.com/schemas/common/definitions.json#/definitions/expression"
-            }
-          ],
-          "description": "Property to specify whether Azure Virtual Machines are permitted to retrieve certificates stored as secrets from the key vault."
-        },
-        "enabledForDiskEncryption": {
-          "oneOf": [
-            {
-              "type": "boolean"
-            },
-            {
-              "$ref": "https://schema.management.azure.com/schemas/common/definitions.json#/definitions/expression"
-            }
-          ],
-          "description": "Property to specify whether Azure Disk Encryption is permitted to retrieve secrets from the vault and unwrap keys."
-        },
-        "enabledForTemplateDeployment": {
-          "oneOf": [
-            {
-              "type": "boolean"
-            },
-            {
-              "$ref": "https://schema.management.azure.com/schemas/common/definitions.json#/definitions/expression"
-            }
-          ],
-          "description": "Property to specify whether Azure Resource Manager is permitted to retrieve secrets from the key vault."
-        },
-        "enableSoftDelete": {
-          "oneOf": [
-            {
-              "type": "boolean"
-            },
-            {
-              "$ref": "https://schema.management.azure.com/schemas/common/definitions.json#/definitions/expression"
-            }
-          ],
-          "description": "Property specifying whether recoverable deletion is enabled for this key vault. Setting this property to true activates the soft delete feature, whereby vaults or vault entities can be recovered after deletion. Enabling this functionality is irreversible - that is, the property does not accept false as its value."
         },
         "createMode": {
           "oneOf": [
@@ -593,6 +400,39 @@
           ],
           "description": "The vault's create mode to indicate whether the vault need to be recovered or not."
         },
+        "enabledForDeployment": {
+          "oneOf": [
+            {
+              "type": "boolean"
+            },
+            {
+              "$ref": "https://schema.management.azure.com/schemas/common/definitions.json#/definitions/expression"
+            }
+          ],
+          "description": "Property to specify whether Azure Virtual Machines are permitted to retrieve certificates stored as secrets from the key vault."
+        },
+        "enabledForDiskEncryption": {
+          "oneOf": [
+            {
+              "type": "boolean"
+            },
+            {
+              "$ref": "https://schema.management.azure.com/schemas/common/definitions.json#/definitions/expression"
+            }
+          ],
+          "description": "Property to specify whether Azure Disk Encryption is permitted to retrieve secrets from the vault and unwrap keys."
+        },
+        "enabledForTemplateDeployment": {
+          "oneOf": [
+            {
+              "type": "boolean"
+            },
+            {
+              "$ref": "https://schema.management.azure.com/schemas/common/definitions.json#/definitions/expression"
+            }
+          ],
+          "description": "Property to specify whether Azure Resource Manager is permitted to retrieve secrets from the key vault."
+        },
         "enablePurgeProtection": {
           "oneOf": [
             {
@@ -603,17 +443,61 @@
             }
           ],
           "description": "Property specifying whether protection against purge is enabled for this vault. Setting this property to true activates protection against purge for this vault and its content - only the Key Vault service may initiate a hard, irrecoverable deletion. The setting is effective only if soft delete is also enabled. Enabling this functionality is irreversible - that is, the property does not accept false as its value."
-        }
-      },
-      "required": [
-        "tenantId",
-        "sku"
+        },
+        "enableSoftDelete": {
+          "oneOf": [
+            {
+              "type": "boolean"
+            },
+            {
+              "$ref": "https://schema.management.azure.com/schemas/common/definitions.json#/definitions/expression"
+            }
+          ],
+          "description": "Property specifying whether recoverable deletion is enabled for this key vault. Setting this property to true activates the soft delete feature, whereby vaults or vault entities can be recovered after deletion. Enabling this functionality is irreversible - that is, the property does not accept false as its value."
+        },
+        "sku": {
+          "oneOf": [
+            {
+              "$ref": "#/definitions/Sku"
+            },
+            {
+              "$ref": "https://schema.management.azure.com/schemas/common/definitions.json#/definitions/expression"
+            }
+          ],
+          "description": "SKU details"
+        },
+        "tenantId": {
+          "oneOf": [
+            {
+              "type": "string",
+              "pattern": "^[0-9a-fA-F]{8}(-[0-9a-fA-F]{4}){3}-[0-9a-fA-F]{12}$"
+            },
+            {
+              "$ref": "https://schema.management.azure.com/schemas/common/definitions.json#/definitions/expression"
+            }
+          ],
+          "description": "The Azure Active Directory tenant ID that should be used for authenticating requests to the key vault."
+        },
+        "vaultUri": {
+          "type": "string",
+          "description": "The URI of the vault for performing operations on keys and secrets."
+        }
+      },
+      "required": [
+        "sku",
+        "tenantId"
       ],
       "description": "Properties of the vault"
     },
     "vaults_accessPolicies_childResource": {
       "type": "object",
       "properties": {
+        "apiVersion": {
+          "type": "string",
+          "enum": [
+            "2016-10-01"
+          ]
+        },
         "name": {
           "oneOf": [
             {
@@ -630,92 +514,31 @@
           ],
           "description": "Name of the operation."
         },
+        "properties": {
+          "oneOf": [
+            {
+              "$ref": "#/definitions/VaultAccessPolicyProperties"
+            },
+            {
+              "$ref": "https://schema.management.azure.com/schemas/common/definitions.json#/definitions/expression"
+            }
+          ],
+          "description": "Properties of the vault access policy"
+        },
         "type": {
           "type": "string",
           "enum": [
             "accessPolicies"
           ]
-        },
-        "apiVersion": {
-          "type": "string",
-          "enum": [
-            "2016-10-01"
-          ]
-        },
-        "properties": {
-          "oneOf": [
-            {
-              "$ref": "#/definitions/VaultAccessPolicyProperties"
-            },
-            {
-              "$ref": "https://schema.management.azure.com/schemas/common/definitions.json#/definitions/expression"
-            }
-          ],
-          "description": "Properties of the vault access policy"
-        }
-      },
-      "required": [
+        }
+      },
+      "required": [
+        "apiVersion",
         "name",
-        "type",
-        "apiVersion",
-        "properties"
+        "properties",
+        "type"
       ],
       "description": "Microsoft.KeyVault/vaults/accessPolicies"
-<<<<<<< HEAD
-=======
-    },
-    "vaults_secrets_childResource": {
-      "type": "object",
-      "properties": {
-        "name": {
-          "type": "string"
-        },
-        "type": {
-          "type": "string",
-          "enum": [
-            "secrets"
-          ]
-        },
-        "apiVersion": {
-          "type": "string",
-          "enum": [
-            "2016-10-01"
-          ]
-        },
-        "tags": {
-          "oneOf": [
-            {
-              "type": "object",
-              "additionalProperties": {
-                "type": "string"
-              }
-            },
-            {
-              "$ref": "https://schema.management.azure.com/schemas/common/definitions.json#/definitions/expression"
-            }
-          ],
-          "description": "The tags that will be assigned to the secret. "
-        },
-        "properties": {
-          "oneOf": [
-            {
-              "$ref": "#/definitions/SecretProperties"
-            },
-            {
-              "$ref": "https://schema.management.azure.com/schemas/common/definitions.json#/definitions/expression"
-            }
-          ],
-          "description": "Properties of the secret"
-        }
-      },
-      "required": [
-        "name",
-        "type",
-        "apiVersion",
-        "properties"
-      ],
-      "description": "Microsoft.KeyVault/vaults/secrets"
->>>>>>> f2115241
     }
   }
 }