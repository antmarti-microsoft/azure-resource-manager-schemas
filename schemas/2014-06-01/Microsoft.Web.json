--- conflicted
+++ resolved
@@ -1,4 +1,3 @@
-<<<<<<< HEAD
 ﻿{
   "id": "http://schema.management.azure.com/schemas/2014-06-01/Microsoft.Web.json",
   "$schema": "http://json-schema.org/draft-04/schema#",
@@ -335,342 +334,4 @@
       ]
     }
   }
-=======
-﻿{
-  "id": "http://schema.management.azure.com/schemas/2014-06-01/Microsoft.Web.json",
-  "$schema": "http://json-schema.org/draft-04/schema#",
-  "title": "Microsoft.Web",
-  "description": "Microsoft Web Resource Types",
-  "resourceDefinitions": {
-    "serverfarms": {
-        "type": "object",
-            "properties": {
-            "type": {
-                "enum": [
-                    "Microsoft.Web/serverfarms"
-                ]
-            },
-            "apiVersion": {
-                "enum": [
-                    "2014-06-01"
-                ]
-            },
-            "properties": {
-                "type": "object",
-                "properties": {
-                    "name": {
-                        "type": "string",
-                        "description": "Microsoft.Web/serverfarms: Name of the server farm."
-                    },
-                    "sku": {
-                        "oneOf": [
-                            {
-                                "$ref":  "http://schema.management.azure.com/schemas/2014-04-01-preview/deploymentTemplate.json#/definitions/expression"
-                            },
-                            {
-                                "enum": [
-                                    "Free",
-                                    "Shared",
-                                    "Basic",
-                                    "Standard"
-                                ]
-                            }
-                        ],
-                        "description": "Microsoft.Web/serverfarms: Server farm sku."
-                    },
-                "workerSize": {
-                    "oneOf": [
-                        {
-                            "$ref":  "http://schema.management.azure.com/schemas/2014-04-01-preview/deploymentTemplate.json#/definitions/expression"
-                        },
-                        {
-                            "enum": [
-                                "Small",
-                                "Medium",
-                                "Large"
-                            ]
-                        },
-                        {
-                            "type": "integer",
-                            "minimum": 0,
-                            "maximum": 2
-                        }
-                    ],
-                    "description": "Microsoft.Web/serverfarms: The instance size."
-                },
-                "numberOfWorkers": {
-                    "oneOf": [
-                        {
-                            "$ref":  "http://schema.management.azure.com/schemas/2014-04-01-preview/deploymentTemplate.json#/definitions/expression"
-                        },
-                        {
-                            "type": "integer",
-                            "minimum": 0,
-                            "maximum": 10
-                        }
-                    ],
-                    "description": "Microsoft.Web/serverfarms: The instance count, which is the number of virtual machines dedicated to the farm. Supported values are 1-10."
-                }
-            }
-        }
-    },
-    "required": [
-        "type",
-        "apiVersion",
-        "properties"
-      ]
-    },
-    "config": {
-      "type": "object",
-        "properties": {
-            "type": {
-                "enum": [
-                "Microsoft.Web/sites/config",
-                "config"
-                ]
-            },
-            "apiVersion": {
-                "enum": [
-                "2014-06-01"
-                ]
-            },
-            "properties": {
-                "type": "object",
-                "properties": {
-                    "connectionStrings": {
-                        "type": "array",
-                        "items": {
-                            "type": "object",
-                            "properties": {
-                                "ConnectionString": {
-                                    "type": "string",
-                                    "description": "Microsoft.Web/sites/config: connection string"
-                                },
-                                "Name": {
-                                    "type": "string",
-                                    "description": "Microsoft.Web/sites/config: connection string name"
-                                },
-                                "Type": {
-                                    "type": "integer",
-                                    "description": "Microsoft.Web/sites/config: connection string type"
-                                }
-                            }
-                        },
-                        "uniqueItems": true,
-                        "description": "Microsoft.Web/sites/config: Connection strings for database and other external resources."
-                    },
-                    "phpVersion": {
-                        "type": "string",
-                        "description": "Microsoft.Web/sites/config: PHP version (an empty string disables PHP)."
-                    },
-                    "netFrameworkVersion": {
-                        "type": "string",
-                        "description": "Microsoft.Web/sites/config: The .Net Framework version."
-                    }
-                }
-            }
-        },
-        "description": "Microsoft.Web/sites: Configuration settings for a web site.",
-        "required": [
-            "type",
-            "apiVersion",
-            "properties"
-          ]
-    },
-    "extensions": {
-      "type": "object",
-        "properties": {
-        "type": {
-            "enum": [
-                "Microsoft.Web/sites/extensions",
-                "extensions"
-            ]
-        },
-        "apiVersion": {
-            "enum": [
-            "2014-06-01"
-            ]
-        },
-        "properties": {
-            "type": "object",
-            "properties": {
-                "packageUri": {
-                    "type": "string",
-                    "description": "Microsoft.Web/sites/extensions: uri of package"
-                },
-                "dbType": {
-                    "type": "string",
-                    "description": "Microsoft.Web/sites/extensions: type of database"
-                },
-                "connectionString": {
-                    "type": "string",
-                    "description": "Microsoft.Web/sites/extensions: connection string"
-                },
-                "setParameters": {
-                    "type": "object",
-                    "description": "Microsoft.Web/sites/extensions: parameters"
-                }
-            }
-        }
-    },
-    "required": [
-        "type",
-        "apiVersion",
-        "properties"
-      ]
-    },
-    "sites": {
-      "type": "object",
-        "properties": {
-        "type": {
-            "enum": [
-                "Microsoft.Web/sites"
-            ]
-        },
-        "apiVersion": {
-            "enum": [
-                "2014-06-01"
-            ]
-        },
-        "properties": {
-            "type": "object",
-            "properties": {
-            "name": {
-                "type": "string",
-                "description": "Microsoft.Web/sites: The name of web site."
-            },
-            "serverFarm": {
-                "type": "string",
-                "description": "Microsoft.Web/sites: The name of server farm site belongs to."
-            },
-            "hostnames": {
-                "type": "array",
-                "items": {
-                    "type": "string"
-                },
-                "description": "Microsoft.Web/sites: An array of strings that contains the public hostnames for the site, including custom domains."
-            },
-            "enabledHostnames": {
-                "type": "array",
-                "items": {
-                    "type": "string"
-                },
-                "description": "Microsoft.Web/sites: An array of strings that contains enabled hostnames for the site. By default, these are <SiteName>.azurewebsites.net and <SiteName>.scm.azurewebsites.net."
-            },
-            "hostNameSslStates": {
-                "type": "array",
-                "items": {
-                    "type": "object",
-                    "properties": {
-                        "name": {
-                            "type": "string",
-                            "description": "Microsoft.Web/sites/hostNameSslStates: The URL of the web site."
-                        },
-                        "sslState": {
-                            "oneOf": [
-                                {
-                                    "enum": [
-                                        "Disabled",
-                                        "IpBasedEnabled",
-                                        "SniEnabled"
-                                    ]
-                                },
-                                {
-                                    "type": "integer",
-                                    "minimum": 0,
-                                    "maximum": 2
-                                },
-                                {
-                                    "$ref":  "http://schema.management.azure.com/schemas/2014-04-01-preview/deploymentTemplate.json#/definitions/expression"
-                                }
-                            ],
-                            "description": "Microsoft.Web/sites/hostNameSslStates. The SSL state." 
-                        },
-                        "thumbprint": {
-                            "type": "string",
-                            "description": "Microsoft.Web/sites/hostNameSslStates: A string that contains the thumbprint of the SSL certificate."
-                        },
-                        "ipBasedSslState": {
-                            "oneOf": [
-                                {
-                                    "enum": [
-                                        "Disabled",
-                                        "IpBasedEnabled",
-                                        "SniEnabled"
-                                    ]
-                                },
-                                {
-                                    "type": "integer",
-                                    "minimum": 0,
-                                    "maximum": 2
-                                },
-                                {
-                                    "$ref":  "http://schema.management.azure.com/schemas/2014-04-01-preview/deploymentTemplate.json#/definitions/expression"
-                                }
-                            ],
-                            "description": "Microsoft.Web/sites/hostNameSslStates: IP Based SSL state" 
-                        }
-                    }
-                },
-                "description": "Microsoft.Web/sites: Container for SSL states."
-            }
-            }
-        },
-        "resources": {
-            "type": "array",
-            "items": {
-                "allOf": [                    
-                    { "$ref":  "http://schema.management.azure.com/schemas/2014-04-01-preview/deploymentTemplate.json#/definitions/resourceBase" },
-                    {
-                        "oneOf": [
-                            {"$ref":  "#/resourceDefinitions/config"},
-                            {"$ref":  "#/resourceDefinitions/extensions"}
-                        ]
-                    }
-                ]
-            },
-            "description": "Microsoft.Web/sites: Child resources to define configuration and extensions."
-        }
-    },
-    "required": [
-        "type",
-        "apiVersion",
-        "properties"
-    ]
-    },
-    "certificates": {
-      "type": "object",
-        "properties": {
-            "type": {
-                "enum": [
-                "Microsoft.Web/certificates"
-                ]
-            },
-            "apiVersion": {
-                "enum": [
-                "2014-06-01"
-                ]
-            },
-            "properties": {
-                "type": "object",
-                "properties": {
-                    "pfxBlob": {
-                        "type": "string",
-                        "description": "Microsoft.Web/certificates: A base64Binary value that contains the PfxBlob of the certificate."
-                    },
-                    "password": {
-                        "type": "string",
-                        "description": "Microsoft.Web/certficates: A string that contains the password for the certificate."
-                    }
-                }
-            }
-      },
-      "required": [
-          "type",
-          "apiVersion",
-          "properties"
-      ]
-    }
-  }
->>>>>>> 62ab3da0
 }