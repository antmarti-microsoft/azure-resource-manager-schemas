--- conflicted
+++ resolved
@@ -1,4 +1,3 @@
-<<<<<<< HEAD
 {
     "id": "http://schema.management.azure.com/schemas/2015-01-01/deploymentParameters.json#",
     "$schema": "http://json-schema.org/draft-04/schema#",
@@ -46,53 +45,4 @@
             "additionalProperties": false
         }
     }
-=======
-{
-    "id": "http://schema.management.azure.com/schemas/2015-01-01/deploymentParameters.json#",
-    "$schema": "http://json-schema.org/draft-04/schema#",
-    "title": "Parameters",
-    "description": "An Azure deployment parameter file",
-    "type": "object",
-    "properties": {
-        "$schema": {
-            "type": "string"
-        },
-        "contentVersion": {
-            "type": "string",
-            "pattern": "(^[0-9]+\\.[0-9]+\\.[0-9]+\\.[0-9]+$)",
-            "description": "A 4 number format for the version number of this parameter file. For example, 1.0.0.0"
-        },
-        "parameters": {
-            "type": "object",
-            "additionalProperties": {
-                "$ref": "#/definitions/parameter"
-            },
-            "description": "Collection of parameters to pass into a template"
-        }
-    },
-    "required": [
-        "$schema",
-        "contentVersion",
-        "parameters"
-    ],
-    "definitions": {
-        "parameter": {
-            "type": "object",
-            "properties": {
-                "value": {
-                    "$ref": "http://schema.management.azure.com/schemas/2015-01-01/deploymentTemplate.json#/definitions/parameterValueTypes",
-                    "description": "Input value to template"
-                },
-                "metadata": {
-                    "type": "object",
-                    "description": "Client specific metadata"
-                }
-            },
-            "required": [
-                "value"
-            ],
-            "additionalProperties": false
-        }
-    }
->>>>>>> 62ab3da0
 }