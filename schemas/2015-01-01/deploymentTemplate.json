--- conflicted
+++ resolved
@@ -163,12 +163,9 @@
                   { "$ref": "http://schema.management.azure.com/schemas/2015-08-01/Microsoft.EventHub.json#/resourceDefinitions/namespaces_eventhubs" },
                   { "$ref": "http://schema.management.azure.com/schemas/2015-08-01/Microsoft.EventHub.json#/resourceDefinitions/namespaces_eventhubs_authorizationRules" },
                   { "$ref": "http://schema.management.azure.com/schemas/2015-08-01/Microsoft.EventHub.json#/resourceDefinitions/namespaces_eventhubs_consumergroups" },
-<<<<<<< HEAD
+                  { "$ref": "http://schema.management.azure.com/schemas/2016-09-01/Microsoft.Authorization.json#/resourceDefinitions/locks" },
+                  { "$ref": "http://schema.management.azure.com/schemas/2016-09-01/Microsoft.Resources.json#/resourceDefinitions/deployments" },
                   { "$ref": "http://schema.management.azure.com/schemas/2016-07-07/Microsoft.ApiManagement.json#/resourceDefinitions/service" }
-=======
-                  { "$ref": "http://schema.management.azure.com/schemas/2016-09-01/Microsoft.Authorization.json#/resourceDefinitions/locks" },
-                  { "$ref": "http://schema.management.azure.com/schemas/2016-09-01/Microsoft.Resources.json#/resourceDefinitions/deployments" }
->>>>>>> 71b1eed6
                 ]
               }
             ]
