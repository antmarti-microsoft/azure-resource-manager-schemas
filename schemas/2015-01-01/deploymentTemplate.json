<<<<<<< HEAD
﻿{
    "id": "http://schema.management.azure.com/schemas/2015-01-01/deploymentTemplate.json#",
    "$schema": "http://json-schema.org/draft-04/schema#",
    "title": "Template",
    "description": "An Azure deployment template",
    "type": "object",
    "properties": {
        "$schema": {
            "type": "string",
            "description": "JSON schema reference"
        },
        "contentVersion": {
            "type": "string",
            "pattern": "(^[0-9]+\\.[0-9]+\\.[0-9]+\\.[0-9]+$)",
            "description": "A 4 number format for the version number of this template file. For example, 1.0.0.0"
        },
        "variables": {
            "type": "object",
            "description": "Variable definitions"
        },
        "parameters": {
            "type": "object",
            "description": "Input parameter definitions",
            "additionalProperties": {
                "$ref": "#/definitions/parameter"
            }
        },
        "resources": {
            "type": "array",
            "description": "Collection of resources to be deployed",
            "items": {
                "oneOf": [
                    {
                        "allOf": [
                            {
                                "$ref": "#/definitions/resourceBase"
                            },
                            {
                                "oneOf": [
                                    { "$ref": "http://schema.management.azure.com/schemas/2015-05-21-preview/Microsoft.DevTestLab.json#/resourceDefinitions/labs" },
                                    { "$ref": "http://schema.management.azure.com/schemas/2015-05-21-preview/Microsoft.DevTestLab.json#/resourceDefinitions/environments" },
                                    { "$ref": "http://schema.management.azure.com/schemas/2014-06-01/Microsoft.Web.json#/resourceDefinitions/certificates" },
                                    { "$ref": "http://schema.management.azure.com/schemas/2014-06-01/Microsoft.Web.json#/resourceDefinitions/serverfarms" },
                                    { "$ref": "http://schema.management.azure.com/schemas/2015-08-01/Microsoft.Web.json#/resourceDefinitions/certificates" },
                                    { "$ref": "http://schema.management.azure.com/schemas/2015-08-01/Microsoft.Web.json#/resourceDefinitions/serverfarms" },
                                    { "$ref": "http://schema.management.azure.com/schemas/2014-04-01-preview/Microsoft.Sql.json#/resourceDefinitions/databases" },
                                    { "$ref": "http://schema.management.azure.com/schemas/2014-04-01-preview/Microsoft.Sql.json#/resourceDefinitions/firewallrules" },
                                    { "$ref": "http://schema.management.azure.com/schemas/2014-04-01/Microsoft.Insights.json#/resourceDefinitions/components" },
                                    { "$ref": "http://schema.management.azure.com/schemas/2014-04-01/Microsoft.Insights.json#/resourceDefinitions/autoscalesettings" },
                                    { "$ref": "http://schema.management.azure.com/schemas/2014-04-01/Microsoft.Insights.json#/resourceDefinitions/webtests" },
                                    { "$ref": "http://schema.management.azure.com/schemas/2014-02-26/microsoft.visualstudio.json#/resourceDefinitions/account" },
                                    { "$ref": "http://schema.management.azure.com/schemas/2014-04-01-preview/Microsoft.Cache.json#/resourceDefinitions/Redis" },
                                    { "$ref": "http://schema.management.azure.com/schemas/2014-04-01/Microsoft.BizTalkServices.json#/resourceDefinitions/BizTalk" },
                                    { "$ref": "http://schema.management.azure.com/schemas/2014-04-01/Microsoft.BizTalkServices.json#/resourceDefinitions/HybridConnection" },
                                    { "$ref": "http://schema.management.azure.com/schemas/2015-03-01-preview/Microsoft.AppService.json#/resourceDefinitions/apiapps" },
                                    { "$ref": "http://schema.management.azure.com/schemas/2015-03-01-preview/Microsoft.AppService.json#/resourceDefinitions/registrations" },
                                    { "$ref": "http://schema.management.azure.com/schemas/2015-04-01/Microsoft.NotificationHubs.json#/resourceDefinitions/notificationHubs" },
                                    { "$ref": "http://schema.management.azure.com/schemas/2015-08-01-preview/Microsoft.DataConnect.json#/resourceDefinitions/connectionManagers" },
                                    { "$ref": "http://schema.management.azure.com/schemas/2015-08-01/Microsoft.Network.json#/resourceDefinitions/publicIPAddresses" },
                                    { "$ref": "http://schema.management.azure.com/schemas/2015-08-01/Microsoft.Network.json#/resourceDefinitions/virtualNetworks" },
                                    { "$ref": "http://schema.management.azure.com/schemas/2015-08-01/Microsoft.Network.json#/resourceDefinitions/loadBalancers" },
                                    { "$ref": "http://schema.management.azure.com/schemas/2015-08-01/Microsoft.Network.json#/resourceDefinitions/networkSecurityGroups" },
                                    { "$ref": "http://schema.management.azure.com/schemas/2015-08-01/Microsoft.Network.json#/resourceDefinitions/networkInterfaces" },
                                    { "$ref": "http://schema.management.azure.com/schemas/2015-08-01/Microsoft.Network.json#/resourceDefinitions/routeTables" },
                                    { "$ref": "http://schema.management.azure.com/schemas/2015-08-01/Microsoft.Storage.json#/resourceDefinitions/storageAccounts" },
                                    { "$ref": "http://schema.management.azure.com/schemas/2015-08-01/Microsoft.Compute.json#/resourceDefinitions/availabilitySets" },
                                    { "$ref": "http://schema.management.azure.com/schemas/2015-08-01/Microsoft.Compute.json#/resourceDefinitions/extensions" }
                                ]
                            }
                        ]
                    },
                    {
                        "allOf": [
                            {
                                "$ref": "#/definitions/resourceBaseForParentResources"
                            },
                            {
                                "oneOf": [
                                    { "$ref": "http://schema.management.azure.com/schemas/2014-06-01/Microsoft.Web.json#/resourceDefinitions/sites" },
                                    { "$ref": "http://schema.management.azure.com/schemas/2015-08-01/Microsoft.Web.json#/resourceDefinitions/sites" },
                                    { "$ref": "http://schema.management.azure.com/schemas/2014-04-01-preview/Microsoft.Sql.json#/resourceDefinitions/servers" },
                                    { "$ref": "http://schema.management.azure.com/schemas/2014-08-01/Microsoft.Scheduler.json#/resourceDefinitions/jobCollections" },
                                    { "$ref": "http://schema.management.azure.com/schemas/2015-03-01-preview/Microsoft.AppService.json#/resourceDefinitions/gateways" },
                                    { "$ref": "http://schema.management.azure.com/schemas/2015-04-01/Microsoft.NotificationHubs.json#/resourceDefinitions/namespaces" },
                                    { "$ref": "http://schema.management.azure.com/schemas/2015-08-01/Microsoft.Compute.json#/resourceDefinitions/virtualMachines" }
                                ]
                            }
                        ]
                    },
                    {
                        "allOf": [
                            {
                                "$ref": "#/definitions/resourceBaseExternal"
                            },
                            {
                                "oneOf": [
                                    { "$ref": "http://schema.management.azure.com/schemas/2014-04-01/SuccessBricks.ClearDB.json#/resourceDefinitions/databases" }
                                ]
                            }
                        ]
                    },
                    {
                        "allOf": [
                            {
                                "$ref": "#/definitions/ARMResourceBase"
                            },
                            {
                                "oneOf": [
                                    { "$ref": "http://schema.management.azure.com/schemas/2015-01-01/Microsoft.Resources.json#/resourceDefinitions/deployments" },
                                    { "$ref": "http://schema.management.azure.com/schemas/2015-01-01/Microsoft.Resources.json#/resourceDefinitions/links" },
                                    { "$ref": "http://schema.management.azure.com/schemas/2015-01-01/Microsoft.Authorization.json#/resourceDefinitions/locks" },
                                    { "$ref": "http://schema.management.azure.com/schemas/2014-10-01-preview/Microsoft.Authorization.json#/resourceDefinitions/roleAssignments" }
                                ]
                            }
                        ]
                    }
                ]
            },
            "minItems": 1
        },
        "outputs": {
            "type": "object",
            "description": "Output parameter definitions",
            "additionalProperties": {
                "$ref": "#/definitions/output"
            }
        }
    },
    "additionalProperties": false,
    "required": [
        "$schema",
        "contentVersion",
        "resources"
    ],
    "definitions": {
        "resourceBase": {
            "allOf": [
                {
                    "$ref": "#/definitions/resourceBaseForParentResources"
                },
                {
                    "properties": {
                        "resources": {
                            "$ref": "#/definitions/childResources"
                        }
                    }
                }
            ]
        },
        "ARMResourceBase": {
            "type": "object",
            "properties": {
                "name": {
                    "type": "string",
                    "description": "Name of the resource"
                },
                "type": {
                    "type": "string",
                    "description": "Resource type"
                },
                "apiVersion": {
                    "type": "string",
                    "description": "API Version of the resource type"
                },
                "dependsOn": {
                    "type": "array",
                    "items": {
                        "type": "string"
                    },
                    "description": "Collection of resources this resource depends on"
                }
            },
            "required": [
                "name",
                "type",
                "apiVersion"
            ]
        },
        "proxyResourceBase": {
            "allOf": [
                {
                    "$ref": "#/definitions/ARMResourceBase"
                },
                {
                    "properties": {
                        "resources": {
                            "$ref": "#/definitions/childResources"
                        },
                        "location": {
                            "$ref": "#/definitions/resourceLocations",
                            "description": "Location to deploy resource to"
                        }
                    }
                }
            ]
        },
        "resourceBaseForParentResources": {
            "allOf": [
                {
                    "$ref": "#/definitions/ARMResourceBase"
                },
                {
                    "properties": {
                        "kind": {
                            "type": "string",
                            "maxLength": 64,
                            "pattern": "(^[a-zA-Z0-9_.()-]+$)",
                            "description": "Kind of resource"
                        },
                        "location": {
                            "$ref": "#/definitions/resourceLocations",
                            "description": "Location to deploy resource to"
                        },
                        "tags": {
                            "type": "object",
                            "description": "Name-value pairs to add to the resource"
                        },
                        "sku": {
                            "$ref": "#/definitions/resourceSku"
                        },
                        "plan": {
                            "$ref": "#/definitions/resourcePlan"
                        },
                        "copy": {
                            "$ref": "#/definitions/resourceCopy"
                        },
                        "comments": {
                            "type": "string"
                        }
                    },
                    "required": [
                        "location"
                    ]
                }
            ]
        },
        "resourceBaseExternal": {
            "$ref": "#/definitions/resourceBase",
            "required": [
                "plan"
            ]
        },
        "childResources": {
            "type": "array",
            "items": {
                "$ref": "#/definitions/ARMChildResources"
            }
        },
        "ARMChildResources": {
            "oneOf": [
                { "$ref": "http://schema.management.azure.com/schemas/2014-10-01-preview/Microsoft.Authorization.json#/resourceDefinitions/roleAssignments" },
                { "$ref": "http://schema.management.azure.com/schemas/2015-01-01/Microsoft.Authorization.json#/resourceDefinitions/locks" },
                { "$ref": "http://schema.management.azure.com/schemas/2015-01-01/Microsoft.Resources.json#/resourceDefinitions/links" }
            ]
        },
        "resourceSku": {
            "type": "object",
            "properties": {
                "name": {
                    "type": "string",
                    "description": "Name of the sku"
                },
                "tier": {
                    "type": "string",
                    "description": "Tier of the sku"
                },
                "size": {
                    "type": "string",
                    "description": "Size of the sku"
                },
                "family": {
                    "type": "string",
                    "description": "Family of the sku"
                },
                "capacity": {
                    "type": "integer",
                    "description": "Capacity of the sku"
                }
            },
            "required": [
                "name"
            ]
        },
        "resourceCopy": {
            "type": "object",
            "properties": {
                "name": {
                    "type": "string",
                    "description": "Name of the copy"
                },
                "count": {
                    "oneOf": [
                        {
                            "$ref": "#/definitions/expression"
                        },
                        {
                            "type": "integer"
                        }
                    ],
                    "description": "Count of the copy"
                }
            }
        },
        "resourcePlan": {
            "type": "object",
            "properties": {
                "name": {
                    "type": "string",
                    "description": "Name of the plan"
                },
                "promotionCode": {
                    "type": "string",
                    "description": "Plan promotion code"
                },
                "publisher": {
                    "type": "string",
                    "description": "Name of the publisher"
                },
                "product": {
                    "type": "string",
                    "description": "Name of the product"
                }
            },
            "required": [
                "name"
            ],
            "description": "Plan of the resource"
        },
        "resourceLocations": {
            "anyOf": [
                {
                    "type": "string"
                },
                {
                    "enum": [
                        "East Asia",
                        "Southeast Asia",
                        "Central US",
                        "East US",
                        "East US 2",
                        "West US",
                        "North Central US",
                        "South Central US",
                        "North Europe",
                        "West Europe",
                        "Japan West",
                        "Japan East",
                        "Brazil South",
                        "Australia East",
                        "Australia Southeast",
                        "Central India",
                        "West India",
                        "South India"
                    ]
                }
            ]
        },
        "parameter": {
            "type": "object",
            "properties": {
                "type": {
                    "$ref": "#/definitions/parameterTypes",
                    "description": "Type of input parameter"
                },
                "defaultValue": {
                    "$ref": "#/definitions/parameterValueTypes",
                    "description": "Default value to be used if one is not provided"
                },
                "allowedValues": {
                    "type": "array",
                    "description": "Value can only be one of these values"
                },
                "metadata": {
                    "type": "object",
                    "description": "Metadata for the parameter"
                }
            },
            "required": [ "type" ],
            "description": "Input parameter definitions"
        },
        "output": {
            "type": "object",
            "properties": {
                "type": {
                    "$ref": "#/definitions/parameterTypes",
                    "description": "Type of output value"
                },
                "value": {
                    "$ref": "#/definitions/parameterValueTypes",
                    "description": "Value assigned for output"
                }
            },
            "required": [ "type", "value" ],
            "description": "Set of output parameters"
        },
        "parameterTypes": {
            "enum": [ "string", "securestring", "int", "bool", "object", "array" ]
        },
        "parameterValueTypes": {
            "type": [ "string", "boolean", "integer", "number", "object", "array", "null" ]
        },
        "expression": {
            "type": "string",
            "pattern": "^\\[(concat|parameters|variables|reference|resourceId|resourceGroup|subscription|listKeys|listPackage|base64|providers|copyIndex|padLeft|replace|toLower|toUpper|length|split|add|sub|mul|div|mod|string|int|uniqueString)\\(.*\\).*\\]$",
            "description": "Deployment template expression.  Expressions are enclosed in [] and must start with a function of concat(), parameters(), variables(), reference(), resourceId(), resourceGroup(), subscription(), listKeys(), listPackage(), base64(), providers(), copyIndex(), padLeft(), replace(), toLower(), toUpper(), length(), split(), add(), sub(), mul(), div(), mod(), string(), int(), uniqueString()"
        },
        "Iso8601Duration": {
            "type": "string",
            "pattern": "^P(\\d+Y)?(\\d+M)?(\\d+D)?(T(((\\d+H)(\\d+M)?(\\d+(\\.\\d{1,2})?S)?)|((\\d+M)(\\d+(\\.\\d{1,2})?S)?)|((\\d+(\\.\\d{1,2})?S))))?$"
        },
        "UTC": {
            "type": "string",
            "pattern": "^\\d{4}(-(0[1-9]|1[0-2])(-([012]\\d|3[01])(T((([01]\\d|2[0123]):[0-5]\\d)|(24:00))(:(([0-5]\\d)|60)(\\.\\d{1,}){0,1}){0,1}){0,1}((Z)|([+-]((([01]\\d|2[0123]):[0-5]\\d)|(24:00)))){0,1}){0,1}){0,1}$"
        },
        "apiVersion": {
            "type": "string",
            "pattern": "(^((\\d\\d\\d\\d-\\d\\d-\\d\\d)|([0-9]+(\\.[0-9]+)?))(-[a-zA-Z][a-zA-Z0-9]*)?$)",
            "description": "API version of the resource type"
        }
    }
=======
﻿{
    "id": "http://schema.management.azure.com/schemas/2015-01-01/deploymentTemplate.json#",
    "$schema": "http://json-schema.org/draft-04/schema#",
    "title": "Template",
    "description": "An Azure deployment template",
    "type": "object",
    "properties": {
        "$schema": {
            "type": "string",
            "description": "JSON schema reference"
        },
        "contentVersion": {
            "type": "string",
            "pattern": "(^[0-9]+\\.[0-9]+\\.[0-9]+\\.[0-9]+$)",
            "description": "A 4 number format for the version number of this template file. For example, 1.0.0.0"
        },
        "variables": {
            "type": "object",
            "description": "Variable definitions"
        },
        "parameters": {
            "type": "object",
            "description": "Input parameter definitions",
            "additionalProperties": {
                "$ref": "#/definitions/parameter"
            }
        },
        "resources": {
            "type": "array",
            "description": "Collection of resources to be deployed",
            "items": {
                "oneOf": [
                    {
                        "allOf": [
                            {
                                "$ref": "#/definitions/resourceBase"
                            },
                            {
                                "oneOf": [
                                    { "$ref": "http://schema.management.azure.com/schemas/2015-05-21-preview/Microsoft.DevTestLab.json#/resourceDefinitions/labs" },
                                    { "$ref": "http://schema.management.azure.com/schemas/2015-05-21-preview/Microsoft.DevTestLab.json#/resourceDefinitions/environments" },
                                    { "$ref": "http://schema.management.azure.com/schemas/2014-06-01/Microsoft.Web.json#/resourceDefinitions/certificates" },
                                    { "$ref": "http://schema.management.azure.com/schemas/2014-06-01/Microsoft.Web.json#/resourceDefinitions/serverfarms" },
                                    { "$ref": "http://schema.management.azure.com/schemas/2015-08-01/Microsoft.Web.json#/resourceDefinitions/certificates" },
                                    { "$ref": "http://schema.management.azure.com/schemas/2015-08-01/Microsoft.Web.json#/resourceDefinitions/serverfarms" },
                                    { "$ref": "http://schema.management.azure.com/schemas/2014-04-01-preview/Microsoft.Sql.json#/resourceDefinitions/databases" },
                                    { "$ref": "http://schema.management.azure.com/schemas/2014-04-01-preview/Microsoft.Sql.json#/resourceDefinitions/firewallrules" },
                                    { "$ref": "http://schema.management.azure.com/schemas/2014-04-01/Microsoft.Insights.json#/resourceDefinitions/components" },
                                    { "$ref": "http://schema.management.azure.com/schemas/2014-04-01/Microsoft.Insights.json#/resourceDefinitions/autoscalesettings" },
                                    { "$ref": "http://schema.management.azure.com/schemas/2014-04-01/Microsoft.Insights.json#/resourceDefinitions/webtests" },
                                    { "$ref": "http://schema.management.azure.com/schemas/2014-02-26/microsoft.visualstudio.json#/resourceDefinitions/account" },
                                    { "$ref": "http://schema.management.azure.com/schemas/2014-04-01-preview/Microsoft.Cache.json#/resourceDefinitions/Redis" },
                                    { "$ref": "http://schema.management.azure.com/schemas/2014-04-01/Microsoft.BizTalkServices.json#/resourceDefinitions/BizTalk" },
                                    { "$ref": "http://schema.management.azure.com/schemas/2014-04-01/Microsoft.BizTalkServices.json#/resourceDefinitions/HybridConnection" },
                                    { "$ref": "http://schema.management.azure.com/schemas/2015-03-01-preview/Microsoft.AppService.json#/resourceDefinitions/apiapps" },
                                    { "$ref": "http://schema.management.azure.com/schemas/2015-03-01-preview/Microsoft.AppService.json#/resourceDefinitions/registrations" },
                                    { "$ref": "http://schema.management.azure.com/schemas/2015-04-01/Microsoft.NotificationHubs.json#/resourceDefinitions/notificationHubs" },
                                    { "$ref": "http://schema.management.azure.com/schemas/2015-08-01-preview/Microsoft.DataConnect.json#/resourceDefinitions/connectionManagers" },
                                    { "$ref": "http://schema.management.azure.com/schemas/2015-08-01/Microsoft.Network.json#/resourceDefinitions/publicIPAddresses" },
                                    { "$ref": "http://schema.management.azure.com/schemas/2015-08-01/Microsoft.Network.json#/resourceDefinitions/virtualNetworks" },
                                    { "$ref": "http://schema.management.azure.com/schemas/2015-08-01/Microsoft.Network.json#/resourceDefinitions/loadBalancers" },
                                    { "$ref": "http://schema.management.azure.com/schemas/2015-08-01/Microsoft.Network.json#/resourceDefinitions/networkSecurityGroups" },
                                    { "$ref": "http://schema.management.azure.com/schemas/2015-08-01/Microsoft.Network.json#/resourceDefinitions/networkInterfaces" },
                                    { "$ref": "http://schema.management.azure.com/schemas/2015-08-01/Microsoft.Network.json#/resourceDefinitions/routeTables" },
                                    { "$ref": "http://schema.management.azure.com/schemas/2015-08-01/Microsoft.Storage.json#/resourceDefinitions/storageAccounts" },
                                    { "$ref": "http://schema.management.azure.com/schemas/2015-08-01/Microsoft.Compute.json#/resourceDefinitions/availabilitySets" },
                                    { "$ref": "http://schema.management.azure.com/schemas/2015-08-01/Microsoft.Compute.json#/resourceDefinitions/extensions" }
                                ]
                            }
                        ]
                    },
                    {
                        "allOf": [
                            {
                                "$ref": "#/definitions/resourceBaseForParentResources"
                            },
                            {
                                "oneOf": [
                                    { "$ref": "http://schema.management.azure.com/schemas/2014-06-01/Microsoft.Web.json#/resourceDefinitions/sites" },
                                    { "$ref": "http://schema.management.azure.com/schemas/2015-08-01/Microsoft.Web.json#/resourceDefinitions/sites" },
                                    { "$ref": "http://schema.management.azure.com/schemas/2014-04-01-preview/Microsoft.Sql.json#/resourceDefinitions/servers" },
                                    { "$ref": "http://schema.management.azure.com/schemas/2014-08-01/Microsoft.Scheduler.json#/resourceDefinitions/jobCollections" },
                                    { "$ref": "http://schema.management.azure.com/schemas/2015-03-01-preview/Microsoft.AppService.json#/resourceDefinitions/gateways" },
                                    { "$ref": "http://schema.management.azure.com/schemas/2015-04-01/Microsoft.NotificationHubs.json#/resourceDefinitions/namespaces" },
                                    { "$ref": "http://schema.management.azure.com/schemas/2015-08-01/Microsoft.Compute.json#/resourceDefinitions/virtualMachines" }
                                ]
                            }
                        ]
                    },
                    {
                        "allOf": [
                            {
                                "$ref": "#/definitions/resourceBaseExternal"
                            },
                            {
                                "oneOf": [
                                    { "$ref": "http://schema.management.azure.com/schemas/2014-04-01/SuccessBricks.ClearDB.json#/resourceDefinitions/databases" }
                                ]
                            }
                        ]
                    },
                    {
                        "allOf": [
                            {
                                "$ref": "#/definitions/ARMResourceBase"
                            },
                            {
                                "oneOf": [
                                    { "$ref": "http://schema.management.azure.com/schemas/2015-01-01/Microsoft.Resources.json#/resourceDefinitions/deployments" },
                                    { "$ref": "http://schema.management.azure.com/schemas/2015-01-01/Microsoft.Resources.json#/resourceDefinitions/links" },
                                    { "$ref": "http://schema.management.azure.com/schemas/2015-01-01/Microsoft.Authorization.json#/resourceDefinitions/locks" },
                                    { "$ref": "http://schema.management.azure.com/schemas/2014-10-01-preview/Microsoft.Authorization.json#/resourceDefinitions/roleAssignments" }
                                ]
                            }
                        ]
                    }
                ]
            },
            "minItems": 1
        },
        "outputs": {
            "type": "object",
            "description": "Output parameter definitions",
            "additionalProperties": {
                "$ref": "#/definitions/output"
            }
        }
    },
    "additionalProperties": false,
    "required": [
        "$schema",
        "contentVersion",
        "resources"
    ],
    "definitions": {
        "resourceBase": {
            "allOf": [
                {
                    "$ref": "#/definitions/resourceBaseForParentResources"
                },
                {
                    "properties": {
                        "resources": {
                            "$ref": "#/definitions/childResources"
                        }
                    }
                }
            ]
        },
        "ARMResourceBase": {
            "type": "object",
            "properties": {
                "name": {
                    "type": "string",
                    "description": "Name of the resource"
                },
                "type": {
                    "type": "string",
                    "description": "Resource type"
                },
                "apiVersion": {
                    "type": "string",
                    "description": "API Version of the resource type"
                },
                "dependsOn": {
                    "type": "array",
                    "items": {
                        "type": "string"
                    },
                    "description": "Collection of resources this resource depends on"
                }
            },
            "required": [
                "name",
                "type",
                "apiVersion"
            ]
        },
        "proxyResourceBase": {
            "allOf": [
                {
                    "$ref": "#/definitions/ARMResourceBase"
                },
                {
                    "properties": {
                        "resources": {
                            "$ref": "#/definitions/childResources"
                        },
                        "location": {
                            "$ref": "#/definitions/resourceLocations",
                            "description": "Location to deploy resource to"
                        }
                    }
                }
            ]
        },
        "resourceBaseForParentResources": {
            "allOf": [
                {
                    "$ref": "#/definitions/ARMResourceBase"
                },
                {
                    "properties": {
                        "kind": {
                            "type": "string",
                            "maxLength": 64,
                            "pattern": "(^[a-zA-Z0-9_.()-]+$)",
                            "description": "Kind of resource"
                        },
                        "location": {
                            "$ref": "#/definitions/resourceLocations",
                            "description": "Location to deploy resource to"
                        },
                        "tags": {
                            "type": "object",
                            "description": "Name-value pairs to add to the resource"
                        },
                        "sku": {
                            "$ref": "#/definitions/resourceSku"
                        },
                        "plan": {
                            "$ref": "#/definitions/resourcePlan"
                        },
                        "copy": {
                            "$ref": "#/definitions/resourceCopy"
                        },
                        "comments": {
                            "type": "string"
                        }
                    },
                    "required": [
                        "location"
                    ]
                }
            ]
        },
        "resourceBaseExternal": {
            "$ref": "#/definitions/resourceBase",
            "required": [
                "plan"
            ]
        },
        "childResources": {
            "type": "array",
            "items": {
                "$ref": "#/definitions/ARMChildResources"
            }
        },
        "ARMChildResources": {
            "oneOf": [
                { "$ref": "http://schema.management.azure.com/schemas/2014-10-01-preview/Microsoft.Authorization.json#/resourceDefinitions/roleAssignments" },
                { "$ref": "http://schema.management.azure.com/schemas/2015-01-01/Microsoft.Authorization.json#/resourceDefinitions/locks" },
                { "$ref": "http://schema.management.azure.com/schemas/2015-01-01/Microsoft.Resources.json#/resourceDefinitions/links" }
            ]
        },
        "resourceSku": {
            "type": "object",
            "properties": {
                "name": {
                    "type": "string",
                    "description": "Name of the sku"
                },
                "tier": {
                    "type": "string",
                    "description": "Tier of the sku"
                },
                "size": {
                    "type": "string",
                    "description": "Size of the sku"
                },
                "family": {
                    "type": "string",
                    "description": "Family of the sku"
                },
                "capacity": {
                    "type": "integer",
                    "description": "Capacity of the sku"
                }
            },
            "required": [
                "name"
            ]
        },
        "resourceCopy": {
            "type": "object",
            "properties": {
                "name": {
                    "type": "string",
                    "description": "Name of the copy"
                },
                "count": {
                    "oneOf": [
                        {
                            "$ref": "#/definitions/expression"
                        },
                        {
                            "type": "integer"
                        }
                    ],
                    "description": "Count of the copy"
                }
            }
        },
        "resourcePlan": {
            "type": "object",
            "properties": {
                "name": {
                    "type": "string",
                    "description": "Name of the plan"
                },
                "promotionCode": {
                    "type": "string",
                    "description": "Plan promotion code"
                },
                "publisher": {
                    "type": "string",
                    "description": "Name of the publisher"
                },
                "product": {
                    "type": "string",
                    "description": "Name of the product"
                }
            },
            "required": [
                "name"
            ],
            "description": "Plan of the resource"
        },
        "resourceLocations": {
            "anyOf": [
                {
                    "type": "string"
                },
                {
                    "enum": [
                        "East Asia",
                        "Southeast Asia",
                        "Central US",
                        "East US",
                        "East US 2",
                        "West US",
                        "North Central US",
                        "South Central US",
                        "North Europe",
                        "West Europe",
                        "Japan West",
                        "Japan East",
                        "Brazil South",
                        "Australia East",
                        "Australia Southeast",
                        "Central India",
                        "West India",
                        "South India"
                    ]
                }
            ]
        },
        "parameter": {
            "type": "object",
            "properties": {
                "type": {
                    "$ref": "#/definitions/parameterTypes",
                    "description": "Type of input parameter"
                },
                "defaultValue": {
                    "$ref": "#/definitions/parameterValueTypes",
                    "description": "Default value to be used if one is not provided"
                },
                "allowedValues": {
                    "type": "array",
                    "description": "Value can only be one of these values"
                },
                "metadata": {
                    "type": "object",
                    "description": "Metadata for the parameter"
                }
            },
            "required": [ "type" ],
            "description": "Input parameter definitions"
        },
        "output": {
            "type": "object",
            "properties": {
                "type": {
                    "$ref": "#/definitions/parameterTypes",
                    "description": "Type of output value"
                },
                "value": {
                    "$ref": "#/definitions/parameterValueTypes",
                    "description": "Value assigned for output"
                }
            },
            "required": [ "type", "value" ],
            "description": "Set of output parameters"
        },
        "parameterTypes": {
            "enum": [ "string", "securestring", "int", "bool", "object", "array" ]
        },
        "parameterValueTypes": {
            "type": [ "string", "boolean", "integer", "number", "object", "array", "null" ]
        },
        "expression": {
            "type": "string",
            "pattern": "^\\[(concat|parameters|variables|reference|resourceId|resourceGroup|subscription|listKeys|listPackage|base64|providers|copyIndex|padLeft|replace|toLower|toUpper|length|split|add|sub|mul|div|mod|string|int|uniqueString)\\(.*\\).*\\]$",
            "description": "Deployment template expression.  Expressions are enclosed in [] and must start with a function of concat(), parameters(), variables(), reference(), resourceId(), resourceGroup(), subscription(), listKeys(), listPackage(), base64(), providers(), copyIndex(), padLeft(), replace(), toLower(), toUpper(), length(), split(), add(), sub(), mul(), div(), mod(), string(), int(), uniqueString()"
        },
        "Iso8601Duration": {
            "type": "string",
            "pattern": "^P(\\d+Y)?(\\d+M)?(\\d+D)?(T(((\\d+H)(\\d+M)?(\\d+(\\.\\d{1,2})?S)?)|((\\d+M)(\\d+(\\.\\d{1,2})?S)?)|((\\d+(\\.\\d{1,2})?S))))?$"
        },
        "UTC": {
            "type": "string",
            "pattern": "^\\d{4}(-(0[1-9]|1[0-2])(-([012]\\d|3[01])(T((([01]\\d|2[0123]):[0-5]\\d)|(24:00))(:(([0-5]\\d)|60)(\\.\\d{1,}){0,1}){0,1}){0,1}((Z)|([+-]((([01]\\d|2[0123]):[0-5]\\d)|(24:00)))){0,1}){0,1}){0,1}$"
        },
        "apiVersion": {
            "type": "string",
            "pattern": "(^((\\d\\d\\d\\d-\\d\\d-\\d\\d)|([0-9]+(\\.[0-9]+)?))(-[a-zA-Z][a-zA-Z0-9]*)?$)",
            "description": "API version of the resource type"
        }
    }
>>>>>>> 62ab3da0
}<|MERGE_RESOLUTION|>--- conflicted
+++ resolved
@@ -1,4 +1,3 @@
-<<<<<<< HEAD
 ﻿{
     "id": "http://schema.management.azure.com/schemas/2015-01-01/deploymentTemplate.json#",
     "$schema": "http://json-schema.org/draft-04/schema#",
@@ -419,426 +418,4 @@
             "description": "API version of the resource type"
         }
     }
-=======
-﻿{
-    "id": "http://schema.management.azure.com/schemas/2015-01-01/deploymentTemplate.json#",
-    "$schema": "http://json-schema.org/draft-04/schema#",
-    "title": "Template",
-    "description": "An Azure deployment template",
-    "type": "object",
-    "properties": {
-        "$schema": {
-            "type": "string",
-            "description": "JSON schema reference"
-        },
-        "contentVersion": {
-            "type": "string",
-            "pattern": "(^[0-9]+\\.[0-9]+\\.[0-9]+\\.[0-9]+$)",
-            "description": "A 4 number format for the version number of this template file. For example, 1.0.0.0"
-        },
-        "variables": {
-            "type": "object",
-            "description": "Variable definitions"
-        },
-        "parameters": {
-            "type": "object",
-            "description": "Input parameter definitions",
-            "additionalProperties": {
-                "$ref": "#/definitions/parameter"
-            }
-        },
-        "resources": {
-            "type": "array",
-            "description": "Collection of resources to be deployed",
-            "items": {
-                "oneOf": [
-                    {
-                        "allOf": [
-                            {
-                                "$ref": "#/definitions/resourceBase"
-                            },
-                            {
-                                "oneOf": [
-                                    { "$ref": "http://schema.management.azure.com/schemas/2015-05-21-preview/Microsoft.DevTestLab.json#/resourceDefinitions/labs" },
-                                    { "$ref": "http://schema.management.azure.com/schemas/2015-05-21-preview/Microsoft.DevTestLab.json#/resourceDefinitions/environments" },
-                                    { "$ref": "http://schema.management.azure.com/schemas/2014-06-01/Microsoft.Web.json#/resourceDefinitions/certificates" },
-                                    { "$ref": "http://schema.management.azure.com/schemas/2014-06-01/Microsoft.Web.json#/resourceDefinitions/serverfarms" },
-                                    { "$ref": "http://schema.management.azure.com/schemas/2015-08-01/Microsoft.Web.json#/resourceDefinitions/certificates" },
-                                    { "$ref": "http://schema.management.azure.com/schemas/2015-08-01/Microsoft.Web.json#/resourceDefinitions/serverfarms" },
-                                    { "$ref": "http://schema.management.azure.com/schemas/2014-04-01-preview/Microsoft.Sql.json#/resourceDefinitions/databases" },
-                                    { "$ref": "http://schema.management.azure.com/schemas/2014-04-01-preview/Microsoft.Sql.json#/resourceDefinitions/firewallrules" },
-                                    { "$ref": "http://schema.management.azure.com/schemas/2014-04-01/Microsoft.Insights.json#/resourceDefinitions/components" },
-                                    { "$ref": "http://schema.management.azure.com/schemas/2014-04-01/Microsoft.Insights.json#/resourceDefinitions/autoscalesettings" },
-                                    { "$ref": "http://schema.management.azure.com/schemas/2014-04-01/Microsoft.Insights.json#/resourceDefinitions/webtests" },
-                                    { "$ref": "http://schema.management.azure.com/schemas/2014-02-26/microsoft.visualstudio.json#/resourceDefinitions/account" },
-                                    { "$ref": "http://schema.management.azure.com/schemas/2014-04-01-preview/Microsoft.Cache.json#/resourceDefinitions/Redis" },
-                                    { "$ref": "http://schema.management.azure.com/schemas/2014-04-01/Microsoft.BizTalkServices.json#/resourceDefinitions/BizTalk" },
-                                    { "$ref": "http://schema.management.azure.com/schemas/2014-04-01/Microsoft.BizTalkServices.json#/resourceDefinitions/HybridConnection" },
-                                    { "$ref": "http://schema.management.azure.com/schemas/2015-03-01-preview/Microsoft.AppService.json#/resourceDefinitions/apiapps" },
-                                    { "$ref": "http://schema.management.azure.com/schemas/2015-03-01-preview/Microsoft.AppService.json#/resourceDefinitions/registrations" },
-                                    { "$ref": "http://schema.management.azure.com/schemas/2015-04-01/Microsoft.NotificationHubs.json#/resourceDefinitions/notificationHubs" },
-                                    { "$ref": "http://schema.management.azure.com/schemas/2015-08-01-preview/Microsoft.DataConnect.json#/resourceDefinitions/connectionManagers" },
-                                    { "$ref": "http://schema.management.azure.com/schemas/2015-08-01/Microsoft.Network.json#/resourceDefinitions/publicIPAddresses" },
-                                    { "$ref": "http://schema.management.azure.com/schemas/2015-08-01/Microsoft.Network.json#/resourceDefinitions/virtualNetworks" },
-                                    { "$ref": "http://schema.management.azure.com/schemas/2015-08-01/Microsoft.Network.json#/resourceDefinitions/loadBalancers" },
-                                    { "$ref": "http://schema.management.azure.com/schemas/2015-08-01/Microsoft.Network.json#/resourceDefinitions/networkSecurityGroups" },
-                                    { "$ref": "http://schema.management.azure.com/schemas/2015-08-01/Microsoft.Network.json#/resourceDefinitions/networkInterfaces" },
-                                    { "$ref": "http://schema.management.azure.com/schemas/2015-08-01/Microsoft.Network.json#/resourceDefinitions/routeTables" },
-                                    { "$ref": "http://schema.management.azure.com/schemas/2015-08-01/Microsoft.Storage.json#/resourceDefinitions/storageAccounts" },
-                                    { "$ref": "http://schema.management.azure.com/schemas/2015-08-01/Microsoft.Compute.json#/resourceDefinitions/availabilitySets" },
-                                    { "$ref": "http://schema.management.azure.com/schemas/2015-08-01/Microsoft.Compute.json#/resourceDefinitions/extensions" }
-                                ]
-                            }
-                        ]
-                    },
-                    {
-                        "allOf": [
-                            {
-                                "$ref": "#/definitions/resourceBaseForParentResources"
-                            },
-                            {
-                                "oneOf": [
-                                    { "$ref": "http://schema.management.azure.com/schemas/2014-06-01/Microsoft.Web.json#/resourceDefinitions/sites" },
-                                    { "$ref": "http://schema.management.azure.com/schemas/2015-08-01/Microsoft.Web.json#/resourceDefinitions/sites" },
-                                    { "$ref": "http://schema.management.azure.com/schemas/2014-04-01-preview/Microsoft.Sql.json#/resourceDefinitions/servers" },
-                                    { "$ref": "http://schema.management.azure.com/schemas/2014-08-01/Microsoft.Scheduler.json#/resourceDefinitions/jobCollections" },
-                                    { "$ref": "http://schema.management.azure.com/schemas/2015-03-01-preview/Microsoft.AppService.json#/resourceDefinitions/gateways" },
-                                    { "$ref": "http://schema.management.azure.com/schemas/2015-04-01/Microsoft.NotificationHubs.json#/resourceDefinitions/namespaces" },
-                                    { "$ref": "http://schema.management.azure.com/schemas/2015-08-01/Microsoft.Compute.json#/resourceDefinitions/virtualMachines" }
-                                ]
-                            }
-                        ]
-                    },
-                    {
-                        "allOf": [
-                            {
-                                "$ref": "#/definitions/resourceBaseExternal"
-                            },
-                            {
-                                "oneOf": [
-                                    { "$ref": "http://schema.management.azure.com/schemas/2014-04-01/SuccessBricks.ClearDB.json#/resourceDefinitions/databases" }
-                                ]
-                            }
-                        ]
-                    },
-                    {
-                        "allOf": [
-                            {
-                                "$ref": "#/definitions/ARMResourceBase"
-                            },
-                            {
-                                "oneOf": [
-                                    { "$ref": "http://schema.management.azure.com/schemas/2015-01-01/Microsoft.Resources.json#/resourceDefinitions/deployments" },
-                                    { "$ref": "http://schema.management.azure.com/schemas/2015-01-01/Microsoft.Resources.json#/resourceDefinitions/links" },
-                                    { "$ref": "http://schema.management.azure.com/schemas/2015-01-01/Microsoft.Authorization.json#/resourceDefinitions/locks" },
-                                    { "$ref": "http://schema.management.azure.com/schemas/2014-10-01-preview/Microsoft.Authorization.json#/resourceDefinitions/roleAssignments" }
-                                ]
-                            }
-                        ]
-                    }
-                ]
-            },
-            "minItems": 1
-        },
-        "outputs": {
-            "type": "object",
-            "description": "Output parameter definitions",
-            "additionalProperties": {
-                "$ref": "#/definitions/output"
-            }
-        }
-    },
-    "additionalProperties": false,
-    "required": [
-        "$schema",
-        "contentVersion",
-        "resources"
-    ],
-    "definitions": {
-        "resourceBase": {
-            "allOf": [
-                {
-                    "$ref": "#/definitions/resourceBaseForParentResources"
-                },
-                {
-                    "properties": {
-                        "resources": {
-                            "$ref": "#/definitions/childResources"
-                        }
-                    }
-                }
-            ]
-        },
-        "ARMResourceBase": {
-            "type": "object",
-            "properties": {
-                "name": {
-                    "type": "string",
-                    "description": "Name of the resource"
-                },
-                "type": {
-                    "type": "string",
-                    "description": "Resource type"
-                },
-                "apiVersion": {
-                    "type": "string",
-                    "description": "API Version of the resource type"
-                },
-                "dependsOn": {
-                    "type": "array",
-                    "items": {
-                        "type": "string"
-                    },
-                    "description": "Collection of resources this resource depends on"
-                }
-            },
-            "required": [
-                "name",
-                "type",
-                "apiVersion"
-            ]
-        },
-        "proxyResourceBase": {
-            "allOf": [
-                {
-                    "$ref": "#/definitions/ARMResourceBase"
-                },
-                {
-                    "properties": {
-                        "resources": {
-                            "$ref": "#/definitions/childResources"
-                        },
-                        "location": {
-                            "$ref": "#/definitions/resourceLocations",
-                            "description": "Location to deploy resource to"
-                        }
-                    }
-                }
-            ]
-        },
-        "resourceBaseForParentResources": {
-            "allOf": [
-                {
-                    "$ref": "#/definitions/ARMResourceBase"
-                },
-                {
-                    "properties": {
-                        "kind": {
-                            "type": "string",
-                            "maxLength": 64,
-                            "pattern": "(^[a-zA-Z0-9_.()-]+$)",
-                            "description": "Kind of resource"
-                        },
-                        "location": {
-                            "$ref": "#/definitions/resourceLocations",
-                            "description": "Location to deploy resource to"
-                        },
-                        "tags": {
-                            "type": "object",
-                            "description": "Name-value pairs to add to the resource"
-                        },
-                        "sku": {
-                            "$ref": "#/definitions/resourceSku"
-                        },
-                        "plan": {
-                            "$ref": "#/definitions/resourcePlan"
-                        },
-                        "copy": {
-                            "$ref": "#/definitions/resourceCopy"
-                        },
-                        "comments": {
-                            "type": "string"
-                        }
-                    },
-                    "required": [
-                        "location"
-                    ]
-                }
-            ]
-        },
-        "resourceBaseExternal": {
-            "$ref": "#/definitions/resourceBase",
-            "required": [
-                "plan"
-            ]
-        },
-        "childResources": {
-            "type": "array",
-            "items": {
-                "$ref": "#/definitions/ARMChildResources"
-            }
-        },
-        "ARMChildResources": {
-            "oneOf": [
-                { "$ref": "http://schema.management.azure.com/schemas/2014-10-01-preview/Microsoft.Authorization.json#/resourceDefinitions/roleAssignments" },
-                { "$ref": "http://schema.management.azure.com/schemas/2015-01-01/Microsoft.Authorization.json#/resourceDefinitions/locks" },
-                { "$ref": "http://schema.management.azure.com/schemas/2015-01-01/Microsoft.Resources.json#/resourceDefinitions/links" }
-            ]
-        },
-        "resourceSku": {
-            "type": "object",
-            "properties": {
-                "name": {
-                    "type": "string",
-                    "description": "Name of the sku"
-                },
-                "tier": {
-                    "type": "string",
-                    "description": "Tier of the sku"
-                },
-                "size": {
-                    "type": "string",
-                    "description": "Size of the sku"
-                },
-                "family": {
-                    "type": "string",
-                    "description": "Family of the sku"
-                },
-                "capacity": {
-                    "type": "integer",
-                    "description": "Capacity of the sku"
-                }
-            },
-            "required": [
-                "name"
-            ]
-        },
-        "resourceCopy": {
-            "type": "object",
-            "properties": {
-                "name": {
-                    "type": "string",
-                    "description": "Name of the copy"
-                },
-                "count": {
-                    "oneOf": [
-                        {
-                            "$ref": "#/definitions/expression"
-                        },
-                        {
-                            "type": "integer"
-                        }
-                    ],
-                    "description": "Count of the copy"
-                }
-            }
-        },
-        "resourcePlan": {
-            "type": "object",
-            "properties": {
-                "name": {
-                    "type": "string",
-                    "description": "Name of the plan"
-                },
-                "promotionCode": {
-                    "type": "string",
-                    "description": "Plan promotion code"
-                },
-                "publisher": {
-                    "type": "string",
-                    "description": "Name of the publisher"
-                },
-                "product": {
-                    "type": "string",
-                    "description": "Name of the product"
-                }
-            },
-            "required": [
-                "name"
-            ],
-            "description": "Plan of the resource"
-        },
-        "resourceLocations": {
-            "anyOf": [
-                {
-                    "type": "string"
-                },
-                {
-                    "enum": [
-                        "East Asia",
-                        "Southeast Asia",
-                        "Central US",
-                        "East US",
-                        "East US 2",
-                        "West US",
-                        "North Central US",
-                        "South Central US",
-                        "North Europe",
-                        "West Europe",
-                        "Japan West",
-                        "Japan East",
-                        "Brazil South",
-                        "Australia East",
-                        "Australia Southeast",
-                        "Central India",
-                        "West India",
-                        "South India"
-                    ]
-                }
-            ]
-        },
-        "parameter": {
-            "type": "object",
-            "properties": {
-                "type": {
-                    "$ref": "#/definitions/parameterTypes",
-                    "description": "Type of input parameter"
-                },
-                "defaultValue": {
-                    "$ref": "#/definitions/parameterValueTypes",
-                    "description": "Default value to be used if one is not provided"
-                },
-                "allowedValues": {
-                    "type": "array",
-                    "description": "Value can only be one of these values"
-                },
-                "metadata": {
-                    "type": "object",
-                    "description": "Metadata for the parameter"
-                }
-            },
-            "required": [ "type" ],
-            "description": "Input parameter definitions"
-        },
-        "output": {
-            "type": "object",
-            "properties": {
-                "type": {
-                    "$ref": "#/definitions/parameterTypes",
-                    "description": "Type of output value"
-                },
-                "value": {
-                    "$ref": "#/definitions/parameterValueTypes",
-                    "description": "Value assigned for output"
-                }
-            },
-            "required": [ "type", "value" ],
-            "description": "Set of output parameters"
-        },
-        "parameterTypes": {
-            "enum": [ "string", "securestring", "int", "bool", "object", "array" ]
-        },
-        "parameterValueTypes": {
-            "type": [ "string", "boolean", "integer", "number", "object", "array", "null" ]
-        },
-        "expression": {
-            "type": "string",
-            "pattern": "^\\[(concat|parameters|variables|reference|resourceId|resourceGroup|subscription|listKeys|listPackage|base64|providers|copyIndex|padLeft|replace|toLower|toUpper|length|split|add|sub|mul|div|mod|string|int|uniqueString)\\(.*\\).*\\]$",
-            "description": "Deployment template expression.  Expressions are enclosed in [] and must start with a function of concat(), parameters(), variables(), reference(), resourceId(), resourceGroup(), subscription(), listKeys(), listPackage(), base64(), providers(), copyIndex(), padLeft(), replace(), toLower(), toUpper(), length(), split(), add(), sub(), mul(), div(), mod(), string(), int(), uniqueString()"
-        },
-        "Iso8601Duration": {
-            "type": "string",
-            "pattern": "^P(\\d+Y)?(\\d+M)?(\\d+D)?(T(((\\d+H)(\\d+M)?(\\d+(\\.\\d{1,2})?S)?)|((\\d+M)(\\d+(\\.\\d{1,2})?S)?)|((\\d+(\\.\\d{1,2})?S))))?$"
-        },
-        "UTC": {
-            "type": "string",
-            "pattern": "^\\d{4}(-(0[1-9]|1[0-2])(-([012]\\d|3[01])(T((([01]\\d|2[0123]):[0-5]\\d)|(24:00))(:(([0-5]\\d)|60)(\\.\\d{1,}){0,1}){0,1}){0,1}((Z)|([+-]((([01]\\d|2[0123]):[0-5]\\d)|(24:00)))){0,1}){0,1}){0,1}$"
-        },
-        "apiVersion": {
-            "type": "string",
-            "pattern": "(^((\\d\\d\\d\\d-\\d\\d-\\d\\d)|([0-9]+(\\.[0-9]+)?))(-[a-zA-Z][a-zA-Z0-9]*)?$)",
-            "description": "API version of the resource type"
-        }
-    }
->>>>>>> 62ab3da0
 }