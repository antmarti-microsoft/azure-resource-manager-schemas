{
  "id": "https://schema.management.azure.com/schemas/2015-01-01/deploymentTemplate.json#",
  "$schema": "http://json-schema.org/draft-04/schema#",
  "title": "Template",
  "description": "An Azure deployment template",
  "type": "object",
  "properties": {
    "$schema": {
      "type": "string",
      "description": "JSON schema reference"
    },
    "contentVersion": {
      "type": "string",
      "pattern": "(^[0-9]+\\.[0-9]+\\.[0-9]+\\.[0-9]+$)",
      "description": "A 4 number format for the version number of this template file. For example, 1.0.0.0"
    },
    "variables": {
      "type": "object",
      "description": "Variable definitions"
    },
    "parameters": {
      "type": "object",
      "description": "Input parameter definitions",
      "additionalProperties": {
        "$ref": "#/definitions/parameter"
      }
    },
    "resources": {
      "type": "array",
      "description": "Collection of resources to be deployed",
      "items": {
        "oneOf": [
          {
            "allOf": [
              {
                "$ref": "#/definitions/resourceBase"
              },
              {
                "oneOf": [
                  { "$ref": "https://schema.management.azure.com/schemas/2015-08-19/Microsoft.Search.json#/resourceDefinitions/searchServices" },
                  { "$ref": "https://schema.management.azure.com/schemas/2016-05-16/Microsoft.AnalysisServices.json#/resourceDefinitions/servers" },
                  { "$ref": "https://schema.management.azure.com/schemas/2016-06-01/Microsoft.RecoveryServices.json#/resourceDefinitions/vaults" },
                  { "$ref": "https://schema.management.azure.com/schemas/2016-06-01/Microsoft.RecoveryServices.json#/resourceDefinitions/vaults_certificates" },
                  { "$ref": "https://schema.management.azure.com/schemas/2016-06-01/Microsoft.RecoveryServices.json#/resourceDefinitions/vaults_extendedInformation" },
                  { "$ref": "https://schema.management.azure.com/schemas/2015-07-01-preview/Microsoft.ServerManagement.json#/resourceDefinitions/nodes" },
                  { "$ref": "https://schema.management.azure.com/schemas/2015-07-01-preview/Microsoft.ServerManagement.json#/resourceDefinitions/gateways" },
                  { "$ref": "https://schema.management.azure.com/schemas/2015-07-01-preview/Microsoft.ServerManagement.json#/resourceDefinitions/sessions" },
                  { "$ref": "https://schema.management.azure.com/schemas/2016-07-01-preview/Microsoft.ServerManagement.json#/resourceDefinitions/nodes" },
                  { "$ref": "https://schema.management.azure.com/schemas/2016-07-01-preview/Microsoft.ServerManagement.json#/resourceDefinitions/gateways" },
                  { "$ref": "https://schema.management.azure.com/schemas/2016-07-01-preview/Microsoft.ServerManagement.json#/resourceDefinitions/sessions" },
                  { "$ref": "https://schema.management.azure.com/schemas/2015-04-08/Microsoft.DocumentDB.json#/resourceDefinitions/databaseAccounts" },
                  { "$ref": "https://schema.management.azure.com/schemas/2015-06-01/Microsoft.KeyVault.json#/resourceDefinitions/secrets" },
                  { "$ref": "https://schema.management.azure.com/schemas/2016-10-01/Microsoft.KeyVault.json#/resourceDefinitions/vaults_secrets" },
                  { "$ref": "https://schema.management.azure.com/schemas/2016-05-15/Microsoft.DevTestLab.json#/resourceDefinitions/labs" },
                  { "$ref": "https://schema.management.azure.com/schemas/2016-05-15/Microsoft.DevTestLab.json#/resourceDefinitions/labs_artifactsources" },
                  { "$ref": "https://schema.management.azure.com/schemas/2016-05-15/Microsoft.DevTestLab.json#/resourceDefinitions/labs_customimages" },
                  { "$ref": "https://schema.management.azure.com/schemas/2016-05-15/Microsoft.DevTestLab.json#/resourceDefinitions/labs_formulas" },
                  { "$ref": "https://schema.management.azure.com/schemas/2016-05-15/Microsoft.DevTestLab.json#/resourceDefinitions/labs_policysets_policies" },
                  { "$ref": "https://schema.management.azure.com/schemas/2016-05-15/Microsoft.DevTestLab.json#/resourceDefinitions/labs_schedules" },
                  { "$ref": "https://schema.management.azure.com/schemas/2016-05-15/Microsoft.DevTestLab.json#/resourceDefinitions/labs_virtualmachines" },
                  { "$ref": "https://schema.management.azure.com/schemas/2016-05-15/Microsoft.DevTestLab.json#/resourceDefinitions/labs_virtualnetworks" },
                  { "$ref": "https://schema.management.azure.com/schemas/2018-01-10/Microsoft.RecoveryServices.json#/resourceDefinitions/vaults_replicationAlertSettings" },
                  { "$ref": "https://schema.management.azure.com/schemas/2018-01-10/Microsoft.RecoveryServices.json#/resourceDefinitions/vaults_replicationFabrics" },
                  { "$ref": "https://schema.management.azure.com/schemas/2018-01-10/Microsoft.RecoveryServices.json#/resourceDefinitions/vaults_replicationFabrics_replicationNetworks_replicationNetworkMappings" },
                  { "$ref": "https://schema.management.azure.com/schemas/2018-01-10/Microsoft.RecoveryServices.json#/resourceDefinitions/vaults_replicationFabrics_replicationProtectionContainers" },
                  { "$ref": "https://schema.management.azure.com/schemas/2018-01-10/Microsoft.RecoveryServices.json#/resourceDefinitions/vaults_replicationFabrics_replicationProtectionContainers_replicationProtectedItems" },
                  { "$ref": "https://schema.management.azure.com/schemas/2018-01-10/Microsoft.RecoveryServices.json#/resourceDefinitions/vaults_replicationFabrics_replicationProtectionContainers_replicationProtectionContainerMappings" },
                  { "$ref": "https://schema.management.azure.com/schemas/2018-01-10/Microsoft.RecoveryServices.json#/resourceDefinitions/vaults_replicationFabrics_replicationStorageClassifications_replicationStorageClassificationMappings" },
                  { "$ref": "https://schema.management.azure.com/schemas/2018-01-10/Microsoft.RecoveryServices.json#/resourceDefinitions/vaults_replicationFabrics_replicationvCenters" },
                  { "$ref": "https://schema.management.azure.com/schemas/2018-01-10/Microsoft.RecoveryServices.json#/resourceDefinitions/vaults_replicationPolicies" },
                  { "$ref": "https://schema.management.azure.com/schemas/2018-01-10/Microsoft.RecoveryServices.json#/resourceDefinitions/vaults_replicationRecoveryPlans" },
                  { "$ref": "https://schema.management.azure.com/schemas/2015-05-21-preview/Microsoft.DevTestLab.json#/resourceDefinitions/labs" },
                  { "$ref": "https://schema.management.azure.com/schemas/2015-05-21-preview/Microsoft.DevTestLab.json#/resourceDefinitions/virtualMachines" },
                  { "$ref": "https://schema.management.azure.com/schemas/2014-06-01/Microsoft.Web.json#/resourceDefinitions/certificates" },
                  { "$ref": "https://schema.management.azure.com/schemas/2014-06-01/Microsoft.Web.json#/resourceDefinitions/serverfarms" },
                  { "$ref": "https://schema.management.azure.com/schemas/2015-08-01/Microsoft.Web.json#/resourceDefinitions/certificates" },
                  { "$ref": "https://schema.management.azure.com/schemas/2015-08-01/Microsoft.Web.json#/resourceDefinitions/serverfarms" },
                  { "$ref": "https://schema.management.azure.com/schemas/2015-04-01/Microsoft.DomainRegistration.json#/resourceDefinitions/domains" },
                  { "$ref": "https://schema.management.azure.com/schemas/2015-04-01/Microsoft.DomainRegistration.json#/resourceDefinitions/domains_domainOwnershipIdentifiers" },
                  { "$ref": "https://schema.management.azure.com/schemas/2015-08-01/Microsoft.CertificateRegistration.json#/resourceDefinitions/certificateOrders" },
                  { "$ref": "https://schema.management.azure.com/schemas/2015-08-01/Microsoft.CertificateRegistration.json#/resourceDefinitions/certificateOrders_certificates" },
                  { "$ref": "https://schema.management.azure.com/schemas/2016-03-01/Microsoft.Web.json#/resourceDefinitions/certificates" },
                  { "$ref": "https://schema.management.azure.com/schemas/2016-03-01/Microsoft.Web.json#/resourceDefinitions/csrs" },
                  { "$ref": "https://schema.management.azure.com/schemas/2016-08-01/Microsoft.Web.json#/resourceDefinitions/sites" },
                  { "$ref": "https://schema.management.azure.com/schemas/2016-08-01/Microsoft.Web.json#/resourceDefinitions/sites_appsettings" },
                  { "$ref": "https://schema.management.azure.com/schemas/2016-08-01/Microsoft.Web.json#/resourceDefinitions/sites_config" },
                  { "$ref": "https://schema.management.azure.com/schemas/2016-08-01/Microsoft.Web.json#/resourceDefinitions/sites_connectionstrings" },
                  { "$ref": "https://schema.management.azure.com/schemas/2016-08-01/Microsoft.Web.json#/resourceDefinitions/sites_deployments" },
                  { "$ref": "https://schema.management.azure.com/schemas/2016-08-01/Microsoft.Web.json#/resourceDefinitions/sites_domainOwnershipIdentifiers" },
                  { "$ref": "https://schema.management.azure.com/schemas/2016-08-01/Microsoft.Web.json#/resourceDefinitions/sites_hostNameBindings" },
                  { "$ref": "https://schema.management.azure.com/schemas/2016-08-01/Microsoft.Web.json#/resourceDefinitions/sites_hybridconnection" },
                  { "$ref": "https://schema.management.azure.com/schemas/2016-08-01/Microsoft.Web.json#/resourceDefinitions/sites_hybridConnectionNamespaces_relays" },
                  { "$ref": "https://schema.management.azure.com/schemas/2016-08-01/Microsoft.Web.json#/resourceDefinitions/sites_instances_deployments" },
                  { "$ref": "https://schema.management.azure.com/schemas/2016-08-01/Microsoft.Web.json#/resourceDefinitions/sites_premieraddons" },
                  { "$ref": "https://schema.management.azure.com/schemas/2016-08-01/Microsoft.Web.json#/resourceDefinitions/sites_publicCertificates" },
                  { "$ref": "https://schema.management.azure.com/schemas/2016-08-01/Microsoft.Web.json#/resourceDefinitions/sites_slots" },
                  { "$ref": "https://schema.management.azure.com/schemas/2016-08-01/Microsoft.Web.json#/resourceDefinitions/sites_slots_appsettings" },
                  { "$ref": "https://schema.management.azure.com/schemas/2016-08-01/Microsoft.Web.json#/resourceDefinitions/sites_slots_config" },
                  { "$ref": "https://schema.management.azure.com/schemas/2016-08-01/Microsoft.Web.json#/resourceDefinitions/sites_slots_connectionstrings" },
                  { "$ref": "https://schema.management.azure.com/schemas/2016-08-01/Microsoft.Web.json#/resourceDefinitions/sites_slots_deployments" },
                  { "$ref": "https://schema.management.azure.com/schemas/2016-08-01/Microsoft.Web.json#/resourceDefinitions/sites_slots_domainOwnershipIdentifiers" },
                  { "$ref": "https://schema.management.azure.com/schemas/2016-08-01/Microsoft.Web.json#/resourceDefinitions/sites_slots_hostNameBindings" },
                  { "$ref": "https://schema.management.azure.com/schemas/2016-08-01/Microsoft.Web.json#/resourceDefinitions/sites_slots_hybridconnection" },
                  { "$ref": "https://schema.management.azure.com/schemas/2016-08-01/Microsoft.Web.json#/resourceDefinitions/sites_slots_hybridConnectionNamespaces_relays" },
                  { "$ref": "https://schema.management.azure.com/schemas/2016-08-01/Microsoft.Web.json#/resourceDefinitions/sites_slots_instances_deployments" },
                  { "$ref": "https://schema.management.azure.com/schemas/2016-08-01/Microsoft.Web.json#/resourceDefinitions/sites_slots_premieraddons" },
                  { "$ref": "https://schema.management.azure.com/schemas/2016-08-01/Microsoft.Web.json#/resourceDefinitions/sites_slots_publicCertificates" },
                  { "$ref": "https://schema.management.azure.com/schemas/2016-08-01/Microsoft.Web.json#/resourceDefinitions/sites_slots_virtualNetworkConnections" },
                  { "$ref": "https://schema.management.azure.com/schemas/2016-08-01/Microsoft.Web.json#/resourceDefinitions/sites_slots_virtualNetworkConnections_gateways" },
                  { "$ref": "https://schema.management.azure.com/schemas/2016-08-01/Microsoft.Web.json#/resourceDefinitions/sites_sourcecontrol" },
                  { "$ref": "https://schema.management.azure.com/schemas/2016-08-01/Microsoft.Web.json#/resourceDefinitions/sites_slots_sourcecontrol" },
                  { "$ref": "https://schema.management.azure.com/schemas/2016-08-01/Microsoft.Web.json#/resourceDefinitions/sites_virtualNetworkConnections" },
                  { "$ref": "https://schema.management.azure.com/schemas/2016-08-01/Microsoft.Web.json#/resourceDefinitions/sites_virtualNetworkConnections_gateways" },
                  { "$ref": "https://schema.management.azure.com/schemas/2016-09-01/Microsoft.Web.json#/resourceDefinitions/hostingEnvironments" },
                  { "$ref": "https://schema.management.azure.com/schemas/2016-09-01/Microsoft.Web.json#/resourceDefinitions/hostingEnvironments_workerPools" },
                  { "$ref": "https://schema.management.azure.com/schemas/2016-09-01/Microsoft.Web.json#/resourceDefinitions/hostingEnvironments_multiRolePools" },
                  { "$ref": "https://schema.management.azure.com/schemas/2016-09-01/Microsoft.Web.json#/resourceDefinitions/serverfarms" },
                  { "$ref": "https://schema.management.azure.com/schemas/2016-09-01/Microsoft.Web.json#/resourceDefinitions/serverfarms_virtualNetworkConnections_gateways" },
                  { "$ref": "https://schema.management.azure.com/schemas/2016-09-01/Microsoft.Web.json#/resourceDefinitions/serverfarms_virtualNetworkConnections_routes" },
                  { "$ref": "https://schema.management.azure.com/schemas/2014-04-01-preview/Microsoft.Sql.json#/resourceDefinitions/databases" },
                  { "$ref": "https://schema.management.azure.com/schemas/2014-04-01-preview/Microsoft.Sql.json#/resourceDefinitions/firewallrules" },
                  { "$ref": "https://schema.management.azure.com/schemas/2014-04-01-preview/Microsoft.Sql.json#/resourceDefinitions/administrators" },
                  { "$ref": "https://schema.management.azure.com/schemas/2014-04-01-preview/Microsoft.Sql.json#/resourceDefinitions/disasterrecoveryconfiguration" },
                  { "$ref": "https://schema.management.azure.com/schemas/2014-04-01/Microsoft.Insights.json#/resourceDefinitions/alertrules" },
                  { "$ref": "https://schema.management.azure.com/schemas/2014-04-01/Microsoft.Insights.json#/resourceDefinitions/components" },
                  { "$ref": "https://schema.management.azure.com/schemas/2014-04-01/Microsoft.Insights.json#/resourceDefinitions/autoscalesettings" },
                  { "$ref": "https://schema.management.azure.com/schemas/2014-04-01/Microsoft.Insights.json#/resourceDefinitions/webtests" },
                  { "$ref": "https://schema.management.azure.com/schemas/2014-02-26/microsoft.visualstudio.json#/resourceDefinitions/account" },
                  { "$ref": "https://schema.management.azure.com/schemas/2014-04-01-preview/Microsoft.Cache.json#/resourceDefinitions/Redis" },
                  { "$ref": "https://schema.management.azure.com/schemas/2014-04-01/Microsoft.BizTalkServices.json#/resourceDefinitions/BizTalk" },
                  { "$ref": "https://schema.management.azure.com/schemas/2014-04-01/Microsoft.BizTalkServices.json#/resourceDefinitions/HybridConnection" },
                  { "$ref": "https://schema.management.azure.com/schemas/2015-03-01-preview/Microsoft.AppService.json#/resourceDefinitions/apiapps" },
                  { "$ref": "https://schema.management.azure.com/schemas/2015-03-01-preview/Microsoft.AppService.json#/resourceDefinitions/registrations" },
                  { "$ref": "https://schema.management.azure.com/schemas/2015-04-01/Microsoft.NotificationHubs.json#/resourceDefinitions/notificationHubs" },
                  { "$ref": "https://schema.management.azure.com/schemas/2015-08-01-preview/Microsoft.DataConnect.json#/resourceDefinitions/connectionManagers" },
                  { "$ref": "https://schema.management.azure.com/schemas/2015-08-01/Microsoft.Cache.json#/resourceDefinitions/Redis" },
                  { "$ref": "https://schema.management.azure.com/schemas/2015-08-01/Microsoft.Network.json#/resourceDefinitions/publicIPAddresses" },
                  { "$ref": "https://schema.management.azure.com/schemas/2015-08-01/Microsoft.Network.json#/resourceDefinitions/virtualNetworks" },
                  { "$ref": "https://schema.management.azure.com/schemas/2015-08-01/Microsoft.Network.json#/resourceDefinitions/loadBalancers" },
                  { "$ref": "https://schema.management.azure.com/schemas/2015-08-01/Microsoft.Network.json#/resourceDefinitions/networkSecurityGroups" },
                  { "$ref": "https://schema.management.azure.com/schemas/2015-08-01/Microsoft.Network.json#/resourceDefinitions/networkInterfaces" },
                  { "$ref": "https://schema.management.azure.com/schemas/2015-08-01/Microsoft.Network.json#/resourceDefinitions/routeTables" },
                  { "$ref": "https://schema.management.azure.com/schemas/2015-11-01/Microsoft.Network.json#/resourceDefinitions/trafficManagerProfiles" },
                  { "$ref": "https://schema.management.azure.com/schemas/2017-03-01/Microsoft.Network.json#/resourceDefinitions/trafficManagerProfiles" },
                  { "$ref": "https://schema.management.azure.com/schemas/2017-05-01/Microsoft.Network.json#/resourceDefinitions/trafficManagerProfiles" },
                  { "$ref": "https://schema.management.azure.com/schemas/2015-08-01/Microsoft.Storage.json#/resourceDefinitions/storageAccounts" },
                  { "$ref": "https://schema.management.azure.com/schemas/2016-01-01/Microsoft.Storage.json#/resourceDefinitions/storageAccounts" },
                  { "$ref": "https://schema.management.azure.com/schemas/2017-06-01/Microsoft.Storage.json#/resourceDefinitions/storageAccounts" },
                  { "$ref": "https://schema.management.azure.com/schemas/2017-10-01/Microsoft.Storage.json#/resourceDefinitions/storageAccounts" },
                  { "$ref": "https://schema.management.azure.com/schemas/2015-08-01/Microsoft.Compute.json#/resourceDefinitions/availabilitySets" },
                  { "$ref": "https://schema.management.azure.com/schemas/2015-08-01/Microsoft.Compute.json#/resourceDefinitions/extensions" },
                  { "$ref": "https://schema.management.azure.com/schemas/2015-08-01/Microsoft.Compute.json#/resourceDefinitions/virtualMachineScaleSets" },
                  { "$ref": "https://schema.management.azure.com/schemas/2015-06-01/Microsoft.KeyVault.json#/resourceDefinitions/vaults" },
                  { "$ref": "https://schema.management.azure.com/schemas/2016-10-01/Microsoft.KeyVault.json#/resourceDefinitions/vaults" },
                  { "$ref": "https://schema.management.azure.com/schemas/2014-06-01/Microsoft.Web.json#/resourceDefinitions/sites" },
                  { "$ref": "https://schema.management.azure.com/schemas/2015-08-01/Microsoft.Web.json#/resourceDefinitions/sites" },
                  { "$ref": "https://schema.management.azure.com/schemas/2014-04-01-preview/Microsoft.Sql.json#/resourceDefinitions/servers" },
                  { "$ref": "https://schema.management.azure.com/schemas/2014-08-01-preview/Microsoft.Scheduler.json#/resourceDefinitions/jobCollections" },
                  { "$ref": "https://schema.management.azure.com/schemas/2015-03-01-preview/Microsoft.AppService.json#/resourceDefinitions/gateways" },
                  { "$ref": "https://schema.management.azure.com/schemas/2015-04-01/Microsoft.NotificationHubs.json#/resourceDefinitions/namespaces" },
                  { "$ref": "https://schema.management.azure.com/schemas/2015-08-01/Microsoft.Compute.json#/resourceDefinitions/virtualMachines" },
                  { "$ref": "https://schema.management.azure.com/schemas/2015-10-01-preview/Microsoft.DataLakeStore.json#/resourceDefinitions/accounts" },
                  { "$ref": "https://schema.management.azure.com/schemas/2016-11-01/Microsoft.DataLakeStore.json#/resourceDefinitions/accounts" },
                  { "$ref": "https://schema.management.azure.com/schemas/2016-11-01/Microsoft.DataLakeStore.json#/resourceDefinitions/accounts_firewallRules" },
                  { "$ref": "https://schema.management.azure.com/schemas/2016-11-01/Microsoft.DataLakeStore.json#/resourceDefinitions/accounts_trustedIdProviders" },
                  { "$ref": "https://schema.management.azure.com/schemas/2015-10-01-preview/Microsoft.DataLakeAnalytics.json#/resourceDefinitions/accounts" },
                  { "$ref": "https://schema.management.azure.com/schemas/2016-11-01/Microsoft.DataLakeAnalytics.json#/resourceDefinitions/accounts" },
                  { "$ref": "https://schema.management.azure.com/schemas/2016-11-01/Microsoft.DataLakeAnalytics.json#/resourceDefinitions/accounts_dataLakeStoreAccounts" },
                  { "$ref": "https://schema.management.azure.com/schemas/2016-11-01/Microsoft.DataLakeAnalytics.json#/resourceDefinitions/accounts_storageAccounts" },
                  { "$ref": "https://schema.management.azure.com/schemas/2016-11-01/Microsoft.DataLakeAnalytics.json#/resourceDefinitions/accounts_firewallRules" },
                  { "$ref": "https://schema.management.azure.com/schemas/2016-11-01/Microsoft.DataLakeAnalytics.json#/resourceDefinitions/accounts_computePolicies" },
                  { "$ref": "https://schema.management.azure.com/schemas/2016-02-01-preview/Microsoft.CognitiveServices.json#/resourceDefinitions/accounts" },
                  { "$ref": "https://schema.management.azure.com/schemas/2016-01-29/Microsoft.PowerBI.json#/resourceDefinitions/workspaceCollections" },
                  { "$ref": "https://schema.management.azure.com/schemas/2017-10-01/Microsoft.PowerBIDedicated.json#/resourceDefinitions/capacities" },
                  { "$ref": "https://schema.management.azure.com/schemas/2016-03-30/Microsoft.DataCatalog.json#/resourceDefinitions/catalogs" },
                  { "$ref": "https://schema.management.azure.com/schemas/2016-03-30/Microsoft.ContainerService.json#/resourceDefinitions/containerServices" },
                  { "$ref": "https://schema.management.azure.com/schemas/2015-05-04-preview/Microsoft.Network.json#/resourceDefinitions/dnszones" },
                  { "$ref": "https://schema.management.azure.com/schemas/2015-05-04-preview/Microsoft.Network.json#/resourceDefinitions/dnszones_A" },
                  { "$ref": "https://schema.management.azure.com/schemas/2015-05-04-preview/Microsoft.Network.json#/resourceDefinitions/dnszones_AAAA" },
                  { "$ref": "https://schema.management.azure.com/schemas/2015-05-04-preview/Microsoft.Network.json#/resourceDefinitions/dnszones_CNAME" },
                  { "$ref": "https://schema.management.azure.com/schemas/2015-05-04-preview/Microsoft.Network.json#/resourceDefinitions/dnszones_MX" },
                  { "$ref": "https://schema.management.azure.com/schemas/2015-05-04-preview/Microsoft.Network.json#/resourceDefinitions/dnszones_NS" },
                  { "$ref": "https://schema.management.azure.com/schemas/2015-05-04-preview/Microsoft.Network.json#/resourceDefinitions/dnszones_PTR" },
                  { "$ref": "https://schema.management.azure.com/schemas/2015-05-04-preview/Microsoft.Network.json#/resourceDefinitions/dnszones_SOA" },
                  { "$ref": "https://schema.management.azure.com/schemas/2015-05-04-preview/Microsoft.Network.json#/resourceDefinitions/dnszones_SRV" },
                  { "$ref": "https://schema.management.azure.com/schemas/2015-05-04-preview/Microsoft.Network.json#/resourceDefinitions/dnszones_TXT" },
                  { "$ref": "https://schema.management.azure.com/schemas/2016-04-01/Microsoft.Network.json#/resourceDefinitions/dnszones" },
                  { "$ref": "https://schema.management.azure.com/schemas/2016-04-01/Microsoft.Network.json#/resourceDefinitions/dnszones_A" },
                  { "$ref": "https://schema.management.azure.com/schemas/2016-04-01/Microsoft.Network.json#/resourceDefinitions/dnszones_AAAA" },
                  { "$ref": "https://schema.management.azure.com/schemas/2016-04-01/Microsoft.Network.json#/resourceDefinitions/dnszones_CNAME" },
                  { "$ref": "https://schema.management.azure.com/schemas/2016-04-01/Microsoft.Network.json#/resourceDefinitions/dnszones_MX" },
                  { "$ref": "https://schema.management.azure.com/schemas/2016-04-01/Microsoft.Network.json#/resourceDefinitions/dnszones_NS" },
                  { "$ref": "https://schema.management.azure.com/schemas/2016-04-01/Microsoft.Network.json#/resourceDefinitions/dnszones_PTR" },
                  { "$ref": "https://schema.management.azure.com/schemas/2016-04-01/Microsoft.Network.json#/resourceDefinitions/dnszones_SOA" },
                  { "$ref": "https://schema.management.azure.com/schemas/2016-04-01/Microsoft.Network.json#/resourceDefinitions/dnszones_SRV" },
                  { "$ref": "https://schema.management.azure.com/schemas/2016-04-01/Microsoft.Network.json#/resourceDefinitions/dnszones_TXT" },
                  { "$ref": "https://schema.management.azure.com/schemas/2015-06-01/Microsoft.Cdn.json#/resourceDefinitions/profiles" },
                  { "$ref": "https://schema.management.azure.com/schemas/2015-06-01/Microsoft.Cdn.json#/resourceDefinitions/profiles_endpoints" },
                  { "$ref": "https://schema.management.azure.com/schemas/2015-06-01/Microsoft.Cdn.json#/resourceDefinitions/profiles_endpoints_customDomains" },
                  { "$ref": "https://schema.management.azure.com/schemas/2015-06-01/Microsoft.Cdn.json#/resourceDefinitions/profiles_endpoints_origins" },
                  { "$ref": "https://schema.management.azure.com/schemas/2016-04-02/Microsoft.Cdn.json#/resourceDefinitions/profiles" },
                  { "$ref": "https://schema.management.azure.com/schemas/2016-04-02/Microsoft.Cdn.json#/resourceDefinitions/profiles_endpoints" },
                  { "$ref": "https://schema.management.azure.com/schemas/2016-04-02/Microsoft.Cdn.json#/resourceDefinitions/profiles_endpoints_customDomains" },
                  { "$ref": "https://schema.management.azure.com/schemas/2016-04-02/Microsoft.Cdn.json#/resourceDefinitions/profiles_endpoints_origins" },
                  { "$ref": "https://schema.management.azure.com/schemas/2015-12-01/Microsoft.Batch.json#/resourceDefinitions/batchAccounts" },
                  { "$ref": "https://schema.management.azure.com/schemas/2015-12-01/Microsoft.Batch.json#/resourceDefinitions/batchAccounts_applications" },
                  { "$ref": "https://schema.management.azure.com/schemas/2015-12-01/Microsoft.Batch.json#/resourceDefinitions/batchAccounts_applications_versions" },
                  { "$ref": "https://schema.management.azure.com/schemas/2016-04-01/Microsoft.Cache.json#/resourceDefinitions/Redis" },
                  { "$ref": "https://schema.management.azure.com/schemas/2015-02-01-preview/Microsoft.Logic.json#/resourceDefinitions/workflows" },
                  { "$ref": "https://schema.management.azure.com/schemas/2016-06-01/Microsoft.Logic.json#/resourceDefinitions/workflows" },
                  { "$ref": "https://schema.management.azure.com/schemas/2016-06-01/Microsoft.Logic.json#/resourceDefinitions/integrationAccounts" },
                  { "$ref": "https://schema.management.azure.com/schemas/2016-06-01/Microsoft.Logic.json#/resourceDefinitions/integrationAccounts_agreements" },
                  { "$ref": "https://schema.management.azure.com/schemas/2016-06-01/Microsoft.Logic.json#/resourceDefinitions/integrationAccounts_certificates" },
                  { "$ref": "https://schema.management.azure.com/schemas/2016-06-01/Microsoft.Logic.json#/resourceDefinitions/integrationAccounts_maps" },
                  { "$ref": "https://schema.management.azure.com/schemas/2016-06-01/Microsoft.Logic.json#/resourceDefinitions/integrationAccounts_partners" },
                  { "$ref": "https://schema.management.azure.com/schemas/2016-06-01/Microsoft.Logic.json#/resourceDefinitions/integrationAccounts_schemas" },
                  { "$ref": "https://schema.management.azure.com/schemas/2016-06-01/Microsoft.Logic.json#/resourceDefinitions/integrationAccounts_assemblies" },
                  { "$ref": "https://schema.management.azure.com/schemas/2016-10-01/Microsoft.Logic.json#/resourceDefinitions/workflows" },
                  { "$ref": "https://schema.management.azure.com/schemas/2017-07-01/Microsoft.Logic.json#/resourceDefinitions/workflows" },
                  { "$ref": "https://schema.management.azure.com/schemas/2016-06-01/Microsoft.Web.json#/resourceDefinitions/connections" },
                  { "$ref": "https://schema.management.azure.com/schemas/2016-06-01/Microsoft.Web.json#/resourceDefinitions/connectionGateways" },
                  { "$ref": "https://schema.management.azure.com/schemas/2016-06-01/Microsoft.Web.json#/resourceDefinitions/customApis" },
                  { "$ref": "https://schema.management.azure.com/schemas/2016-03-01/Microsoft.Scheduler.json#/resourceDefinitions/jobCollections" },
                  { "$ref": "https://schema.management.azure.com/schemas/2016-03-01/Microsoft.Scheduler.json#/resourceDefinitions/jobCollections_jobs" },
                  { "$ref": "https://schema.management.azure.com/schemas/2016-05-01-preview/Microsoft.MachineLearning.json#/resourceDefinitions/webServices" },
                  { "$ref": "https://schema.management.azure.com/schemas/2016-05-01-preview/Microsoft.MachineLearning.json#/resourceDefinitions/commitmentPlans" },
                  { "$ref": "https://schema.management.azure.com/schemas/2016-04-01/Microsoft.MachineLearning.json#/resourceDefinitions/workspaces" },
                  { "$ref": "https://schema.management.azure.com/schemas/2017-05-01-preview/Microsoft.MachineLearningExperimentation.json#/resourceDefinitions/accounts" },
                  { "$ref": "https://schema.management.azure.com/schemas/2017-05-01-preview/Microsoft.MachineLearningExperimentation.json#/resourceDefinitions/accounts_workspaces" },
                  { "$ref": "https://schema.management.azure.com/schemas/2017-05-01-preview/Microsoft.MachineLearningExperimentation.json#/resourceDefinitions/accounts_workspaces_projects" },
                  { "$ref": "https://schema.management.azure.com/schemas/2017-09-01-preview/Microsoft.MachineLearningModelManagement.json#/resourceDefinitions/accounts" },
                  { "$ref": "https://schema.management.azure.com/schemas/2015-10-31/Microsoft.Automation.json#/resourceDefinitions/automationAccounts" },
                  { "$ref": "https://schema.management.azure.com/schemas/2015-10-31/Microsoft.Automation.json#/resourceDefinitions/automationAccounts_runbooks" },
                  { "$ref": "https://schema.management.azure.com/schemas/2015-10-31/Microsoft.Automation.json#/resourceDefinitions/automationAccounts_modules" },
                  { "$ref": "https://schema.management.azure.com/schemas/2015-10-31/Microsoft.Automation.json#/resourceDefinitions/automationAccounts_certificates" },
                  { "$ref": "https://schema.management.azure.com/schemas/2015-10-31/Microsoft.Automation.json#/resourceDefinitions/automationAccounts_connections" },
                  { "$ref": "https://schema.management.azure.com/schemas/2015-10-31/Microsoft.Automation.json#/resourceDefinitions/automationAccounts_variables" },
                  { "$ref": "https://schema.management.azure.com/schemas/2015-10-31/Microsoft.Automation.json#/resourceDefinitions/automationAccounts_schedules" },
                  { "$ref": "https://schema.management.azure.com/schemas/2015-10-31/Microsoft.Automation.json#/resourceDefinitions/automationAccounts_jobs" },
                  { "$ref": "https://schema.management.azure.com/schemas/2015-10-31/Microsoft.Automation.json#/resourceDefinitions/automationAccounts_connectionTypes" },
                  { "$ref": "https://schema.management.azure.com/schemas/2015-10-31/Microsoft.Automation.json#/resourceDefinitions/automationAccounts_compilationjobs" },
                  { "$ref": "https://schema.management.azure.com/schemas/2015-10-31/Microsoft.Automation.json#/resourceDefinitions/automationAccounts_configurations" },
                  { "$ref": "https://schema.management.azure.com/schemas/2015-10-31/Microsoft.Automation.json#/resourceDefinitions/automationAccounts_jobSchedules" },
                  { "$ref": "https://schema.management.azure.com/schemas/2015-10-31/Microsoft.Automation.json#/resourceDefinitions/automationAccounts_nodeConfigurations" },
                  { "$ref": "https://schema.management.azure.com/schemas/2015-10-31/Microsoft.Automation.json#/resourceDefinitions/automationAccounts_webhooks" },
                  { "$ref": "https://schema.management.azure.com/schemas/2015-10-31/Microsoft.Automation.json#/resourceDefinitions/automationAccounts_credentials" },
                  { "$ref": "https://schema.management.azure.com/schemas/2017-05-15-preview/Microsoft.Automation.json#/resourceDefinitions/automationAccounts_softwareUpdateConfigurations" },
                  { "$ref": "https://schema.management.azure.com/schemas/2015-10-01/Microsoft.Media.json#/resourceDefinitions/mediaServices" },
                  { "$ref": "https://schema.management.azure.com/schemas/2016-02-03/Microsoft.Devices.json#/resourceDefinitions/IotHubs" },
                  { "$ref": "https://schema.management.azure.com/schemas/2017-08-21-preview/Microsoft.Devices.json#/resourceDefinitions/ProvisioningServices" },
                  { "$ref": "https://schema.management.azure.com/schemas/2016-03-01/Microsoft.ServiceFabric.json#/resourceDefinitions/clusters" },
                  { "$ref": "https://schema.management.azure.com/schemas/2016-09-01/Microsoft.ServiceFabric.json#/resourceDefinitions/clusters" },
                  { "$ref": "https://schema.management.azure.com/schemas/2017-07-01-preview/Microsoft.ServiceFabric.json#/resourceDefinitions/clusters" },
                  { "$ref": "https://schema.management.azure.com/schemas/2017-07-01-preview/Microsoft.ServiceFabric.json#/resourceDefinitions/clusters_applicationTypes" },
                  { "$ref": "https://schema.management.azure.com/schemas/2017-07-01-preview/Microsoft.ServiceFabric.json#/resourceDefinitions/clusters_applicationTypes_versions" },
                  { "$ref": "https://schema.management.azure.com/schemas/2017-07-01-preview/Microsoft.ServiceFabric.json#/resourceDefinitions/clusters_applications" },
                  { "$ref": "https://schema.management.azure.com/schemas/2017-07-01-preview/Microsoft.ServiceFabric.json#/resourceDefinitions/clusters_applications_services" },
                  { "$ref": "https://schema.management.azure.com/schemas/2015-08-01/Microsoft.ServiceBus.json#/resourceDefinitions/namespaces" },
                  { "$ref": "https://schema.management.azure.com/schemas/2015-08-01/Microsoft.ServiceBus.json#/resourceDefinitions/namespaces_AuthorizationRules" },
                  { "$ref": "https://schema.management.azure.com/schemas/2015-08-01/Microsoft.ServiceBus.json#/resourceDefinitions/namespaces_queues" },
                  { "$ref": "https://schema.management.azure.com/schemas/2015-08-01/Microsoft.ServiceBus.json#/resourceDefinitions/namespaces_queues_authorizationRules" },
                  { "$ref": "https://schema.management.azure.com/schemas/2015-08-01/Microsoft.ServiceBus.json#/resourceDefinitions/namespaces_topics" },
                  { "$ref": "https://schema.management.azure.com/schemas/2015-08-01/Microsoft.ServiceBus.json#/resourceDefinitions/namespaces_topics_authorizationRules" },
                  { "$ref": "https://schema.management.azure.com/schemas/2015-08-01/Microsoft.ServiceBus.json#/resourceDefinitions/namespaces_topics_subscriptions" },
                  { "$ref": "https://schema.management.azure.com/schemas/2015-08-01/Microsoft.EventHub.json#/resourceDefinitions/namespaces" },
                  { "$ref": "https://schema.management.azure.com/schemas/2015-08-01/Microsoft.EventHub.json#/resourceDefinitions/namespaces_AuthorizationRules" },
                  { "$ref": "https://schema.management.azure.com/schemas/2015-08-01/Microsoft.EventHub.json#/resourceDefinitions/namespaces_eventhubs" },
                  { "$ref": "https://schema.management.azure.com/schemas/2015-08-01/Microsoft.EventHub.json#/resourceDefinitions/namespaces_eventhubs_authorizationRules" },
                  { "$ref": "https://schema.management.azure.com/schemas/2015-08-01/Microsoft.EventHub.json#/resourceDefinitions/namespaces_eventhubs_consumergroups" },
                  { "$ref": "https://schema.management.azure.com/schemas/2016-09-01/Microsoft.Authorization.json#/resourceDefinitions/locks" },
                  { "$ref": "https://schema.management.azure.com/schemas/2016-09-01/Microsoft.Resources.json#/resourceDefinitions/deployments" },
                  { "$ref": "https://schema.management.azure.com/schemas/2017-05-10/Microsoft.Resources.json#/resourceDefinitions/deployments" },
                  { "$ref": "https://schema.management.azure.com/schemas/2016-09-01-preview/Microsoft.Solutions.json#/resourceDefinitions/applianceDefinitions" },
                  { "$ref": "https://schema.management.azure.com/schemas/2016-09-01-preview/Microsoft.Solutions.json#/resourceDefinitions/appliances" },
                  { "$ref": "https://schema.management.azure.com/schemas/2016-07-07/Microsoft.ApiManagement.json#/resourceDefinitions/service" },
                  { "$ref": "https://schema.management.azure.com/schemas/2017-03-01/Microsoft.ApiManagement.json#/resourceDefinitions/service" },
                  { "$ref": "https://schema.management.azure.com/schemas/2017-03-01/Microsoft.ApiManagement.json#/resourceDefinitions/service_apis" },
                  { "$ref": "https://schema.management.azure.com/schemas/2017-03-01/Microsoft.ApiManagement.json#/resourceDefinitions/service_apis_operations" },
                  { "$ref": "https://schema.management.azure.com/schemas/2017-03-01/Microsoft.ApiManagement.json#/resourceDefinitions/service_apis_operations_policies" },
                  { "$ref": "https://schema.management.azure.com/schemas/2017-03-01/Microsoft.ApiManagement.json#/resourceDefinitions/service_apis_policies" },
                  { "$ref": "https://schema.management.azure.com/schemas/2017-03-01/Microsoft.ApiManagement.json#/resourceDefinitions/service_apis_schemas" },
                  { "$ref": "https://schema.management.azure.com/schemas/2017-03-01/Microsoft.ApiManagement.json#/resourceDefinitions/service_authorizationServers" },
                  { "$ref": "https://schema.management.azure.com/schemas/2017-03-01/Microsoft.ApiManagement.json#/resourceDefinitions/service_backends" },
                  { "$ref": "https://schema.management.azure.com/schemas/2017-03-01/Microsoft.ApiManagement.json#/resourceDefinitions/service_certificates" },
                  { "$ref": "https://schema.management.azure.com/schemas/2017-03-01/Microsoft.ApiManagement.json#/resourceDefinitions/service_groups" },
                  { "$ref": "https://schema.management.azure.com/schemas/2017-03-01/Microsoft.ApiManagement.json#/resourceDefinitions/service_groups_users" },
                  { "$ref": "https://schema.management.azure.com/schemas/2017-03-01/Microsoft.ApiManagement.json#/resourceDefinitions/service_identityProviders" },
                  { "$ref": "https://schema.management.azure.com/schemas/2017-03-01/Microsoft.ApiManagement.json#/resourceDefinitions/service_loggers" },
                  { "$ref": "https://schema.management.azure.com/schemas/2017-03-01/Microsoft.ApiManagement.json#/resourceDefinitions/service_openidConnectProviders" },
                  { "$ref": "https://schema.management.azure.com/schemas/2017-03-01/Microsoft.ApiManagement.json#/resourceDefinitions/service_policies" },
                  { "$ref": "https://schema.management.azure.com/schemas/2017-03-01/Microsoft.ApiManagement.json#/resourceDefinitions/service_products" },
                  { "$ref": "https://schema.management.azure.com/schemas/2017-03-01/Microsoft.ApiManagement.json#/resourceDefinitions/service_products_apis" },
                  { "$ref": "https://schema.management.azure.com/schemas/2017-03-01/Microsoft.ApiManagement.json#/resourceDefinitions/service_products_groups" },
                  { "$ref": "https://schema.management.azure.com/schemas/2017-03-01/Microsoft.ApiManagement.json#/resourceDefinitions/service_products_policies" },
                  { "$ref": "https://schema.management.azure.com/schemas/2017-03-01/Microsoft.ApiManagement.json#/resourceDefinitions/service_properties" },
                  { "$ref": "https://schema.management.azure.com/schemas/2017-03-01/Microsoft.ApiManagement.json#/resourceDefinitions/service_subscriptions" },
                  { "$ref": "https://schema.management.azure.com/schemas/2017-03-01/Microsoft.ApiManagement.json#/resourceDefinitions/service_templates" },
                  { "$ref": "https://schema.management.azure.com/schemas/2017-03-01/Microsoft.ApiManagement.json#/resourceDefinitions/service_users" },
                  { "$ref": "https://schema.management.azure.com/schemas/2016-04-30-preview/Microsoft.Compute.json#/resourceDefinitions/disks" },
                  { "$ref": "https://schema.management.azure.com/schemas/2016-04-30-preview/Microsoft.Compute.json#/resourceDefinitions/snapshots" },
                  { "$ref": "https://schema.management.azure.com/schemas/2016-04-30-preview/Microsoft.Compute.json#/resourceDefinitions/images" },
                  { "$ref": "https://schema.management.azure.com/schemas/2016-04-30-preview/Microsoft.Compute.json#/resourceDefinitions/availabilitySets" },
                  { "$ref": "https://schema.management.azure.com/schemas/2016-04-30-preview/Microsoft.Compute.json#/resourceDefinitions/virtualMachines" },
                  { "$ref": "https://schema.management.azure.com/schemas/2016-04-30-preview/Microsoft.Compute.json#/resourceDefinitions/virtualMachineScaleSets" },
                  { "$ref": "https://schema.management.azure.com/schemas/2016-04-30-preview/Microsoft.Compute.json#/resourceDefinitions/extensions" },
                  { "$ref": "https://schema.management.azure.com/schemas/2016-06-27-preview/Microsoft.ContainerRegistry.json#/resourceDefinitions/registries" },
                  { "$ref": "https://schema.management.azure.com/schemas/2017-03-01/Microsoft.ContainerRegistry.json#/resourceDefinitions/registries" },
                  { "$ref": "https://schema.management.azure.com/schemas/2017-06-01-preview/Microsoft.ContainerRegistry.json#/resourceDefinitions/registries" },
                  { "$ref": "https://schema.management.azure.com/schemas/2017-06-01-preview/Microsoft.ContainerRegistry.json#/resourceDefinitions/registries_replications" },
                  { "$ref": "https://schema.management.azure.com/schemas/2017-06-01-preview/Microsoft.ContainerRegistry.json#/resourceDefinitions/registries_webhooks" },
                  { "$ref": "https://schema.management.azure.com/schemas/2017-10-01/Microsoft.ContainerRegistry.json#/resourceDefinitions/registries" },
                  { "$ref": "https://schema.management.azure.com/schemas/2017-10-01/Microsoft.ContainerRegistry.json#/resourceDefinitions/registries_replications" },
                  { "$ref": "https://schema.management.azure.com/schemas/2017-10-01/Microsoft.ContainerRegistry.json#/resourceDefinitions/registries_webhooks" },
                  { "$ref": "https://schema.management.azure.com/schemas/2017-03-01-preview/Microsoft.Insights.json#/resourceDefinitions/actionGroups" },
                  { "$ref": "https://schema.management.azure.com/schemas/2017-03-01-preview/Microsoft.Insights.json#/resourceDefinitions/activityLogAlerts" },
                  { "$ref": "https://schema.management.azure.com/schemas/2016-06-01/Microsoft.Network.json#/resourceDefinitions/publicIPAddresses" },
                  { "$ref": "https://schema.management.azure.com/schemas/2016-06-01/Microsoft.Network.json#/resourceDefinitions/virtualNetworks" },
                  { "$ref": "https://schema.management.azure.com/schemas/2016-06-01/Microsoft.Network.json#/resourceDefinitions/loadBalancers" },
                  { "$ref": "https://schema.management.azure.com/schemas/2016-06-01/Microsoft.Network.json#/resourceDefinitions/networkSecurityGroups" },
                  { "$ref": "https://schema.management.azure.com/schemas/2016-06-01/Microsoft.Network.json#/resourceDefinitions/networkInterfaces" },
                  { "$ref": "https://schema.management.azure.com/schemas/2016-06-01/Microsoft.Network.json#/resourceDefinitions/routeTables" },
                  { "$ref": "https://schema.management.azure.com/schemas/2016-07-01/Microsoft.Network.json#/resourceDefinitions/publicIPAddresses" },
                  { "$ref": "https://schema.management.azure.com/schemas/2016-07-01/Microsoft.Network.json#/resourceDefinitions/virtualNetworks" },
                  { "$ref": "https://schema.management.azure.com/schemas/2016-07-01/Microsoft.Network.json#/resourceDefinitions/loadBalancers" },
                  { "$ref": "https://schema.management.azure.com/schemas/2016-07-01/Microsoft.Network.json#/resourceDefinitions/networkSecurityGroups" },
                  { "$ref": "https://schema.management.azure.com/schemas/2016-07-01/Microsoft.Network.json#/resourceDefinitions/networkInterfaces" },
                  { "$ref": "https://schema.management.azure.com/schemas/2016-07-01/Microsoft.Network.json#/resourceDefinitions/routeTables" },
                  { "$ref": "https://schema.management.azure.com/schemas/2016-08-01/Microsoft.Network.json#/resourceDefinitions/publicIPAddresses" },
                  { "$ref": "https://schema.management.azure.com/schemas/2016-08-01/Microsoft.Network.json#/resourceDefinitions/virtualNetworks" },
                  { "$ref": "https://schema.management.azure.com/schemas/2016-08-01/Microsoft.Network.json#/resourceDefinitions/loadBalancers" },
                  { "$ref": "https://schema.management.azure.com/schemas/2016-08-01/Microsoft.Network.json#/resourceDefinitions/networkSecurityGroups" },
                  { "$ref": "https://schema.management.azure.com/schemas/2016-08-01/Microsoft.Network.json#/resourceDefinitions/networkInterfaces" },
                  { "$ref": "https://schema.management.azure.com/schemas/2016-08-01/Microsoft.Network.json#/resourceDefinitions/routeTables" },
                  { "$ref": "https://schema.management.azure.com/schemas/2016-09-01/Microsoft.Network.json#/resourceDefinitions/publicIPAddresses" },
                  { "$ref": "https://schema.management.azure.com/schemas/2016-09-01/Microsoft.Network.json#/resourceDefinitions/virtualNetworks" },
                  { "$ref": "https://schema.management.azure.com/schemas/2016-09-01/Microsoft.Network.json#/resourceDefinitions/loadBalancers" },
                  { "$ref": "https://schema.management.azure.com/schemas/2016-09-01/Microsoft.Network.json#/resourceDefinitions/networkSecurityGroups" },
                  { "$ref": "https://schema.management.azure.com/schemas/2016-09-01/Microsoft.Network.json#/resourceDefinitions/networkInterfaces" },
                  { "$ref": "https://schema.management.azure.com/schemas/2016-09-01/Microsoft.Network.json#/resourceDefinitions/routeTables" },
                  { "$ref": "https://schema.management.azure.com/schemas/2016-10-01/Microsoft.Network.json#/resourceDefinitions/publicIPAddresses" },
                  { "$ref": "https://schema.management.azure.com/schemas/2016-10-01/Microsoft.Network.json#/resourceDefinitions/virtualNetworks" },
                  { "$ref": "https://schema.management.azure.com/schemas/2016-10-01/Microsoft.Network.json#/resourceDefinitions/loadBalancers" },
                  { "$ref": "https://schema.management.azure.com/schemas/2016-10-01/Microsoft.Network.json#/resourceDefinitions/networkSecurityGroups" },
                  { "$ref": "https://schema.management.azure.com/schemas/2016-10-01/Microsoft.Network.json#/resourceDefinitions/networkInterfaces" },
                  { "$ref": "https://schema.management.azure.com/schemas/2016-10-01/Microsoft.Network.json#/resourceDefinitions/routeTables" },
                  { "$ref": "https://schema.management.azure.com/schemas/2016-11-01/Microsoft.Network.json#/resourceDefinitions/publicIPAddresses" },
                  { "$ref": "https://schema.management.azure.com/schemas/2016-11-01/Microsoft.Network.json#/resourceDefinitions/virtualNetworks" },
                  { "$ref": "https://schema.management.azure.com/schemas/2016-11-01/Microsoft.Network.json#/resourceDefinitions/loadBalancers" },
                  { "$ref": "https://schema.management.azure.com/schemas/2016-11-01/Microsoft.Network.json#/resourceDefinitions/networkSecurityGroups" },
                  { "$ref": "https://schema.management.azure.com/schemas/2016-11-01/Microsoft.Network.json#/resourceDefinitions/networkInterfaces" },
                  { "$ref": "https://schema.management.azure.com/schemas/2016-11-01/Microsoft.Network.json#/resourceDefinitions/routeTables" },
                  { "$ref": "https://schema.management.azure.com/schemas/2016-12-01/Microsoft.Network.json#/resourceDefinitions/publicIPAddresses" },
                  { "$ref": "https://schema.management.azure.com/schemas/2016-12-01/Microsoft.Network.json#/resourceDefinitions/virtualNetworks" },
                  { "$ref": "https://schema.management.azure.com/schemas/2016-12-01/Microsoft.Network.json#/resourceDefinitions/loadBalancers" },
                  { "$ref": "https://schema.management.azure.com/schemas/2016-12-01/Microsoft.Network.json#/resourceDefinitions/networkSecurityGroups" },
                  { "$ref": "https://schema.management.azure.com/schemas/2016-12-01/Microsoft.Network.json#/resourceDefinitions/networkInterfaces" },
                  { "$ref": "https://schema.management.azure.com/schemas/2016-12-01/Microsoft.Network.json#/resourceDefinitions/routeTables" },
                  { "$ref": "https://schema.management.azure.com/schemas/2017-03-01/Microsoft.Network.json#/resourceDefinitions/publicIPAddresses" },
                  { "$ref": "https://schema.management.azure.com/schemas/2017-03-01/Microsoft.Network.json#/resourceDefinitions/virtualNetworks" },
                  { "$ref": "https://schema.management.azure.com/schemas/2017-03-01/Microsoft.Network.json#/resourceDefinitions/loadBalancers" },
                  { "$ref": "https://schema.management.azure.com/schemas/2017-03-01/Microsoft.Network.json#/resourceDefinitions/networkSecurityGroups" },
                  { "$ref": "https://schema.management.azure.com/schemas/2017-03-01/Microsoft.Network.json#/resourceDefinitions/networkInterfaces" },
                  { "$ref": "https://schema.management.azure.com/schemas/2017-03-01/Microsoft.Network.json#/resourceDefinitions/routeTables" },
                  { "$ref": "https://schema.management.azure.com/schemas/2017-06-01/Microsoft.Network.json#/resourceDefinitions/publicIPAddresses" },
                  { "$ref": "https://schema.management.azure.com/schemas/2017-06-01/Microsoft.Network.json#/resourceDefinitions/virtualNetworks" },
                  { "$ref": "https://schema.management.azure.com/schemas/2017-06-01/Microsoft.Network.json#/resourceDefinitions/loadBalancers" },
                  { "$ref": "https://schema.management.azure.com/schemas/2017-06-01/Microsoft.Network.json#/resourceDefinitions/networkSecurityGroups" },
                  { "$ref": "https://schema.management.azure.com/schemas/2017-06-01/Microsoft.Network.json#/resourceDefinitions/networkInterfaces" },
                  { "$ref": "https://schema.management.azure.com/schemas/2017-06-01/Microsoft.Network.json#/resourceDefinitions/routeTables" },
                  { "$ref": "https://schema.management.azure.com/schemas/2017-03-30/Microsoft.Compute.json#/resourceDefinitions/disks" },
                  { "$ref": "https://schema.management.azure.com/schemas/2017-03-30/Microsoft.Compute.json#/resourceDefinitions/snapshots" },
                  { "$ref": "https://schema.management.azure.com/schemas/2017-03-30/Microsoft.Compute.json#/resourceDefinitions/images" },
                  { "$ref": "https://schema.management.azure.com/schemas/2017-03-30/Microsoft.Compute.json#/resourceDefinitions/availabilitySets" },
                  { "$ref": "https://schema.management.azure.com/schemas/2017-03-30/Microsoft.Compute.json#/resourceDefinitions/virtualMachines" },
                  { "$ref": "https://schema.management.azure.com/schemas/2017-03-30/Microsoft.Compute.json#/resourceDefinitions/virtualMachineScaleSets" },
                  { "$ref": "https://schema.management.azure.com/schemas/2017-03-30/Microsoft.Compute.json#/resourceDefinitions/extensions" },
                  { "$ref": "https://schema.management.azure.com/schemas/2017-04-01/Microsoft.Insights.json#/resourceDefinitions/actionGroups" },
                  { "$ref": "https://schema.management.azure.com/schemas/2017-04-01/Microsoft.Insights.json#/resourceDefinitions/activityLogAlerts" },
                  { "$ref": "https://schema.management.azure.com/schemas/2014-04-01/Microsoft.Sql.json#/resourceDefinitions/servers" },
                  { "$ref": "https://schema.management.azure.com/schemas/2014-04-01/Microsoft.Sql.json#/resourceDefinitions/servers_administrators" },
                  { "$ref": "https://schema.management.azure.com/schemas/2014-04-01/Microsoft.Sql.json#/resourceDefinitions/servers_auditingPolicies" },
                  { "$ref": "https://schema.management.azure.com/schemas/2014-04-01/Microsoft.Sql.json#/resourceDefinitions/servers_backupLongTermRetentionVaults" },
                  { "$ref": "https://schema.management.azure.com/schemas/2014-04-01/Microsoft.Sql.json#/resourceDefinitions/servers_communicationLinks" },
                  { "$ref": "https://schema.management.azure.com/schemas/2014-04-01/Microsoft.Sql.json#/resourceDefinitions/servers_connectionPolicies" },
                  { "$ref": "https://schema.management.azure.com/schemas/2014-04-01/Microsoft.Sql.json#/resourceDefinitions/servers_databases" },
                  { "$ref": "https://schema.management.azure.com/schemas/2014-04-01/Microsoft.Sql.json#/resourceDefinitions/servers_databases_advisors" },
                  { "$ref": "https://schema.management.azure.com/schemas/2014-04-01/Microsoft.Sql.json#/resourceDefinitions/servers_databases_auditingPolicies" },
                  { "$ref": "https://schema.management.azure.com/schemas/2014-04-01/Microsoft.Sql.json#/resourceDefinitions/servers_databases_backupLongTermRetentionPolicies" },
                  { "$ref": "https://schema.management.azure.com/schemas/2014-04-01/Microsoft.Sql.json#/resourceDefinitions/servers_databases_dataMaskingPolicies" },
                  { "$ref": "https://schema.management.azure.com/schemas/2014-04-01/Microsoft.Sql.json#/resourceDefinitions/servers_databases_dataMaskingPolicies_rules" },
                  { "$ref": "https://schema.management.azure.com/schemas/2014-04-01/Microsoft.Sql.json#/resourceDefinitions/servers_databases_extensions" },
                  { "$ref": "https://schema.management.azure.com/schemas/2014-04-01/Microsoft.Sql.json#/resourceDefinitions/servers_databases_geoBackupPolicies" },
                  { "$ref": "https://schema.management.azure.com/schemas/2014-04-01/Microsoft.Sql.json#/resourceDefinitions/servers_databases_securityAlertPolicies" },
                  { "$ref": "https://schema.management.azure.com/schemas/2014-04-01/Microsoft.Sql.json#/resourceDefinitions/servers_databases_transparentDataEncryption" },
                  { "$ref": "https://schema.management.azure.com/schemas/2014-04-01/Microsoft.Sql.json#/resourceDefinitions/servers_elasticPools" },
                  { "$ref": "https://schema.management.azure.com/schemas/2014-04-01/Microsoft.Sql.json#/resourceDefinitions/servers_firewallRules" },
                  { "$ref": "https://schema.management.azure.com/schemas/2015-05-01-preview/Microsoft.Sql.json#/resourceDefinitions/servers" },
                  { "$ref": "https://schema.management.azure.com/schemas/2015-05-01-preview/Microsoft.Sql.json#/resourceDefinitions/servers_databases_auditingSettings" },
                  { "$ref": "https://schema.management.azure.com/schemas/2015-05-01-preview/Microsoft.Sql.json#/resourceDefinitions/servers_databases_syncGroups" },
                  { "$ref": "https://schema.management.azure.com/schemas/2015-05-01-preview/Microsoft.Sql.json#/resourceDefinitions/servers_databases_syncGroups_syncMembers" },
                  { "$ref": "https://schema.management.azure.com/schemas/2015-05-01-preview/Microsoft.Sql.json#/resourceDefinitions/servers_encryptionProtector" },
                  { "$ref": "https://schema.management.azure.com/schemas/2015-05-01-preview/Microsoft.Sql.json#/resourceDefinitions/servers_failoverGroups" },
                  { "$ref": "https://schema.management.azure.com/schemas/2015-05-01-preview/Microsoft.Sql.json#/resourceDefinitions/servers_keys" },
                  { "$ref": "https://schema.management.azure.com/schemas/2015-05-01-preview/Microsoft.Sql.json#/resourceDefinitions/servers_syncAgents" },
                  { "$ref": "https://schema.management.azure.com/schemas/2015-05-01-preview/Microsoft.Sql.json#/resourceDefinitions/servers_virtualNetworkRules" },
                  { "$ref": "https://schema.management.azure.com/schemas/2017-04-01/Microsoft.ServiceBus.json#/resourceDefinitions/namespaces" },
                  { "$ref": "https://schema.management.azure.com/schemas/2017-04-01/Microsoft.ServiceBus.json#/resourceDefinitions/namespaces_AuthorizationRules" },
                  { "$ref": "https://schema.management.azure.com/schemas/2017-04-01/Microsoft.ServiceBus.json#/resourceDefinitions/namespaces_queues" },
                  { "$ref": "https://schema.management.azure.com/schemas/2017-04-01/Microsoft.ServiceBus.json#/resourceDefinitions/namespaces_queues_authorizationRules" },
                  { "$ref": "https://schema.management.azure.com/schemas/2017-04-01/Microsoft.ServiceBus.json#/resourceDefinitions/namespaces_topics" },
                  { "$ref": "https://schema.management.azure.com/schemas/2017-04-01/Microsoft.ServiceBus.json#/resourceDefinitions/namespaces_topics_authorizationRules" },
                  { "$ref": "https://schema.management.azure.com/schemas/2017-04-01/Microsoft.ServiceBus.json#/resourceDefinitions/namespaces_topics_subscriptions" },
                  { "$ref": "https://schema.management.azure.com/schemas/2017-04-01/Microsoft.ServiceBus.json#/resourceDefinitions/namespaces_topics_subscriptions_rules" },
                  { "$ref": "https://schema.management.azure.com/schemas/2017-04-01/Microsoft.EventHub.json#/resourceDefinitions/namespaces" },
                  { "$ref": "https://schema.management.azure.com/schemas/2017-04-01/Microsoft.EventHub.json#/resourceDefinitions/namespaces_AuthorizationRules" },
                  { "$ref": "https://schema.management.azure.com/schemas/2017-04-01/Microsoft.EventHub.json#/resourceDefinitions/namespaces_eventhubs" },
                  { "$ref": "https://schema.management.azure.com/schemas/2017-04-01/Microsoft.EventHub.json#/resourceDefinitions/namespaces_eventhubs_authorizationRules" },
                  { "$ref": "https://schema.management.azure.com/schemas/2017-04-01/Microsoft.EventHub.json#/resourceDefinitions/namespaces_eventhubs_consumergroups" },
                  { "$ref": "https://schema.management.azure.com/schemas/2017-04-01/Microsoft.Relay.json#/resourceDefinitions/namespaces" },
                  { "$ref": "https://schema.management.azure.com/schemas/2017-04-01/Microsoft.Relay.json#/resourceDefinitions/namespaces_AuthorizationRules" },
                  { "$ref": "https://schema.management.azure.com/schemas/2017-04-01/Microsoft.Relay.json#/resourceDefinitions/namespaces_wcfRelays" },
                  { "$ref": "https://schema.management.azure.com/schemas/2017-04-01/Microsoft.Relay.json#/resourceDefinitions/namespaces_wcfRelays_authorizationRules" },
                  { "$ref": "https://schema.management.azure.com/schemas/2017-04-01/Microsoft.Relay.json#/resourceDefinitions/namespaces_hybridConnections" },
                  { "$ref": "https://schema.management.azure.com/schemas/2017-04-01/Microsoft.Relay.json#/resourceDefinitions/namespaces_hybridConnections_authorizationRules" },
                  { "$ref": "https://schema.management.azure.com/schemas/2016-03-01/Microsoft.StreamAnalytics.json#/resourceDefinitions/streamingjobs" },
                  { "$ref": "https://schema.management.azure.com/schemas/2016-03-01/Microsoft.StreamAnalytics.json#/resourceDefinitions/streamingjobs_functions" },
                  { "$ref": "https://schema.management.azure.com/schemas/2016-03-01/Microsoft.StreamAnalytics.json#/resourceDefinitions/streamingjobs_inputs" },
                  { "$ref": "https://schema.management.azure.com/schemas/2016-03-01/Microsoft.StreamAnalytics.json#/resourceDefinitions/streamingjobs_outputs" },
                  { "$ref": "https://schema.management.azure.com/schemas/2016-03-01/Microsoft.StreamAnalytics.json#/resourceDefinitions/streamingjobs_transformations" },
                  { "$ref": "https://schema.management.azure.com/schemas/2017-01-01/Microsoft.CustomerInsights.json#/resourceDefinitions/hubs" },
                  { "$ref": "https://schema.management.azure.com/schemas/2017-01-01/Microsoft.CustomerInsights.json#/resourceDefinitions/hubs_authorizationPolicies" },
                  { "$ref": "https://schema.management.azure.com/schemas/2017-01-01/Microsoft.CustomerInsights.json#/resourceDefinitions/hubs_connectors" },
                  { "$ref": "https://schema.management.azure.com/schemas/2017-01-01/Microsoft.CustomerInsights.json#/resourceDefinitions/hubs_connectors_mappings" },
                  { "$ref": "https://schema.management.azure.com/schemas/2017-01-01/Microsoft.CustomerInsights.json#/resourceDefinitions/hubs_interactions" },
                  { "$ref": "https://schema.management.azure.com/schemas/2017-01-01/Microsoft.CustomerInsights.json#/resourceDefinitions/hubs_kpi" },
                  { "$ref": "https://schema.management.azure.com/schemas/2017-01-01/Microsoft.CustomerInsights.json#/resourceDefinitions/hubs_links" },
                  { "$ref": "https://schema.management.azure.com/schemas/2017-01-01/Microsoft.CustomerInsights.json#/resourceDefinitions/hubs_profiles" },
                  { "$ref": "https://schema.management.azure.com/schemas/2017-01-01/Microsoft.CustomerInsights.json#/resourceDefinitions/hubs_relationshipLinks" },
                  { "$ref": "https://schema.management.azure.com/schemas/2017-01-01/Microsoft.CustomerInsights.json#/resourceDefinitions/hubs_relationships" },
                  { "$ref": "https://schema.management.azure.com/schemas/2017-01-01/Microsoft.CustomerInsights.json#/resourceDefinitions/hubs_roleAssignments" },
                  { "$ref": "https://schema.management.azure.com/schemas/2017-01-01/Microsoft.CustomerInsights.json#/resourceDefinitions/hubs_views" },
                  { "$ref": "https://schema.management.azure.com/schemas/2017-04-26/Microsoft.CustomerInsights.json#/resourceDefinitions/hubs" },
                  { "$ref": "https://schema.management.azure.com/schemas/2017-04-26/Microsoft.CustomerInsights.json#/resourceDefinitions/hubs_authorizationPolicies" },
                  { "$ref": "https://schema.management.azure.com/schemas/2017-04-26/Microsoft.CustomerInsights.json#/resourceDefinitions/hubs_connectors" },
                  { "$ref": "https://schema.management.azure.com/schemas/2017-04-26/Microsoft.CustomerInsights.json#/resourceDefinitions/hubs_connectors_mappings" },
                  { "$ref": "https://schema.management.azure.com/schemas/2017-04-26/Microsoft.CustomerInsights.json#/resourceDefinitions/hubs_interactions" },
                  { "$ref": "https://schema.management.azure.com/schemas/2017-04-26/Microsoft.CustomerInsights.json#/resourceDefinitions/hubs_kpi" },
                  { "$ref": "https://schema.management.azure.com/schemas/2017-04-26/Microsoft.CustomerInsights.json#/resourceDefinitions/hubs_links" },
                  { "$ref": "https://schema.management.azure.com/schemas/2017-04-26/Microsoft.CustomerInsights.json#/resourceDefinitions/hubs_predictions" },
                  { "$ref": "https://schema.management.azure.com/schemas/2017-04-26/Microsoft.CustomerInsights.json#/resourceDefinitions/hubs_profiles" },
                  { "$ref": "https://schema.management.azure.com/schemas/2017-04-26/Microsoft.CustomerInsights.json#/resourceDefinitions/hubs_relationshipLinks" },
                  { "$ref": "https://schema.management.azure.com/schemas/2017-04-26/Microsoft.CustomerInsights.json#/resourceDefinitions/hubs_relationships" },
                  { "$ref": "https://schema.management.azure.com/schemas/2017-04-26/Microsoft.CustomerInsights.json#/resourceDefinitions/hubs_roleAssignments" },
                  { "$ref": "https://schema.management.azure.com/schemas/2017-04-26/Microsoft.CustomerInsights.json#/resourceDefinitions/hubs_views" },
                  { "$ref": "https://schema.management.azure.com/schemas/2017-11-15/Microsoft.TimeSeriesInsights.json#/resourceDefinitions/environments" },
                  { "$ref": "https://schema.management.azure.com/schemas/2017-11-15/Microsoft.TimeSeriesInsights.json#/resourceDefinitions/environments_eventSources" },
                  { "$ref": "https://schema.management.azure.com/schemas/2017-11-15/Microsoft.TimeSeriesInsights.json#/resourceDefinitions/environments_referenceDataSets" },
                  { "$ref": "https://schema.management.azure.com/schemas/2017-11-15/Microsoft.TimeSeriesInsights.json#/resourceDefinitions/environments_accessPolicies" },
                  { "$ref": "https://schema.management.azure.com/schemas/2017-09-01/Microsoft.Network.json#/resourceDefinitions/publicIPAddresses" },
                  { "$ref": "https://schema.management.azure.com/schemas/2017-09-01/Microsoft.Network.json#/resourceDefinitions/virtualNetworks" },
                  { "$ref": "https://schema.management.azure.com/schemas/2017-09-01/Microsoft.Network.json#/resourceDefinitions/loadBalancers" },
                  { "$ref": "https://schema.management.azure.com/schemas/2017-09-01/Microsoft.Network.json#/resourceDefinitions/networkSecurityGroups" },
                  { "$ref": "https://schema.management.azure.com/schemas/2017-09-01/Microsoft.Network.json#/resourceDefinitions/networkInterfaces" },
                  { "$ref": "https://schema.management.azure.com/schemas/2017-09-01/Microsoft.Network.json#/resourceDefinitions/routeTables" },
                  { "$ref": "https://schema.management.azure.com/schemas/2017-10-01/Microsoft.Network.json#/resourceDefinitions/publicIPAddresses" },
                  { "$ref": "https://schema.management.azure.com/schemas/2017-10-01/Microsoft.Network.json#/resourceDefinitions/virtualNetworks" },
                  { "$ref": "https://schema.management.azure.com/schemas/2017-10-01/Microsoft.Network.json#/resourceDefinitions/loadBalancers" },
                  { "$ref": "https://schema.management.azure.com/schemas/2017-10-01/Microsoft.Network.json#/resourceDefinitions/networkSecurityGroups" },
                  { "$ref": "https://schema.management.azure.com/schemas/2017-10-01/Microsoft.Network.json#/resourceDefinitions/networkInterfaces" },
                  { "$ref": "https://schema.management.azure.com/schemas/2017-10-01/Microsoft.Network.json#/resourceDefinitions/routeTables" },
                  { "$ref": "https://schema.management.azure.com/schemas/2016-11-01/Microsoft.ImportExport.json#/resourceDefinitions/jobs" },
                  { "$ref": "https://schema.management.azure.com/schemas/2017-09-01/Microsoft.Network.json#/resourceDefinitions/dnsZones" },
                  { "$ref": "https://schema.management.azure.com/schemas/2017-09-01/Microsoft.Network.json#/resourceDefinitions/dnsZones_A" },
                  { "$ref": "https://schema.management.azure.com/schemas/2017-09-01/Microsoft.Network.json#/resourceDefinitions/dnsZones_AAAA" },
                  { "$ref": "https://schema.management.azure.com/schemas/2017-09-01/Microsoft.Network.json#/resourceDefinitions/dnsZones_CAA" },
                  { "$ref": "https://schema.management.azure.com/schemas/2017-09-01/Microsoft.Network.json#/resourceDefinitions/dnsZones_CNAME" },
                  { "$ref": "https://schema.management.azure.com/schemas/2017-09-01/Microsoft.Network.json#/resourceDefinitions/dnsZones_MX" },
                  { "$ref": "https://schema.management.azure.com/schemas/2017-09-01/Microsoft.Network.json#/resourceDefinitions/dnsZones_NS" },
                  { "$ref": "https://schema.management.azure.com/schemas/2017-09-01/Microsoft.Network.json#/resourceDefinitions/dnsZones_PTR" },
                  { "$ref": "https://schema.management.azure.com/schemas/2017-09-01/Microsoft.Network.json#/resourceDefinitions/dnsZones_SOA" },
                  { "$ref": "https://schema.management.azure.com/schemas/2017-09-01/Microsoft.Network.json#/resourceDefinitions/dnsZones_SRV" },
                  { "$ref": "https://schema.management.azure.com/schemas/2017-09-01/Microsoft.Network.json#/resourceDefinitions/dnsZones_TXT" },
<<<<<<< HEAD
                  { "$ref": "https://schema.management.azure.com/schemas/2016-03-01/Microsoft.Insights.json#/resourceDefinitions/alertrules" },
                  { "$ref": "https://schema.management.azure.com/schemas/2017-06-01/Microsoft.AzureStack.json#/resourceDefinitions/registrations" },
                  { "$ref": "https://schema.management.azure.com/schemas/2017-06-01/Microsoft.AzureStack.json#/resourceDefinitions/registrations_customerSubscriptions" }
=======
                  { "$ref": "https://schema.management.azure.com/schemas/2017-11-15-preview/Microsoft.DataMigration.json#/resourceDefinitions/services" },
                  { "$ref": "https://schema.management.azure.com/schemas/2017-11-15-preview/Microsoft.DataMigration.json#/resourceDefinitions/services_projects" },
                  { "$ref": "https://schema.management.azure.com/schemas/2016-03-01/Microsoft.Insights.json#/resourceDefinitions/alertrules" }
>>>>>>> 1f905278
                ]
              }
            ]
          },
          {
            "allOf": [
              {
                "$ref": "#/definitions/resourceBaseExternal"
              },
              {
                "oneOf": [
                  { "$ref": "https://schema.management.azure.com/schemas/2014-04-01/SuccessBricks.ClearDB.json#/resourceDefinitions/databases" },
                  { "$ref": "https://schema.management.azure.com/schemas/2015-01-01/Sendgrid.Email.json#/resourceDefinitions/accounts" }
                ]
              }
            ]
          },
          {
            "allOf": [
              {
                "$ref": "#/definitions/ARMResourceBase"
              },
              {
                "oneOf": [
                  { "$ref": "https://schema.management.azure.com/schemas/2015-01-01/Microsoft.Resources.json#/resourceDefinitions/deployments" },
                  { "$ref": "https://schema.management.azure.com/schemas/2016-02-01/Microsoft.Resources.json#/resourceDefinitions/deployments" },
                  { "$ref": "https://schema.management.azure.com/schemas/2015-01-01/Microsoft.Resources.json#/resourceDefinitions/links" },
                  { "$ref": "https://schema.management.azure.com/schemas/2015-01-01/Microsoft.Authorization.json#/resourceDefinitions/locks" },
                  { "$ref": "https://schema.management.azure.com/schemas/2014-10-01-preview/Microsoft.Authorization.json#/resourceDefinitions/roleAssignments" }
                ]
              }
            ]
          }
        ]
      }
    },
    "outputs": {
      "type": "object",
      "description": "Output parameter definitions",
      "additionalProperties": {
        "$ref": "#/definitions/output"
      }
    }
  },
  "additionalProperties": false,
  "required": [
    "$schema",
    "contentVersion",
    "resources"
  ],
  "definitions": {
    "ARMResourceBase": {
      "type": "object",
      "properties": {
        "name": {
          "type": "string",
          "description": "Name of the resource"
        },
        "type": {
          "type": "string",
          "description": "Resource type"
        },
        "condition": {
          "oneOf": [
            {
              "type": "boolean"
            },
            {
              "$ref": "#/definitions/expression"
            }
          ],
          "description": "Condition of the resource"
        },
        "apiVersion": {
          "type": "string",
          "description": "API Version of the resource type"
        },
        "dependsOn": {
          "type": "array",
          "items": {
            "type": "string"
          },
          "description": "Collection of resources this resource depends on"
        }
      },
      "required": [
        "name",
        "type",
        "apiVersion"
      ]
    },
    "proxyResourceBase": {
      "allOf": [
        {
          "$ref": "#/definitions/ARMResourceBase"
        },
        {
          "properties": {
            "location": {
              "$ref": "#/definitions/resourceLocations",
              "description": "Location to deploy resource to"
            }
          }
        }
      ]
    },
    "resourceBase": {
      "allOf": [
        {
          "$ref": "#/definitions/ARMResourceBase"
        },
        {
          "properties": {
            "location": {
              "$ref": "#/definitions/resourceLocations",
              "description": "Location to deploy resource to"
            },
            "tags": {
              "type": "object",
              "description": "Name-value pairs to add to the resource"
            },
            "copy": {
              "$ref": "#/definitions/resourceCopy"
            },
            "comments": {
              "type": "string"
            }
          }
        }
      ]
    },
    "resourceBaseExternal": {
      "$ref": "#/definitions/resourceBase",
      "required": [
        "plan"
      ]
    },
    "resourceSku": {
      "type": "object",
      "properties": {
        "name": {
          "type": "string",
          "description": "Name of the sku"
        },
        "tier": {
          "type": "string",
          "description": "Tier of the sku"
        },
        "size": {
          "type": "string",
          "description": "Size of the sku"
        },
        "family": {
          "type": "string",
          "description": "Family of the sku"
        },
        "capacity": {
          "type": "integer",
          "description": "Capacity of the sku"
        }
      },
      "required": [
        "name"
      ]
    },
    "resourceCopy": {
      "type": "object",
      "properties": {
        "name": {
          "type": "string",
          "description": "Name of the copy"
        },
        "count": {
          "oneOf": [
            {
              "$ref": "#/definitions/expression"
            },
            {
              "type": "integer"
            }
          ],
          "description": "Count of the copy"
        },
        "mode": {
          "type": "string",
          "enum": [
            "Parallel",
            "Serial"
          ],
          "description": "The copy mode"
        },
        "batchSize": {
          "oneOf": [
            {
              "$ref": "#/definitions/expression"
            },
            {
              "type": "integer"
            }
          ],
          "description": "The serial copy batch size"
        }
      }
    },
    "resourceKind": {
      "type": "string",
      "maxLength": 64,
      "pattern": "(^[a-zA-Z0-9_.()-]+$)",
      "description": "Kind of resource"
    },
    "resourcePlan": {
      "type": "object",
      "properties": {
        "name": {
          "type": "string",
          "description": "Name of the plan"
        },
        "promotionCode": {
          "type": "string",
          "description": "Plan promotion code"
        },
        "publisher": {
          "type": "string",
          "description": "Name of the publisher"
        },
        "product": {
          "type": "string",
          "description": "Name of the product"
        },
        "version": {
          "type": "string",
          "description": "Version of the product"
        }
      },
      "required": [
        "name"
      ],
      "description": "Plan of the resource"
    },
    "resourceLocations": {
      "anyOf": [
        {
          "type": "string"
        },
        {
          "enum": [
            "East Asia",
            "Southeast Asia",
            "Central US",
            "East US",
            "East US 2",
            "West US",
            "North Central US",
            "South Central US",
            "North Europe",
            "West Europe",
            "Japan West",
            "Japan East",
            "Brazil South",
            "Australia East",
            "Australia Southeast",
            "Central India",
            "West India",
            "South India",
            "Canada Central",
            "Canada East",
            "West Central US",
            "West US 2",
            "UK South",
            "UK West",
            "Korea Central",
            "Korea South",
            "global"
          ]
        }
      ]
    },
    "parameter": {
      "type": "object",
      "properties": {
        "type": {
          "$ref": "#/definitions/parameterTypes",
          "description": "Type of input parameter"
        },
        "defaultValue": {
          "$ref": "#/definitions/parameterValueTypes",
          "description": "Default value to be used if one is not provided"
        },
        "allowedValues": {
          "type": "array",
          "description": "Value can only be one of these values"
        },
        "metadata": {
          "type": "object",
          "description": "Metadata for the parameter, can be any valid JSON object"
        },
        "minValue": {
          "type": "integer",
          "description": "Minimum value for the int type parameter"
        },
        "maxValue": {
          "type": "integer",
          "description": "Maximum value for the int type parameter"
        },
        "minLength": {
          "type": "integer",
          "description": "Minimum length for the string or array type parameter"
        },
        "maxLength": {
          "type": "integer",
          "description": "Maximum length for the string or array type parameter"
        }
      },
      "required": [ "type" ],
      "description": "Input parameter definitions"
    },
    "output": {
      "type": "object",
      "properties": {
        "type": {
          "$ref": "#/definitions/parameterTypes",
          "description": "Type of output value"
        },
        "value": {
          "$ref": "#/definitions/parameterValueTypes",
          "description": "Value assigned for output"
        }
      },
      "required": [ "type", "value" ],
      "description": "Set of output parameters"
    },
    "parameterTypes": {
      "enum": [ "string", "securestring", "int", "bool", "object", "secureObject", "array" ]
    },
    "parameterValueTypes": {
      "type": [ "string", "boolean", "integer", "number", "object", "array", "null" ]
    },
    "keyVaultReference": {
      "type": "object",
      "properties": {
        "keyVault": {
          "type": "object",
          "properties": {
            "id": {
              "type": "string",
              "minLength": 1
            }
          },
          "required": [ "id" ],
          "additionalProperties": false
        },
        "secretName": {
          "type": "string",
          "minLength": 1
        },
        "secretVersion": {
          "type": "string",
          "minLength": 1
        }
      },
      "required": [
        "keyVault",
        "secretName"
      ],
      "additionalProperties": false
    },
    "expression": {
      "type": "string",
      "pattern": "^\\[(json|if|and|or|not|concat|parameters|variables|deployment|reference|resourceId|resourceGroup|subscription|list.*|base64|providers|copyIndex|padLeft|replace|toLower|toUpper|startsWith|endsWith|length|split|skip|take|contains|intersection|union|first|last|indexOf|lastIndexOf|add|sub|mul|div|mod|min|max|range|string|int|float|bool|trim|uri|uniqueString|substring|base64ToString|base64ToJson|uriComponentToString|uriComponent|dataUriToString|dataUri|array|createArray|coalesce|empty|less|lessOrEquals|greater|greaterOrEquals|equals)\\(.*\\).*\\]$",
      "description": "Deployment template expression. Expressions are enclosed in [] and must start with a function of json(), if(), and(), or(), not(), concat(), parameters(), variables(), deployment(), reference(), resourceId(), resourceGroup(), subscription(), list*(), base64(), providers(), copyIndex(), padLeft(), replace(), toLower(), toUpper(), length(), split(), skip(), take(), add(), sub(), mul(), div(), mod(), string(), int(), trim(), uri(), uniqueString(), substring(), empty(), contains(), intersection(), union(), first(), last(), indexOf(), lastIndexOf(), startsWith(), endsWith(), min(), max(), range(), base64ToString(), base64ToJson(), uriComponentToString(), uriComponent(), dataUriToString(), dataUri(), array(), createArray(), coalesce(), float(), bool(), less(), lessOrEquals(), greater(), greaterOrEquals(), equals()"
    },
    "numberOrExpression": {
      "oneOf": [
        { "type": "number" },
        { "$ref": "#/definitions/expression" }
      ]
    },
    "Iso8601Duration": {
      "type": "string",
      "pattern": "^P(\\d+Y)?(\\d+M)?(\\d+D)?(T(((\\d+H)(\\d+M)?(\\d+(\\.\\d{1,2})?S)?)|((\\d+M)(\\d+(\\.\\d{1,2})?S)?)|((\\d+(\\.\\d{1,2})?S))))?$"
    },
    "UTC": {
      "type": "string",
      "pattern": "^\\d{4}(-(0[1-9]|1[0-2])(-([012]\\d|3[01])(T((([01]\\d|2[0123]):[0-5]\\d)|(24:00))(:(([0-5]\\d)|60)(\\.\\d{1,}){0,1}){0,1}){0,1}((Z)|([+-]((([01]\\d|2[0123]):[0-5]\\d)|(24:00)))){0,1}){0,1}){0,1}$"
    },
    "apiVersion": {
      "type": "string",
      "pattern": "(^((\\d\\d\\d\\d-\\d\\d-\\d\\d)|([0-9]+(\\.[0-9]+)?))(-[a-zA-Z][a-zA-Z0-9]*)?$)",
      "description": "API version of the resource type"
    }
  }
}<|MERGE_RESOLUTION|>--- conflicted
+++ resolved
@@ -480,15 +480,12 @@
                   { "$ref": "https://schema.management.azure.com/schemas/2017-09-01/Microsoft.Network.json#/resourceDefinitions/dnsZones_SOA" },
                   { "$ref": "https://schema.management.azure.com/schemas/2017-09-01/Microsoft.Network.json#/resourceDefinitions/dnsZones_SRV" },
                   { "$ref": "https://schema.management.azure.com/schemas/2017-09-01/Microsoft.Network.json#/resourceDefinitions/dnsZones_TXT" },
-<<<<<<< HEAD
                   { "$ref": "https://schema.management.azure.com/schemas/2016-03-01/Microsoft.Insights.json#/resourceDefinitions/alertrules" },
                   { "$ref": "https://schema.management.azure.com/schemas/2017-06-01/Microsoft.AzureStack.json#/resourceDefinitions/registrations" },
-                  { "$ref": "https://schema.management.azure.com/schemas/2017-06-01/Microsoft.AzureStack.json#/resourceDefinitions/registrations_customerSubscriptions" }
-=======
+                  { "$ref": "https://schema.management.azure.com/schemas/2017-06-01/Microsoft.AzureStack.json#/resourceDefinitions/registrations_customerSubscriptions" },
                   { "$ref": "https://schema.management.azure.com/schemas/2017-11-15-preview/Microsoft.DataMigration.json#/resourceDefinitions/services" },
                   { "$ref": "https://schema.management.azure.com/schemas/2017-11-15-preview/Microsoft.DataMigration.json#/resourceDefinitions/services_projects" },
                   { "$ref": "https://schema.management.azure.com/schemas/2016-03-01/Microsoft.Insights.json#/resourceDefinitions/alertrules" }
->>>>>>> 1f905278
                 ]
               }
             ]
