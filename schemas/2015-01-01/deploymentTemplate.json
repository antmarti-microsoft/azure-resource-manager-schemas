--- conflicted
+++ resolved
@@ -909,7 +909,6 @@
                   { "$ref": "https://schema.management.azure.com/schemas/2017-08-15/Microsoft.NetApp.json#/resourceDefinitions/snapshots" },
                   { "$ref": "https://schema.management.azure.com/schemas/2015-08-31-preview/Microsoft.ManagedIdentity.json#/resourceDefinitions/userAssignedIdentities" },
                   { "$ref": "https://schema.management.azure.com/schemas/2018-11-30/Microsoft.ManagedIdentity.json#/resourceDefinitions/userAssignedIdentities" },
-<<<<<<< HEAD
                   { "$ref": "https://schema.management.azure.com/schemas/2015-03-01-preview/Microsoft.HDInsight.json#/resourceDefinitions/clusters" },
                   { "$ref": "https://schema.management.azure.com/schemas/2015-03-01-preview/Microsoft.HDInsight.json#/resourceDefinitions/clusters_applications" },
                   { "$ref": "https://schema.management.azure.com/schemas/2015-03-01-preview/Microsoft.HDInsight.json#/resourceDefinitions/clusters_extensions" },
@@ -929,31 +928,9 @@
                   { "$ref": "https://schema.management.azure.com/schemas/2018-06-01/Microsoft.Security.json#/resourceDefinitions/autoProvisioningSettings"},
                   { "$ref": "https://schema.management.azure.com/schemas/2018-06-01/Microsoft.Security.json#/resourceDefinitions/advancedThreatProtectionSettings"},
                   { "$ref": "https://schema.management.azure.com/schemas/2018-06-01/Microsoft.Security.json#/resourceDefinitions/informationProtectionPolicies"},
-                  { "$ref": "https://schema.management.azure.com/schemas/2019-03-01/Microsoft.Insights.json#/resourceDefinitions/actionGroups" }
-=======
-                  { "$ref": "https://schema.management.azure.com/schemas/2015-03-01-preview/Microsoft.HDInsight.json#resourceDefinitions/clusters" },
-                  { "$ref": "https://schema.management.azure.com/schemas/2015-03-01-preview/Microsoft.HDInsight.json#resourceDefinitions/clusters_applications" },
-                  { "$ref": "https://schema.management.azure.com/schemas/2015-03-01-preview/Microsoft.HDInsight.json#resourceDefinitions/clusters_extensions" },
-                  { "$ref": "https://schema.management.azure.com/schemas/2018-06-01-preview/Microsoft.HDInsight.json#resourceDefinitions/clusters" },
-                  { "$ref": "https://schema.management.azure.com/schemas/2018-06-01-preview/Microsoft.HDInsight.json#resourceDefinitions/clusters_applications" },
-                  { "$ref": "https://schema.management.azure.com/schemas/2018-06-01-preview/Microsoft.HDInsight.json#resourceDefinitions/clusters_extensions" },
-                  { "$ref": "https://schema.management.azure.com/schemas/2015-06-01-preview/Microsoft.Security.json#resourceDefinitions/jitNetworkAccessPolicies"},
-                  { "$ref": "https://schema.management.azure.com/schemas/2017-08-01-preview/Microsoft.Security.json#resourceDefinitions/pricings"},
-                  { "$ref": "https://schema.management.azure.com/schemas/2017-08-01-preview/Microsoft.Security.json#resourceDefinitions/securityContacts"},
-                  { "$ref": "https://schema.management.azure.com/schemas/2017-08-01-preview/Microsoft.Security.json#resourceDefinitions/workspaceSettings"},
-                  { "$ref": "https://schema.management.azure.com/schemas/2017-08-01-preview/Microsoft.Security.json#resourceDefinitions/autoProvisioningSettings"},
-                  { "$ref": "https://schema.management.azure.com/schemas/2017-08-01-preview/Microsoft.Security.json#resourceDefinitions/advancedThreatProtectionSettings"},
-                  { "$ref": "https://schema.management.azure.com/schemas/2017-08-01-preview/Microsoft.Security.json#resourceDefinitions/informationProtectionPolicies"},
-                  { "$ref": "https://schema.management.azure.com/schemas/2018-06-01/Microsoft.Security.json#resourceDefinitions/pricings"},
-                  { "$ref": "https://schema.management.azure.com/schemas/2018-06-01/Microsoft.Security.json#resourceDefinitions/securityContacts"},
-                  { "$ref": "https://schema.management.azure.com/schemas/2018-06-01/Microsoft.Security.json#resourceDefinitions/workspaceSettings"},
-                  { "$ref": "https://schema.management.azure.com/schemas/2018-06-01/Microsoft.Security.json#resourceDefinitions/autoProvisioningSettings"},
-                  { "$ref": "https://schema.management.azure.com/schemas/2018-06-01/Microsoft.Security.json#resourceDefinitions/advancedThreatProtectionSettings"},
-                  { "$ref": "https://schema.management.azure.com/schemas/2018-06-01/Microsoft.Security.json#resourceDefinitions/informationProtectionPolicies"},
                   { "$ref": "https://schema.management.azure.com/schemas/2019-03-01/Microsoft.Insights.json#/resourceDefinitions/actionGroups" },
                   { "$ref": "https://schema.management.azure.com/schemas/2018-06-01-preview/Microsoft.ManagedServices.json#/resourceDefinitions/registrationAssignments" },
                   { "$ref": "https://schema.management.azure.com/schemas/2018-06-01-preview/Microsoft.ManagedServices.json#/resourceDefinitions/registrationDefinitions" }
->>>>>>> c9e82798
                 ]
               }
             ]
