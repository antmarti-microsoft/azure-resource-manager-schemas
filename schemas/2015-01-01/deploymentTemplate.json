{
  "id": "http://schema.management.azure.com/schemas/2015-01-01/deploymentTemplate.json#",
  "$schema": "http://json-schema.org/draft-04/schema#",
  "title": "Template",
  "description": "An Azure deployment template",
  "type": "object",
  "properties": {
    "$schema": {
      "type": "string",
      "description": "JSON schema reference"
    },
    "contentVersion": {
      "type": "string",
      "pattern": "(^[0-9]+\\.[0-9]+\\.[0-9]+\\.[0-9]+$)",
      "description": "A 4 number format for the version number of this template file. For example, 1.0.0.0"
    },
    "variables": {
      "type": "object",
      "description": "Variable definitions"
    },
    "parameters": {
      "type": "object",
      "description": "Input parameter definitions",
      "additionalProperties": {
        "$ref": "#/definitions/parameter"
      }
    },
    "resources": {
      "type": "array",
      "description": "Collection of resources to be deployed",
      "items": {
        "oneOf": [
          {
            "allOf": [
              {
                "$ref": "#/definitions/resourceBase"
              },
              {
                "oneOf": [
                  { "$ref": "http://schema.management.azure.com/schemas/2015-07-01-preview/Microsoft.ServerManagement.json#/resourceDefinitions/node" },
                  { "$ref": "http://schema.management.azure.com/schemas/2015-07-01-preview/Microsoft.ServerManagement.json#/resourceDefinitions/gateway" },
                  { "$ref": "http://schema.management.azure.com/schemas/2015-04-08/Microsoft.DocumentDB.json#/resourceDefinitions/databaseAccounts" },
                  { "$ref": "http://schema.management.azure.com/schemas/2015-06-01/Microsoft.KeyVault.json#/resourceDefinitions/secrets" },
                  { "$ref": "http://schema.management.azure.com/schemas/2015-05-21-preview/Microsoft.DevTestLab.json#/resourceDefinitions/labs" },
                  { "$ref": "http://schema.management.azure.com/schemas/2015-05-21-preview/Microsoft.DevTestLab.json#/resourceDefinitions/virtualMachines" },
                  { "$ref": "http://schema.management.azure.com/schemas/2014-06-01/Microsoft.Web.json#/resourceDefinitions/certificates" },
                  { "$ref": "http://schema.management.azure.com/schemas/2014-06-01/Microsoft.Web.json#/resourceDefinitions/serverfarms" },
                  { "$ref": "http://schema.management.azure.com/schemas/2015-08-01/Microsoft.Web.json#/resourceDefinitions/certificates" },
                  { "$ref": "http://schema.management.azure.com/schemas/2015-08-01/Microsoft.Web.json#/resourceDefinitions/serverfarms" },
                  { "$ref": "http://schema.management.azure.com/schemas/2014-04-01-preview/Microsoft.Sql.json#/resourceDefinitions/databases" },
                  { "$ref": "http://schema.management.azure.com/schemas/2014-04-01-preview/Microsoft.Sql.json#/resourceDefinitions/firewallrules" },
                  { "$ref": "http://schema.management.azure.com/schemas/2014-04-01/Microsoft.Insights.json#/resourceDefinitions/alertrules" },
                  { "$ref": "http://schema.management.azure.com/schemas/2014-04-01/Microsoft.Insights.json#/resourceDefinitions/components" },
                  { "$ref": "http://schema.management.azure.com/schemas/2014-04-01/Microsoft.Insights.json#/resourceDefinitions/autoscalesettings" },
                  { "$ref": "http://schema.management.azure.com/schemas/2014-04-01/Microsoft.Insights.json#/resourceDefinitions/webtests" },
                  { "$ref": "http://schema.management.azure.com/schemas/2014-02-26/microsoft.visualstudio.json#/resourceDefinitions/account" },
                  { "$ref": "http://schema.management.azure.com/schemas/2014-04-01-preview/Microsoft.Cache.json#/resourceDefinitions/Redis" },
                  { "$ref": "http://schema.management.azure.com/schemas/2014-04-01/Microsoft.BizTalkServices.json#/resourceDefinitions/BizTalk" },
                  { "$ref": "http://schema.management.azure.com/schemas/2014-04-01/Microsoft.BizTalkServices.json#/resourceDefinitions/HybridConnection" },
                  { "$ref": "http://schema.management.azure.com/schemas/2015-03-01-preview/Microsoft.AppService.json#/resourceDefinitions/apiapps" },
                  { "$ref": "http://schema.management.azure.com/schemas/2015-03-01-preview/Microsoft.AppService.json#/resourceDefinitions/registrations" },
                  { "$ref": "http://schema.management.azure.com/schemas/2015-04-01/Microsoft.NotificationHubs.json#/resourceDefinitions/notificationHubs" },
                  { "$ref": "http://schema.management.azure.com/schemas/2015-08-01-preview/Microsoft.DataConnect.json#/resourceDefinitions/connectionManagers" },
                  { "$ref": "http://schema.management.azure.com/schemas/2015-08-01/Microsoft.Cache.json#/resourceDefinitions/Redis" },
                  { "$ref": "http://schema.management.azure.com/schemas/2015-08-01/Microsoft.Network.json#/resourceDefinitions/publicIPAddresses" },
                  { "$ref": "http://schema.management.azure.com/schemas/2015-08-01/Microsoft.Network.json#/resourceDefinitions/virtualNetworks" },
                  { "$ref": "http://schema.management.azure.com/schemas/2015-08-01/Microsoft.Network.json#/resourceDefinitions/loadBalancers" },
                  { "$ref": "http://schema.management.azure.com/schemas/2015-08-01/Microsoft.Network.json#/resourceDefinitions/networkSecurityGroups" },
                  { "$ref": "http://schema.management.azure.com/schemas/2015-08-01/Microsoft.Network.json#/resourceDefinitions/networkInterfaces" },
                  { "$ref": "http://schema.management.azure.com/schemas/2015-08-01/Microsoft.Network.json#/resourceDefinitions/routeTables" },
                  { "$ref": "http://schema.management.azure.com/schemas/2015-11-01/Microsoft.Network.json#/resourceDefinitions/trafficManagerProfiles" },
                  { "$ref": "http://schema.management.azure.com/schemas/2015-08-01/Microsoft.Storage.json#/resourceDefinitions/storageAccounts" },
                  { "$ref": "http://schema.management.azure.com/schemas/2016-01-01/Microsoft.Storage.json#/resourceDefinitions/storageAccounts" },
                  { "$ref": "http://schema.management.azure.com/schemas/2015-08-01/Microsoft.Compute.json#/resourceDefinitions/availabilitySets" },
                  { "$ref": "http://schema.management.azure.com/schemas/2015-08-01/Microsoft.Compute.json#/resourceDefinitions/extensions" },
                  { "$ref": "http://schema.management.azure.com/schemas/2015-08-01/Microsoft.Compute.json#/resourceDefinitions/virtualMachineScaleSets" },
                  { "$ref": "http://schema.management.azure.com/schemas/2015-06-01/Microsoft.KeyVault.json#/resourceDefinitions/vaults" },
                  { "$ref": "http://schema.management.azure.com/schemas/2014-06-01/Microsoft.Web.json#/resourceDefinitions/sites" },
                  { "$ref": "http://schema.management.azure.com/schemas/2015-08-01/Microsoft.Web.json#/resourceDefinitions/sites" },
                  { "$ref": "http://schema.management.azure.com/schemas/2014-04-01-preview/Microsoft.Sql.json#/resourceDefinitions/servers" },
                  { "$ref": "http://schema.management.azure.com/schemas/2014-08-01-preview/Microsoft.Scheduler.json#/resourceDefinitions/jobCollections" },
                  { "$ref": "http://schema.management.azure.com/schemas/2015-03-01-preview/Microsoft.AppService.json#/resourceDefinitions/gateways" },
                  { "$ref": "http://schema.management.azure.com/schemas/2015-04-01/Microsoft.NotificationHubs.json#/resourceDefinitions/namespaces" },
                  { "$ref": "http://schema.management.azure.com/schemas/2015-08-01/Microsoft.Compute.json#/resourceDefinitions/virtualMachines" },
                  { "$ref": "http://schema.management.azure.com/schemas/2015-10-01-preview/Microsoft.DataLakeStore.json#/resourceDefinitions/accounts" },
                  { "$ref": "http://schema.management.azure.com/schemas/2015-10-01-preview/Microsoft.DataLakeAnalytics.json#/resourceDefinitions/accounts" },
                  { "$ref": "http://schema.management.azure.com/schemas/2016-02-01-preview/Microsoft.CognitiveServices.json#/resourceDefinitions/accounts" },
                  { "$ref": "http://schema.management.azure.com/schemas/2016-01-29/Microsoft.PowerBI.json#/resourceDefinitions/workspaceCollections" },
                  { "$ref": "http://schema.management.azure.com/schemas/2016-03-30/Microsoft.DataCatalog.json#/resourceDefinitions/catalogs" },
                  { "$ref": "http://schema.management.azure.com/schemas/2016-03-30/Microsoft.ContainerService.json#/resourceDefinitions/containerServices" },
<<<<<<< HEAD
                  { "$ref": "http://schema.management.azure.com/schemas/2015-10-31/Microsoft.Automation.json#/resourceDefinitions/automationAccounts" },
                  { "$ref": "http://schema.management.azure.com/schemas/2015-10-31/Microsoft.Automation.json#/resourceDefinitions/runbooks" },
                  { "$ref": "http://schema.management.azure.com/schemas/2015-10-31/Microsoft.Automation.json#/resourceDefinitions/modules" },
                  { "$ref": "http://schema.management.azure.com/schemas/2015-10-31/Microsoft.Automation.json#/resourceDefinitions/certificates" },
                  { "$ref": "http://schema.management.azure.com/schemas/2015-10-31/Microsoft.Automation.json#/resourceDefinitions/connections" },
                  { "$ref": "http://schema.management.azure.com/schemas/2015-10-31/Microsoft.Automation.json#/resourceDefinitions/variables" },
                  { "$ref": "http://schema.management.azure.com/schemas/2015-10-31/Microsoft.Automation.json#/resourceDefinitions/schedules" },
                  { "$ref": "http://schema.management.azure.com/schemas/2015-10-31/Microsoft.Automation.json#/resourceDefinitions/jobs" },
                  { "$ref": "http://schema.management.azure.com/schemas/2015-10-31/Microsoft.Automation.json#/resourceDefinitions/jobSchedules" },
                  { "$ref": "http://schema.management.azure.com/schemas/2015-05-04-preview/Microsoft.Network.json#/resourceDefinitions/dnszones" },
                  { "$ref": "http://schema.management.azure.com/schemas/2015-05-04-preview/Microsoft.Network.json#/resourceDefinitions/dnszones_A" },
                  { "$ref": "http://schema.management.azure.com/schemas/2015-05-04-preview/Microsoft.Network.json#/resourceDefinitions/dnszones_AAAA" },
                  { "$ref": "http://schema.management.azure.com/schemas/2015-05-04-preview/Microsoft.Network.json#/resourceDefinitions/dnszones_CNAME" },
                  { "$ref": "http://schema.management.azure.com/schemas/2015-05-04-preview/Microsoft.Network.json#/resourceDefinitions/dnszones_MX" },
                  { "$ref": "http://schema.management.azure.com/schemas/2015-05-04-preview/Microsoft.Network.json#/resourceDefinitions/dnszones_NS" },
                  { "$ref": "http://schema.management.azure.com/schemas/2015-05-04-preview/Microsoft.Network.json#/resourceDefinitions/dnszones_PTR" },
                  { "$ref": "http://schema.management.azure.com/schemas/2015-05-04-preview/Microsoft.Network.json#/resourceDefinitions/dnszones_SOA" },
                  { "$ref": "http://schema.management.azure.com/schemas/2015-05-04-preview/Microsoft.Network.json#/resourceDefinitions/dnszones_SRV" },
                  { "$ref": "http://schema.management.azure.com/schemas/2015-05-04-preview/Microsoft.Network.json#/resourceDefinitions/dnszones_TXT" },
                  { "$ref": "http://schema.management.azure.com/schemas/2016-04-01/Microsoft.Network.json#/resourceDefinitions/dnszones" },
                  { "$ref": "http://schema.management.azure.com/schemas/2016-04-01/Microsoft.Network.json#/resourceDefinitions/dnszones_A" },
                  { "$ref": "http://schema.management.azure.com/schemas/2016-04-01/Microsoft.Network.json#/resourceDefinitions/dnszones_AAAA" },
                  { "$ref": "http://schema.management.azure.com/schemas/2016-04-01/Microsoft.Network.json#/resourceDefinitions/dnszones_CNAME" },
                  { "$ref": "http://schema.management.azure.com/schemas/2016-04-01/Microsoft.Network.json#/resourceDefinitions/dnszones_MX" },
                  { "$ref": "http://schema.management.azure.com/schemas/2016-04-01/Microsoft.Network.json#/resourceDefinitions/dnszones_NS" },
                  { "$ref": "http://schema.management.azure.com/schemas/2016-04-01/Microsoft.Network.json#/resourceDefinitions/dnszones_PTR" },
                  { "$ref": "http://schema.management.azure.com/schemas/2016-04-01/Microsoft.Network.json#/resourceDefinitions/dnszones_SOA" },
                  { "$ref": "http://schema.management.azure.com/schemas/2016-04-01/Microsoft.Network.json#/resourceDefinitions/dnszones_SRV" },
                  { "$ref": "http://schema.management.azure.com/schemas/2016-04-01/Microsoft.Network.json#/resourceDefinitions/dnszones_TXT" }
=======
                  { "$ref": "http://schema.management.azure.com/schemas/2015-06-01/Microsoft.Cdn.json#/resourceDefinitions/profiles" },
                  { "$ref": "http://schema.management.azure.com/schemas/2015-06-01/Microsoft.Cdn.json#/resourceDefinitions/profiles_endpoints" },
                  { "$ref": "http://schema.management.azure.com/schemas/2015-06-01/Microsoft.Cdn.json#/resourceDefinitions/profiles_endpoints_customDomains" },
                  { "$ref": "http://schema.management.azure.com/schemas/2015-06-01/Microsoft.Cdn.json#/resourceDefinitions/profiles_endpoints_origins" },
                  { "$ref": "http://schema.management.azure.com/schemas/2016-04-02/Microsoft.Cdn.json#/resourceDefinitions/profiles" },
                  { "$ref": "http://schema.management.azure.com/schemas/2016-04-02/Microsoft.Cdn.json#/resourceDefinitions/profiles_endpoints" },
                  { "$ref": "http://schema.management.azure.com/schemas/2016-04-02/Microsoft.Cdn.json#/resourceDefinitions/profiles_endpoints_customDomains" },
                  { "$ref": "http://schema.management.azure.com/schemas/2016-04-02/Microsoft.Cdn.json#/resourceDefinitions/profiles_endpoints_origins" },
                  { "$ref": "http://schema.management.azure.com/schemas/2015-12-01/Microsoft.Batch.json#/resourceDefinitions/batchAccounts" },
                  { "$ref": "http://schema.management.azure.com/schemas/2015-12-01/Microsoft.Batch.json#/resourceDefinitions/batchAccounts_applications" },
                  { "$ref": "http://schema.management.azure.com/schemas/2015-12-01/Microsoft.Batch.json#/resourceDefinitions/batchAccounts_applications_versions" },
                  { "$ref": "http://schema.management.azure.com/schemas/2015-05-04-preview/Microsoft.Network.json#/resourceDefinitions/dnszones"},
                  { "$ref": "http://schema.management.azure.com/schemas/2015-05-04-preview/Microsoft.Network.json#/resourceDefinitions/dnszones_A"},
                  { "$ref": "http://schema.management.azure.com/schemas/2015-05-04-preview/Microsoft.Network.json#/resourceDefinitions/dnszones_AAAA"},
                  { "$ref": "http://schema.management.azure.com/schemas/2015-05-04-preview/Microsoft.Network.json#/resourceDefinitions/dnszones_CNAME"},
                  { "$ref": "http://schema.management.azure.com/schemas/2015-05-04-preview/Microsoft.Network.json#/resourceDefinitions/dnszones_MX"},
                  { "$ref": "http://schema.management.azure.com/schemas/2015-05-04-preview/Microsoft.Network.json#/resourceDefinitions/dnszones_NS"},
                  { "$ref": "http://schema.management.azure.com/schemas/2015-05-04-preview/Microsoft.Network.json#/resourceDefinitions/dnszones_PTR"},
                  { "$ref": "http://schema.management.azure.com/schemas/2015-05-04-preview/Microsoft.Network.json#/resourceDefinitions/dnszones_SOA"},
                  { "$ref": "http://schema.management.azure.com/schemas/2015-05-04-preview/Microsoft.Network.json#/resourceDefinitions/dnszones_SRV"},
                  { "$ref": "http://schema.management.azure.com/schemas/2015-05-04-preview/Microsoft.Network.json#/resourceDefinitions/dnszones_TXT"},
                  { "$ref": "http://schema.management.azure.com/schemas/2016-04-01/Microsoft.Network.json#/resourceDefinitions/dnszones"},
                  { "$ref": "http://schema.management.azure.com/schemas/2016-04-01/Microsoft.Network.json#/resourceDefinitions/dnszones_A"},
                  { "$ref": "http://schema.management.azure.com/schemas/2016-04-01/Microsoft.Network.json#/resourceDefinitions/dnszones_AAAA"},
                  { "$ref": "http://schema.management.azure.com/schemas/2016-04-01/Microsoft.Network.json#/resourceDefinitions/dnszones_CNAME"},
                  { "$ref": "http://schema.management.azure.com/schemas/2016-04-01/Microsoft.Network.json#/resourceDefinitions/dnszones_MX"},
                  { "$ref": "http://schema.management.azure.com/schemas/2016-04-01/Microsoft.Network.json#/resourceDefinitions/dnszones_NS"},
                  { "$ref": "http://schema.management.azure.com/schemas/2016-04-01/Microsoft.Network.json#/resourceDefinitions/dnszones_PTR"},
                  { "$ref": "http://schema.management.azure.com/schemas/2016-04-01/Microsoft.Network.json#/resourceDefinitions/dnszones_SOA"},
                  { "$ref": "http://schema.management.azure.com/schemas/2016-04-01/Microsoft.Network.json#/resourceDefinitions/dnszones_SRV"},
                  { "$ref": "http://schema.management.azure.com/schemas/2016-04-01/Microsoft.Network.json#/resourceDefinitions/dnszones_TXT"}
>>>>>>> ac63429d
                ]
              }
            ]
          },
          {
            "allOf": [
              {
                "$ref": "#/definitions/resourceBaseExternal"
              },
              {
                "oneOf": [
                  { "$ref": "http://schema.management.azure.com/schemas/2014-04-01/SuccessBricks.ClearDB.json#/resourceDefinitions/databases" }
                ]
              }
            ]
          },
          {
            "allOf": [
              {
                "$ref": "#/definitions/ARMResourceBase"
              },
              {
                "oneOf": [
                  { "$ref": "http://schema.management.azure.com/schemas/2015-01-01/Microsoft.Resources.json#/resourceDefinitions/deployments" },
                  { "$ref": "http://schema.management.azure.com/schemas/2015-01-01/Microsoft.Resources.json#/resourceDefinitions/links" },
                  { "$ref": "http://schema.management.azure.com/schemas/2015-01-01/Microsoft.Authorization.json#/resourceDefinitions/locks" },
                  { "$ref": "http://schema.management.azure.com/schemas/2014-10-01-preview/Microsoft.Authorization.json#/resourceDefinitions/roleAssignments" }
                ]
              }
            ]
          }
        ]
      },
      "minItems": 1
    },
    "outputs": {
      "type": "object",
      "description": "Output parameter definitions",
      "additionalProperties": {
        "$ref": "#/definitions/output"
      }
    }
  },
  "additionalProperties": false,
  "required": [
    "$schema",
    "contentVersion",
    "resources"
  ],
  "definitions": {
    "ARMResourceBase": {
      "type": "object",
      "properties": {
        "name": {
          "type": "string",
          "description": "Name of the resource"
        },
        "type": {
          "type": "string",
          "description": "Resource type"
        },
        "apiVersion": {
          "type": "string",
          "description": "API Version of the resource type"
        },
        "dependsOn": {
          "type": "array",
          "items": {
            "type": "string"
          },
          "description": "Collection of resources this resource depends on"
        }
      },
      "required": [
        "name",
        "type",
        "apiVersion"
      ]
    },
    "proxyResourceBase": {
      "allOf": [
        {
          "$ref": "#/definitions/ARMResourceBase"
        },
        {
          "properties": {
            "location": {
              "$ref": "#/definitions/resourceLocations",
              "description": "Location to deploy resource to"
            }
          }
        }
      ]
    },
    "resourceBase": {
      "allOf": [
        {
          "$ref": "#/definitions/ARMResourceBase"
        },
        {
          "properties": {
            "location": {
              "$ref": "#/definitions/resourceLocations",
              "description": "Location to deploy resource to"
            },
            "tags": {
              "type": "object",
              "description": "Name-value pairs to add to the resource"
            },
            "copy": {
              "$ref": "#/definitions/resourceCopy"
            },
            "comments": {
              "type": "string"
            }
          }
        }
      ]
    },
    "resourceBaseExternal": {
      "$ref": "#/definitions/resourceBase",
      "required": [
        "plan"
      ]
    },
    "resourceSku": {
      "type": "object",
      "properties": {
        "name": {
          "type": "string",
          "description": "Name of the sku"
        },
        "tier": {
          "type": "string",
          "description": "Tier of the sku"
        },
        "size": {
          "type": "string",
          "description": "Size of the sku"
        },
        "family": {
          "type": "string",
          "description": "Family of the sku"
        },
        "capacity": {
          "type": "integer",
          "description": "Capacity of the sku"
        }
      },
      "required": [
        "name"
      ]
    },
    "resourceCopy": {
      "type": "object",
      "properties": {
        "name": {
          "type": "string",
          "description": "Name of the copy"
        },
        "count": {
          "oneOf": [
            {
              "$ref": "#/definitions/expression"
            },
            {
              "type": "integer"
            }
          ],
          "description": "Count of the copy"
        }
      }
    },
    "resourceKind": {
      "type": "string",
      "maxLength": 64,
      "pattern": "(^[a-zA-Z0-9_.()-]+$)",
      "description": "Kind of resource"
    },
    "resourcePlan": {
      "type": "object",
      "properties": {
        "name": {
          "type": "string",
          "description": "Name of the plan"
        },
        "promotionCode": {
          "type": "string",
          "description": "Plan promotion code"
        },
        "publisher": {
          "type": "string",
          "description": "Name of the publisher"
        },
        "product": {
          "type": "string",
          "description": "Name of the product"
        }
      },
      "required": [
        "name"
      ],
      "description": "Plan of the resource"
    },
    "resourceLocations": {
      "anyOf": [
        {
          "type": "string"
        },
        {
          "enum": [
            "East Asia",
            "Southeast Asia",
            "Central US",
            "East US",
            "East US 2",
            "West US",
            "North Central US",
            "South Central US",
            "North Europe",
            "West Europe",
            "Japan West",
            "Japan East",
            "Brazil South",
            "Australia East",
            "Australia Southeast",
            "Central India",
            "West India",
            "South India",
            "global"
          ]
        }
      ]
    },
    "parameter": {
      "type": "object",
      "properties": {
        "type": {
          "$ref": "#/definitions/parameterTypes",
          "description": "Type of input parameter"
        },
        "defaultValue": {
          "$ref": "#/definitions/parameterValueTypes",
          "description": "Default value to be used if one is not provided"
        },
        "allowedValues": {
          "type": "array",
          "description": "Value can only be one of these values"
        },
        "metadata": {
          "type": "object",
          "description": "Metadata for the parameter, can be any valid JSON object"
        },
        "minValue": {
          "type": "integer",
          "description": "Minimum value for the int type parameter"
        },
        "maxValue": {
          "type": "integer",
          "description": "Maximum value for the int type parameter"
        },
        "minLength": {
          "type": "integer",
          "description": "Minimum length for the string or array type parameter"
        },
        "maxLength": {
          "type": "integer",
          "description": "Maximum length for the string or array type parameter"
        }
      },
      "required": [ "type" ],
      "description": "Input parameter definitions"
    },
    "output": {
      "type": "object",
      "properties": {
        "type": {
          "$ref": "#/definitions/parameterTypes",
          "description": "Type of output value"
        },
        "value": {
          "$ref": "#/definitions/parameterValueTypes",
          "description": "Value assigned for output"
        }
      },
      "required": [ "type", "value" ],
      "description": "Set of output parameters"
    },
    "parameterTypes": {
      "enum": [ "string", "securestring", "int", "bool", "object", "array" ]
    },
    "parameterValueTypes": {
      "type": [ "string", "boolean", "integer", "number", "object", "array", "null" ]
    },
    "keyVaultReference": {
      "type": "object",
      "properties": {
        "keyVault": {
          "type": "object",
          "properties": {
            "id": {
              "type": "string",
              "minLength": 1
            }
          },
          "required": [ "id" ],
          "additionalProperties": false
        },
        "secretName": {
          "type": "string",
          "minLength": 1
        },
        "secretVersion": {
          "type": "string",
          "minLength": 1
        }
      },
      "required": [
        "keyVault",
        "secretName"
      ],
      "additionalProperties": false
    },
    "expression": {
      "type": "string",
      "pattern": "^\\[(concat|parameters|variables|reference|resourceId|resourceGroup|subscription|listKeys|listPackage|base64|providers|copyIndex|padLeft|replace|toLower|toUpper|length|split|add|sub|mul|div|mod|string|int|trim|uri|uniqueString|substring)\\(.*\\).*\\]$",
      "description": "Deployment template expression.  Expressions are enclosed in [] and must start with a function of concat(), parameters(), variables(), reference(), resourceId(), resourceGroup(), subscription(), listKeys(), listPackage(), base64(), providers(), copyIndex(), padLeft(), replace(), toLower(), toUpper(), length(), split(), add(), sub(), mul(), div(), mod(), string(), int(), trim(), uri(), uniqueString(), substring()"
    },
    "numberOrExpression": {
      "oneOf": [
        { "type": "number" },
        { "$ref": "#/definitions/expression" }
      ]
    },
    "Iso8601Duration": {
      "type": "string",
      "pattern": "^P(\\d+Y)?(\\d+M)?(\\d+D)?(T(((\\d+H)(\\d+M)?(\\d+(\\.\\d{1,2})?S)?)|((\\d+M)(\\d+(\\.\\d{1,2})?S)?)|((\\d+(\\.\\d{1,2})?S))))?$"
    },
    "UTC": {
      "type": "string",
      "pattern": "^\\d{4}(-(0[1-9]|1[0-2])(-([012]\\d|3[01])(T((([01]\\d|2[0123]):[0-5]\\d)|(24:00))(:(([0-5]\\d)|60)(\\.\\d{1,}){0,1}){0,1}){0,1}((Z)|([+-]((([01]\\d|2[0123]):[0-5]\\d)|(24:00)))){0,1}){0,1}){0,1}$"
    },
    "apiVersion": {
      "type": "string",
      "pattern": "(^((\\d\\d\\d\\d-\\d\\d-\\d\\d)|([0-9]+(\\.[0-9]+)?))(-[a-zA-Z][a-zA-Z0-9]*)?$)",
      "description": "API version of the resource type"
    }
  }
}<|MERGE_RESOLUTION|>--- conflicted
+++ resolved
@@ -88,16 +88,6 @@
                   { "$ref": "http://schema.management.azure.com/schemas/2016-01-29/Microsoft.PowerBI.json#/resourceDefinitions/workspaceCollections" },
                   { "$ref": "http://schema.management.azure.com/schemas/2016-03-30/Microsoft.DataCatalog.json#/resourceDefinitions/catalogs" },
                   { "$ref": "http://schema.management.azure.com/schemas/2016-03-30/Microsoft.ContainerService.json#/resourceDefinitions/containerServices" },
-<<<<<<< HEAD
-                  { "$ref": "http://schema.management.azure.com/schemas/2015-10-31/Microsoft.Automation.json#/resourceDefinitions/automationAccounts" },
-                  { "$ref": "http://schema.management.azure.com/schemas/2015-10-31/Microsoft.Automation.json#/resourceDefinitions/runbooks" },
-                  { "$ref": "http://schema.management.azure.com/schemas/2015-10-31/Microsoft.Automation.json#/resourceDefinitions/modules" },
-                  { "$ref": "http://schema.management.azure.com/schemas/2015-10-31/Microsoft.Automation.json#/resourceDefinitions/certificates" },
-                  { "$ref": "http://schema.management.azure.com/schemas/2015-10-31/Microsoft.Automation.json#/resourceDefinitions/connections" },
-                  { "$ref": "http://schema.management.azure.com/schemas/2015-10-31/Microsoft.Automation.json#/resourceDefinitions/variables" },
-                  { "$ref": "http://schema.management.azure.com/schemas/2015-10-31/Microsoft.Automation.json#/resourceDefinitions/schedules" },
-                  { "$ref": "http://schema.management.azure.com/schemas/2015-10-31/Microsoft.Automation.json#/resourceDefinitions/jobs" },
-                  { "$ref": "http://schema.management.azure.com/schemas/2015-10-31/Microsoft.Automation.json#/resourceDefinitions/jobSchedules" },
                   { "$ref": "http://schema.management.azure.com/schemas/2015-05-04-preview/Microsoft.Network.json#/resourceDefinitions/dnszones" },
                   { "$ref": "http://schema.management.azure.com/schemas/2015-05-04-preview/Microsoft.Network.json#/resourceDefinitions/dnszones_A" },
                   { "$ref": "http://schema.management.azure.com/schemas/2015-05-04-preview/Microsoft.Network.json#/resourceDefinitions/dnszones_AAAA" },
@@ -117,8 +107,7 @@
                   { "$ref": "http://schema.management.azure.com/schemas/2016-04-01/Microsoft.Network.json#/resourceDefinitions/dnszones_PTR" },
                   { "$ref": "http://schema.management.azure.com/schemas/2016-04-01/Microsoft.Network.json#/resourceDefinitions/dnszones_SOA" },
                   { "$ref": "http://schema.management.azure.com/schemas/2016-04-01/Microsoft.Network.json#/resourceDefinitions/dnszones_SRV" },
-                  { "$ref": "http://schema.management.azure.com/schemas/2016-04-01/Microsoft.Network.json#/resourceDefinitions/dnszones_TXT" }
-=======
+                  { "$ref": "http://schema.management.azure.com/schemas/2016-04-01/Microsoft.Network.json#/resourceDefinitions/dnszones_TXT" },
                   { "$ref": "http://schema.management.azure.com/schemas/2015-06-01/Microsoft.Cdn.json#/resourceDefinitions/profiles" },
                   { "$ref": "http://schema.management.azure.com/schemas/2015-06-01/Microsoft.Cdn.json#/resourceDefinitions/profiles_endpoints" },
                   { "$ref": "http://schema.management.azure.com/schemas/2015-06-01/Microsoft.Cdn.json#/resourceDefinitions/profiles_endpoints_customDomains" },
@@ -149,8 +138,16 @@
                   { "$ref": "http://schema.management.azure.com/schemas/2016-04-01/Microsoft.Network.json#/resourceDefinitions/dnszones_PTR"},
                   { "$ref": "http://schema.management.azure.com/schemas/2016-04-01/Microsoft.Network.json#/resourceDefinitions/dnszones_SOA"},
                   { "$ref": "http://schema.management.azure.com/schemas/2016-04-01/Microsoft.Network.json#/resourceDefinitions/dnszones_SRV"},
-                  { "$ref": "http://schema.management.azure.com/schemas/2016-04-01/Microsoft.Network.json#/resourceDefinitions/dnszones_TXT"}
->>>>>>> ac63429d
+                  { "$ref": "http://schema.management.azure.com/schemas/2016-04-01/Microsoft.Network.json#/resourceDefinitions/dnszones_TXT"},
+				  { "$ref": "http://schema.management.azure.com/schemas/2015-10-31/Microsoft.Automation.json#/resourceDefinitions/automationAccounts" },
+                  { "$ref": "http://schema.management.azure.com/schemas/2015-10-31/Microsoft.Automation.json#/resourceDefinitions/runbooks" },
+                  { "$ref": "http://schema.management.azure.com/schemas/2015-10-31/Microsoft.Automation.json#/resourceDefinitions/modules" },
+                  { "$ref": "http://schema.management.azure.com/schemas/2015-10-31/Microsoft.Automation.json#/resourceDefinitions/certificates" },
+                  { "$ref": "http://schema.management.azure.com/schemas/2015-10-31/Microsoft.Automation.json#/resourceDefinitions/connections" },
+                  { "$ref": "http://schema.management.azure.com/schemas/2015-10-31/Microsoft.Automation.json#/resourceDefinitions/variables" },
+                  { "$ref": "http://schema.management.azure.com/schemas/2015-10-31/Microsoft.Automation.json#/resourceDefinitions/schedules" },
+                  { "$ref": "http://schema.management.azure.com/schemas/2015-10-31/Microsoft.Automation.json#/resourceDefinitions/jobs" },
+                  { "$ref": "http://schema.management.azure.com/schemas/2015-10-31/Microsoft.Automation.json#/resourceDefinitions/jobSchedules" }
                 ]
               }
             ]
