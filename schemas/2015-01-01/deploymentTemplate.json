{
  "id": "https://schema.management.azure.com/schemas/2015-01-01/deploymentTemplate.json#",
  "$schema": "http://json-schema.org/draft-04/schema#",
  "title": "Template",
  "description": "An Azure deployment template",
  "type": "object",
  "properties": {
    "$schema": {
      "type": "string",
      "description": "JSON schema reference"
    },
    "apiProfile": {
      "type": "string",
      "enum": [
        "2017-03-09-profile"
      ],
      "description": "The apiProfile to use for all resources in the template."
    },
    "contentVersion": {
      "type": "string",
      "pattern": "(^[0-9]+\\.[0-9]+\\.[0-9]+\\.[0-9]+$)",
      "description": "A 4 number format for the version number of this template file. For example, 1.0.0.0"
    },
    "variables": {
      "type": "object",
      "description": "Variable definitions"
    },
    "parameters": {
      "type": "object",
      "description": "Input parameter definitions",
      "additionalProperties": {
        "$ref": "#/definitions/parameter"
      }
    },
    "functions": {
      "type": "array",
      "items": {
        "$ref": "#/definitions/functionNamespace"
      },
      "description": "User defined functions"
    },
    "resources": {
      "type": "array",
      "description": "Collection of resources to be deployed",
      "items": {
        "oneOf": [
          {
            "allOf": [
              {
                "$ref": "#/definitions/resourceBase"
              },
              {
                "oneOf": [
                  { "$ref": "https://schema.management.azure.com/schemas/2017-10-01/Microsoft.Cache.json#/resourceDefinitions/Redis" },
                  { "$ref": "https://schema.management.azure.com/schemas/2017-10-01/Microsoft.Cache.json#/resourceDefinitions/Redis_firewallRules" },
                  { "$ref": "https://schema.management.azure.com/schemas/2017-10-01/Microsoft.Cache.json#/resourceDefinitions/Redis_linkedServers" },
                  { "$ref": "https://schema.management.azure.com/schemas/2017-10-01/Microsoft.Cache.json#/resourceDefinitions/Redis_patchSchedules" },
                  { "$ref": "https://schema.management.azure.com/schemas/2015-08-19/Microsoft.Search.json#/resourceDefinitions/searchServices" },
                  { "$ref": "https://schema.management.azure.com/schemas/2016-05-16/Microsoft.AnalysisServices.json#/resourceDefinitions/servers" },
                  { "$ref": "https://schema.management.azure.com/schemas/2016-06-01/Microsoft.RecoveryServices.json#/resourceDefinitions/vaults" },
                  { "$ref": "https://schema.management.azure.com/schemas/2016-06-01/Microsoft.RecoveryServices.json#/resourceDefinitions/vaults_certificates" },
                  { "$ref": "https://schema.management.azure.com/schemas/2016-06-01/Microsoft.RecoveryServices.json#/resourceDefinitions/vaults_extendedInformation" },
                  { "$ref": "https://schema.management.azure.com/schemas/2015-07-01-preview/Microsoft.ServerManagement.json#/resourceDefinitions/nodes" },
                  { "$ref": "https://schema.management.azure.com/schemas/2015-07-01-preview/Microsoft.ServerManagement.json#/resourceDefinitions/gateways" },
                  { "$ref": "https://schema.management.azure.com/schemas/2015-07-01-preview/Microsoft.ServerManagement.json#/resourceDefinitions/sessions" },
                  { "$ref": "https://schema.management.azure.com/schemas/2016-07-01-preview/Microsoft.ServerManagement.json#/resourceDefinitions/nodes" },
                  { "$ref": "https://schema.management.azure.com/schemas/2016-07-01-preview/Microsoft.ServerManagement.json#/resourceDefinitions/gateways" },
                  { "$ref": "https://schema.management.azure.com/schemas/2016-07-01-preview/Microsoft.ServerManagement.json#/resourceDefinitions/sessions" },
                  { "$ref": "https://schema.management.azure.com/schemas/2015-04-08/Microsoft.DocumentDB.json#/resourceDefinitions/databaseAccounts" },
                  { "$ref": "https://schema.management.azure.com/schemas/2015-06-01/Microsoft.KeyVault.json#/resourceDefinitions/secrets" },
                  { "$ref": "https://schema.management.azure.com/schemas/2016-10-01/Microsoft.KeyVault.json#/resourceDefinitions/vaults_secrets" },
                  { "$ref": "https://schema.management.azure.com/schemas/2016-05-15/Microsoft.DevTestLab.json#/resourceDefinitions/labs" },
                  { "$ref": "https://schema.management.azure.com/schemas/2016-05-15/Microsoft.DevTestLab.json#/resourceDefinitions/labs_artifactsources" },
                  { "$ref": "https://schema.management.azure.com/schemas/2016-05-15/Microsoft.DevTestLab.json#/resourceDefinitions/labs_customimages" },
                  { "$ref": "https://schema.management.azure.com/schemas/2016-05-15/Microsoft.DevTestLab.json#/resourceDefinitions/labs_formulas" },
                  { "$ref": "https://schema.management.azure.com/schemas/2016-05-15/Microsoft.DevTestLab.json#/resourceDefinitions/labs_policysets_policies" },
                  { "$ref": "https://schema.management.azure.com/schemas/2016-05-15/Microsoft.DevTestLab.json#/resourceDefinitions/labs_schedules" },
                  { "$ref": "https://schema.management.azure.com/schemas/2016-05-15/Microsoft.DevTestLab.json#/resourceDefinitions/labs_virtualmachines" },
                  { "$ref": "https://schema.management.azure.com/schemas/2016-05-15/Microsoft.DevTestLab.json#/resourceDefinitions/labs_virtualnetworks" },
                  { "$ref": "https://schema.management.azure.com/schemas/2018-01-10/Microsoft.RecoveryServices.json#/resourceDefinitions/vaults_replicationAlertSettings" },
                  { "$ref": "https://schema.management.azure.com/schemas/2018-01-10/Microsoft.RecoveryServices.json#/resourceDefinitions/vaults_replicationFabrics" },
                  { "$ref": "https://schema.management.azure.com/schemas/2018-01-10/Microsoft.RecoveryServices.json#/resourceDefinitions/vaults_replicationFabrics_replicationNetworks_replicationNetworkMappings" },
                  { "$ref": "https://schema.management.azure.com/schemas/2018-01-10/Microsoft.RecoveryServices.json#/resourceDefinitions/vaults_replicationFabrics_replicationProtectionContainers" },
                  { "$ref": "https://schema.management.azure.com/schemas/2018-01-10/Microsoft.RecoveryServices.json#/resourceDefinitions/vaults_replicationFabrics_replicationProtectionContainers_replicationProtectedItems" },
                  { "$ref": "https://schema.management.azure.com/schemas/2018-01-10/Microsoft.RecoveryServices.json#/resourceDefinitions/vaults_replicationFabrics_replicationProtectionContainers_replicationProtectionContainerMappings" },
                  { "$ref": "https://schema.management.azure.com/schemas/2018-01-10/Microsoft.RecoveryServices.json#/resourceDefinitions/vaults_replicationFabrics_replicationStorageClassifications_replicationStorageClassificationMappings" },
                  { "$ref": "https://schema.management.azure.com/schemas/2018-01-10/Microsoft.RecoveryServices.json#/resourceDefinitions/vaults_replicationFabrics_replicationvCenters" },
                  { "$ref": "https://schema.management.azure.com/schemas/2018-01-10/Microsoft.RecoveryServices.json#/resourceDefinitions/vaults_replicationPolicies" },
                  { "$ref": "https://schema.management.azure.com/schemas/2018-01-10/Microsoft.RecoveryServices.json#/resourceDefinitions/vaults_replicationRecoveryPlans" },
                  { "$ref": "https://schema.management.azure.com/schemas/2015-05-21-preview/Microsoft.DevTestLab.json#/resourceDefinitions/labs" },
                  { "$ref": "https://schema.management.azure.com/schemas/2015-05-21-preview/Microsoft.DevTestLab.json#/resourceDefinitions/virtualMachines" },
                  { "$ref": "https://schema.management.azure.com/schemas/2014-06-01/Microsoft.Web.json#/resourceDefinitions/certificates" },
                  { "$ref": "https://schema.management.azure.com/schemas/2014-06-01/Microsoft.Web.json#/resourceDefinitions/serverfarms" },
                  { "$ref": "https://schema.management.azure.com/schemas/2015-08-01/Microsoft.Web.json#/resourceDefinitions/certificates" },
                  { "$ref": "https://schema.management.azure.com/schemas/2015-08-01/Microsoft.Web.json#/resourceDefinitions/serverfarms" },
                  { "$ref": "https://schema.management.azure.com/schemas/2015-04-01/Microsoft.DomainRegistration.json#/resourceDefinitions/domains" },
                  { "$ref": "https://schema.management.azure.com/schemas/2015-04-01/Microsoft.DomainRegistration.json#/resourceDefinitions/domains_domainOwnershipIdentifiers" },
                  { "$ref": "https://schema.management.azure.com/schemas/2015-08-01/Microsoft.CertificateRegistration.json#/resourceDefinitions/certificateOrders" },
                  { "$ref": "https://schema.management.azure.com/schemas/2015-08-01/Microsoft.CertificateRegistration.json#/resourceDefinitions/certificateOrders_certificates" },
                  { "$ref": "https://schema.management.azure.com/schemas/2016-03-01/Microsoft.Web.json#/resourceDefinitions/certificates" },
                  { "$ref": "https://schema.management.azure.com/schemas/2016-03-01/Microsoft.Web.json#/resourceDefinitions/csrs" },
                  { "$ref": "https://schema.management.azure.com/schemas/2016-08-01/Microsoft.Web.json#/resourceDefinitions/sites" },
                  { "$ref": "https://schema.management.azure.com/schemas/2016-08-01/Microsoft.Web.json#/resourceDefinitions/sites_appsettings" },
                  { "$ref": "https://schema.management.azure.com/schemas/2016-08-01/Microsoft.Web.json#/resourceDefinitions/sites_config" },
                  { "$ref": "https://schema.management.azure.com/schemas/2016-08-01/Microsoft.Web.json#/resourceDefinitions/sites_connectionstrings" },
                  { "$ref": "https://schema.management.azure.com/schemas/2016-08-01/Microsoft.Web.json#/resourceDefinitions/sites_deployments" },
                  { "$ref": "https://schema.management.azure.com/schemas/2016-08-01/Microsoft.Web.json#/resourceDefinitions/sites_domainOwnershipIdentifiers" },
                  { "$ref": "https://schema.management.azure.com/schemas/2016-08-01/Microsoft.Web.json#/resourceDefinitions/sites_hostNameBindings" },
                  { "$ref": "https://schema.management.azure.com/schemas/2016-08-01/Microsoft.Web.json#/resourceDefinitions/sites_hybridconnection" },
                  { "$ref": "https://schema.management.azure.com/schemas/2016-08-01/Microsoft.Web.json#/resourceDefinitions/sites_hybridConnectionNamespaces_relays" },
                  { "$ref": "https://schema.management.azure.com/schemas/2016-08-01/Microsoft.Web.json#/resourceDefinitions/sites_instances_deployments" },
                  { "$ref": "https://schema.management.azure.com/schemas/2016-08-01/Microsoft.Web.json#/resourceDefinitions/sites_premieraddons" },
                  { "$ref": "https://schema.management.azure.com/schemas/2016-08-01/Microsoft.Web.json#/resourceDefinitions/sites_publicCertificates" },
                  { "$ref": "https://schema.management.azure.com/schemas/2016-08-01/Microsoft.Web.json#/resourceDefinitions/sites_slots" },
                  { "$ref": "https://schema.management.azure.com/schemas/2016-08-01/Microsoft.Web.json#/resourceDefinitions/sites_slots_appsettings" },
                  { "$ref": "https://schema.management.azure.com/schemas/2016-08-01/Microsoft.Web.json#/resourceDefinitions/sites_slots_config" },
                  { "$ref": "https://schema.management.azure.com/schemas/2016-08-01/Microsoft.Web.json#/resourceDefinitions/sites_slots_connectionstrings" },
                  { "$ref": "https://schema.management.azure.com/schemas/2016-08-01/Microsoft.Web.json#/resourceDefinitions/sites_slots_deployments" },
                  { "$ref": "https://schema.management.azure.com/schemas/2016-08-01/Microsoft.Web.json#/resourceDefinitions/sites_slots_domainOwnershipIdentifiers" },
                  { "$ref": "https://schema.management.azure.com/schemas/2016-08-01/Microsoft.Web.json#/resourceDefinitions/sites_slots_hostNameBindings" },
                  { "$ref": "https://schema.management.azure.com/schemas/2016-08-01/Microsoft.Web.json#/resourceDefinitions/sites_slots_hybridconnection" },
                  { "$ref": "https://schema.management.azure.com/schemas/2016-08-01/Microsoft.Web.json#/resourceDefinitions/sites_slots_hybridConnectionNamespaces_relays" },
                  { "$ref": "https://schema.management.azure.com/schemas/2016-08-01/Microsoft.Web.json#/resourceDefinitions/sites_slots_instances_deployments" },
                  { "$ref": "https://schema.management.azure.com/schemas/2016-08-01/Microsoft.Web.json#/resourceDefinitions/sites_slots_premieraddons" },
                  { "$ref": "https://schema.management.azure.com/schemas/2016-08-01/Microsoft.Web.json#/resourceDefinitions/sites_slots_publicCertificates" },
                  { "$ref": "https://schema.management.azure.com/schemas/2016-08-01/Microsoft.Web.json#/resourceDefinitions/sites_slots_virtualNetworkConnections" },
                  { "$ref": "https://schema.management.azure.com/schemas/2016-08-01/Microsoft.Web.json#/resourceDefinitions/sites_slots_virtualNetworkConnections_gateways" },
                  { "$ref": "https://schema.management.azure.com/schemas/2016-08-01/Microsoft.Web.json#/resourceDefinitions/sites_sourcecontrol" },
                  { "$ref": "https://schema.management.azure.com/schemas/2016-08-01/Microsoft.Web.json#/resourceDefinitions/sites_slots_sourcecontrol" },
                  { "$ref": "https://schema.management.azure.com/schemas/2016-08-01/Microsoft.Web.json#/resourceDefinitions/sites_virtualNetworkConnections" },
                  { "$ref": "https://schema.management.azure.com/schemas/2016-08-01/Microsoft.Web.json#/resourceDefinitions/sites_virtualNetworkConnections_gateways" },
                  { "$ref": "https://schema.management.azure.com/schemas/2016-09-01/Microsoft.Web.json#/resourceDefinitions/hostingEnvironments" },
                  { "$ref": "https://schema.management.azure.com/schemas/2016-09-01/Microsoft.Web.json#/resourceDefinitions/hostingEnvironments_workerPools" },
                  { "$ref": "https://schema.management.azure.com/schemas/2016-09-01/Microsoft.Web.json#/resourceDefinitions/hostingEnvironments_multiRolePools" },
                  { "$ref": "https://schema.management.azure.com/schemas/2016-09-01/Microsoft.Web.json#/resourceDefinitions/serverfarms" },
                  { "$ref": "https://schema.management.azure.com/schemas/2016-09-01/Microsoft.Web.json#/resourceDefinitions/serverfarms_virtualNetworkConnections_gateways" },
                  { "$ref": "https://schema.management.azure.com/schemas/2016-09-01/Microsoft.Web.json#/resourceDefinitions/serverfarms_virtualNetworkConnections_routes" },
                  { "$ref": "https://schema.management.azure.com/schemas/2014-04-01-preview/Microsoft.Sql.json#/resourceDefinitions/databases" },
                  { "$ref": "https://schema.management.azure.com/schemas/2014-04-01-preview/Microsoft.Sql.json#/resourceDefinitions/firewallrules" },
                  { "$ref": "https://schema.management.azure.com/schemas/2014-04-01-preview/Microsoft.Sql.json#/resourceDefinitions/administrators" },
                  { "$ref": "https://schema.management.azure.com/schemas/2014-04-01-preview/Microsoft.Sql.json#/resourceDefinitions/disasterrecoveryconfiguration" },
                  { "$ref": "https://schema.management.azure.com/schemas/2017-09-07-privatepreview/Microsoft.Kusto.json#/resourceDefinitions/clusters" },
                  { "$ref": "https://schema.management.azure.com/schemas/2017-09-07-privatepreview/Microsoft.Kusto.json#/resourceDefinitions/clusters_databases" },
                  { "$ref": "https://schema.management.azure.com/schemas/2014-04-01/Microsoft.Insights.json#/resourceDefinitions/alertrules" },
                  { "$ref": "https://schema.management.azure.com/schemas/2014-04-01/Microsoft.Insights.json#/resourceDefinitions/components" },
                  { "$ref": "https://schema.management.azure.com/schemas/2014-04-01/Microsoft.Insights.json#/resourceDefinitions/autoscalesettings" },
                  { "$ref": "https://schema.management.azure.com/schemas/2014-04-01/Microsoft.Insights.json#/resourceDefinitions/webtests" },
                  { "$ref": "https://schema.management.azure.com/schemas/2014-02-26/microsoft.visualstudio.json#/resourceDefinitions/account" },
                  { "$ref": "https://schema.management.azure.com/schemas/2014-04-01-preview/Microsoft.Cache.json#/resourceDefinitions/Redis" },
                  { "$ref": "https://schema.management.azure.com/schemas/2014-04-01/Microsoft.BizTalkServices.json#/resourceDefinitions/BizTalk" },
                  { "$ref": "https://schema.management.azure.com/schemas/2014-04-01/Microsoft.BizTalkServices.json#/resourceDefinitions/HybridConnection" },
                  { "$ref": "https://schema.management.azure.com/schemas/2015-03-01-preview/Microsoft.AppService.json#/resourceDefinitions/apiapps" },
                  { "$ref": "https://schema.management.azure.com/schemas/2015-03-01-preview/Microsoft.AppService.json#/resourceDefinitions/registrations" },
                  { "$ref": "https://schema.management.azure.com/schemas/2015-04-01/Microsoft.NotificationHubs.json#/resourceDefinitions/notificationHubs" },
                  { "$ref": "https://schema.management.azure.com/schemas/2015-04-01/Microsoft.NotificationHubs.json#/resourceDefinitions/namespaces_notificationhubs_authorizationRules" },
                  { "$ref": "https://schema.management.azure.com/schemas/2017-04-01/Microsoft.NotificationHubs.json#/resourceDefinitions/notificationHubs" },
                  { "$ref": "https://schema.management.azure.com/schemas/2017-04-01/Microsoft.NotificationHubs.json#/resourceDefinitions/namespaces_notificationhubs_authorizationRules" },
                  { "$ref": "https://schema.management.azure.com/schemas/2015-08-01-preview/Microsoft.DataConnect.json#/resourceDefinitions/connectionManagers" },
                  { "$ref": "https://schema.management.azure.com/schemas/2015-08-01/Microsoft.Cache.json#/resourceDefinitions/Redis" },
                  { "$ref": "https://schema.management.azure.com/schemas/2015-08-01/Microsoft.Network.json#/resourceDefinitions/publicIPAddresses" },
                  { "$ref": "https://schema.management.azure.com/schemas/2015-08-01/Microsoft.Network.json#/resourceDefinitions/virtualNetworks" },
                  { "$ref": "https://schema.management.azure.com/schemas/2015-08-01/Microsoft.Network.json#/resourceDefinitions/loadBalancers" },
                  { "$ref": "https://schema.management.azure.com/schemas/2015-08-01/Microsoft.Network.json#/resourceDefinitions/networkSecurityGroups" },
                  { "$ref": "https://schema.management.azure.com/schemas/2015-08-01/Microsoft.Network.json#/resourceDefinitions/networkInterfaces" },
                  { "$ref": "https://schema.management.azure.com/schemas/2015-08-01/Microsoft.Network.json#/resourceDefinitions/routeTables" },
                  { "$ref": "https://schema.management.azure.com/schemas/2015-11-01/Microsoft.Network.json#/resourceDefinitions/trafficManagerProfiles" },
                  { "$ref": "https://schema.management.azure.com/schemas/2017-03-01/Microsoft.Network.json#/resourceDefinitions/trafficManagerProfiles" },
                  { "$ref": "https://schema.management.azure.com/schemas/2017-05-01/Microsoft.Network.json#/resourceDefinitions/trafficManagerProfiles" },
                  { "$ref": "https://schema.management.azure.com/schemas/2015-08-01/Microsoft.Storage.json#/resourceDefinitions/storageAccounts" },
                  { "$ref": "https://schema.management.azure.com/schemas/2016-01-01/Microsoft.Storage.json#/resourceDefinitions/storageAccounts" },
                  { "$ref": "https://schema.management.azure.com/schemas/2017-06-01/Microsoft.Storage.json#/resourceDefinitions/storageAccounts" },
                  { "$ref": "https://schema.management.azure.com/schemas/2017-10-01/Microsoft.Storage.json#/resourceDefinitions/storageAccounts" },
                  { "$ref": "https://schema.management.azure.com/schemas/2018-02-01/Microsoft.Storage.json#/resourceDefinitions/storageAccounts" },
                  { "$ref": "https://schema.management.azure.com/schemas/2018-02-01/Microsoft.Storage.json#/resourceDefinitions/storageAccounts_blobServices_containers" },
                  { "$ref": "https://schema.management.azure.com/schemas/2018-02-01/Microsoft.Storage.json#/resourceDefinitions/storageAccounts_blobServices_containers_immutabilityPolicies" },
                  { "$ref": "https://schema.management.azure.com/schemas/2018-03-01-preview/Microsoft.Storage.json#/resourceDefinitions/storageAccounts" },
                  { "$ref": "https://schema.management.azure.com/schemas/2018-03-01-preview/Microsoft.Storage.json#/resourceDefinitions/storageAccounts_managementPolicies" },
                  { "$ref": "https://schema.management.azure.com/schemas/2018-03-01-preview/Microsoft.Storage.json#/resourceDefinitions/storageAccounts_blobServices_containers" },
                  { "$ref": "https://schema.management.azure.com/schemas/2018-03-01-preview/Microsoft.Storage.json#/resourceDefinitions/storageAccounts_blobServices_containers_immutabilityPolicies" },
                  { "$ref": "https://schema.management.azure.com/schemas/2015-08-01/Microsoft.Compute.json#/resourceDefinitions/availabilitySets" },
                  { "$ref": "https://schema.management.azure.com/schemas/2015-08-01/Microsoft.Compute.json#/resourceDefinitions/extensions" },
                  { "$ref": "https://schema.management.azure.com/schemas/2015-08-01/Microsoft.Compute.json#/resourceDefinitions/virtualMachineScaleSets" },
                  { "$ref": "https://schema.management.azure.com/schemas/2015-06-01/Microsoft.KeyVault.json#/resourceDefinitions/vaults" },
                  { "$ref": "https://schema.management.azure.com/schemas/2016-10-01/Microsoft.KeyVault.json#/resourceDefinitions/vaults" },
                  { "$ref": "https://schema.management.azure.com/schemas/2014-06-01/Microsoft.Web.json#/resourceDefinitions/sites" },
                  { "$ref": "https://schema.management.azure.com/schemas/2015-08-01/Microsoft.Web.json#/resourceDefinitions/sites" },
                  { "$ref": "https://schema.management.azure.com/schemas/2014-04-01-preview/Microsoft.Sql.json#/resourceDefinitions/servers" },
                  { "$ref": "https://schema.management.azure.com/schemas/2014-08-01-preview/Microsoft.Scheduler.json#/resourceDefinitions/jobCollections" },
                  { "$ref": "https://schema.management.azure.com/schemas/2015-03-01-preview/Microsoft.AppService.json#/resourceDefinitions/gateways" },
                  { "$ref": "https://schema.management.azure.com/schemas/2015-04-01/Microsoft.NotificationHubs.json#/resourceDefinitions/namespaces" },
                  { "$ref": "https://schema.management.azure.com/schemas/2015-04-01/Microsoft.NotificationHubs.json#/resourceDefinitions/namespaces_authorizationRules" },
                  { "$ref": "https://schema.management.azure.com/schemas/2017-04-01/Microsoft.NotificationHubs.json#/resourceDefinitions/namespaces" },
                  { "$ref": "https://schema.management.azure.com/schemas/2017-04-01/Microsoft.NotificationHubs.json#/resourceDefinitions/namespaces_authorizationRules" },
                  { "$ref": "https://schema.management.azure.com/schemas/2015-08-01/Microsoft.Compute.json#/resourceDefinitions/virtualMachines" },
                  { "$ref": "https://schema.management.azure.com/schemas/2015-10-01-preview/Microsoft.DataLakeStore.json#/resourceDefinitions/accounts" },
                  { "$ref": "https://schema.management.azure.com/schemas/2016-11-01/Microsoft.DataLakeStore.json#/resourceDefinitions/accounts" },
                  { "$ref": "https://schema.management.azure.com/schemas/2016-11-01/Microsoft.DataLakeStore.json#/resourceDefinitions/accounts_firewallRules" },
                  { "$ref": "https://schema.management.azure.com/schemas/2016-11-01/Microsoft.DataLakeStore.json#/resourceDefinitions/accounts_trustedIdProviders" },
                  { "$ref": "https://schema.management.azure.com/schemas/2015-10-01-preview/Microsoft.DataLakeAnalytics.json#/resourceDefinitions/accounts" },
                  { "$ref": "https://schema.management.azure.com/schemas/2016-11-01/Microsoft.DataLakeAnalytics.json#/resourceDefinitions/accounts" },
                  { "$ref": "https://schema.management.azure.com/schemas/2016-11-01/Microsoft.DataLakeAnalytics.json#/resourceDefinitions/accounts_dataLakeStoreAccounts" },
                  { "$ref": "https://schema.management.azure.com/schemas/2016-11-01/Microsoft.DataLakeAnalytics.json#/resourceDefinitions/accounts_storageAccounts" },
                  { "$ref": "https://schema.management.azure.com/schemas/2016-11-01/Microsoft.DataLakeAnalytics.json#/resourceDefinitions/accounts_firewallRules" },
                  { "$ref": "https://schema.management.azure.com/schemas/2016-11-01/Microsoft.DataLakeAnalytics.json#/resourceDefinitions/accounts_computePolicies" },
                  { "$ref": "https://schema.management.azure.com/schemas/2016-02-01-preview/Microsoft.CognitiveServices.json#/resourceDefinitions/accounts" },
                  { "$ref": "https://schema.management.azure.com/schemas/2016-01-29/Microsoft.PowerBI.json#/resourceDefinitions/workspaceCollections" },
                  { "$ref": "https://schema.management.azure.com/schemas/2017-10-01/Microsoft.PowerBIDedicated.json#/resourceDefinitions/capacities" },
                  { "$ref": "https://schema.management.azure.com/schemas/2016-03-30/Microsoft.DataCatalog.json#/resourceDefinitions/catalogs" },
                  { "$ref": "https://schema.management.azure.com/schemas/2016-03-30/Microsoft.ContainerService.json#/resourceDefinitions/containerServices" },
                  { "$ref": "https://schema.management.azure.com/schemas/2015-05-04-preview/Microsoft.Network.json#/resourceDefinitions/dnszones" },
                  { "$ref": "https://schema.management.azure.com/schemas/2015-05-04-preview/Microsoft.Network.json#/resourceDefinitions/dnszones_A" },
                  { "$ref": "https://schema.management.azure.com/schemas/2015-05-04-preview/Microsoft.Network.json#/resourceDefinitions/dnszones_AAAA" },
                  { "$ref": "https://schema.management.azure.com/schemas/2015-05-04-preview/Microsoft.Network.json#/resourceDefinitions/dnszones_CNAME" },
                  { "$ref": "https://schema.management.azure.com/schemas/2015-05-04-preview/Microsoft.Network.json#/resourceDefinitions/dnszones_MX" },
                  { "$ref": "https://schema.management.azure.com/schemas/2015-05-04-preview/Microsoft.Network.json#/resourceDefinitions/dnszones_NS" },
                  { "$ref": "https://schema.management.azure.com/schemas/2015-05-04-preview/Microsoft.Network.json#/resourceDefinitions/dnszones_PTR" },
                  { "$ref": "https://schema.management.azure.com/schemas/2015-05-04-preview/Microsoft.Network.json#/resourceDefinitions/dnszones_SOA" },
                  { "$ref": "https://schema.management.azure.com/schemas/2015-05-04-preview/Microsoft.Network.json#/resourceDefinitions/dnszones_SRV" },
                  { "$ref": "https://schema.management.azure.com/schemas/2015-05-04-preview/Microsoft.Network.json#/resourceDefinitions/dnszones_TXT" },
                  { "$ref": "https://schema.management.azure.com/schemas/2016-04-01/Microsoft.Network.json#/resourceDefinitions/dnszones" },
                  { "$ref": "https://schema.management.azure.com/schemas/2016-04-01/Microsoft.Network.json#/resourceDefinitions/dnszones_A" },
                  { "$ref": "https://schema.management.azure.com/schemas/2016-04-01/Microsoft.Network.json#/resourceDefinitions/dnszones_AAAA" },
                  { "$ref": "https://schema.management.azure.com/schemas/2016-04-01/Microsoft.Network.json#/resourceDefinitions/dnszones_CNAME" },
                  { "$ref": "https://schema.management.azure.com/schemas/2016-04-01/Microsoft.Network.json#/resourceDefinitions/dnszones_MX" },
                  { "$ref": "https://schema.management.azure.com/schemas/2016-04-01/Microsoft.Network.json#/resourceDefinitions/dnszones_NS" },
                  { "$ref": "https://schema.management.azure.com/schemas/2016-04-01/Microsoft.Network.json#/resourceDefinitions/dnszones_PTR" },
                  { "$ref": "https://schema.management.azure.com/schemas/2016-04-01/Microsoft.Network.json#/resourceDefinitions/dnszones_SOA" },
                  { "$ref": "https://schema.management.azure.com/schemas/2016-04-01/Microsoft.Network.json#/resourceDefinitions/dnszones_SRV" },
                  { "$ref": "https://schema.management.azure.com/schemas/2016-04-01/Microsoft.Network.json#/resourceDefinitions/dnszones_TXT" },
                  { "$ref": "https://schema.management.azure.com/schemas/2015-06-01/Microsoft.Cdn.json#/resourceDefinitions/profiles" },
                  { "$ref": "https://schema.management.azure.com/schemas/2015-06-01/Microsoft.Cdn.json#/resourceDefinitions/profiles_endpoints" },
                  { "$ref": "https://schema.management.azure.com/schemas/2015-06-01/Microsoft.Cdn.json#/resourceDefinitions/profiles_endpoints_customDomains" },
                  { "$ref": "https://schema.management.azure.com/schemas/2015-06-01/Microsoft.Cdn.json#/resourceDefinitions/profiles_endpoints_origins" },
                  { "$ref": "https://schema.management.azure.com/schemas/2016-04-02/Microsoft.Cdn.json#/resourceDefinitions/profiles" },
                  { "$ref": "https://schema.management.azure.com/schemas/2016-04-02/Microsoft.Cdn.json#/resourceDefinitions/profiles_endpoints" },
                  { "$ref": "https://schema.management.azure.com/schemas/2016-04-02/Microsoft.Cdn.json#/resourceDefinitions/profiles_endpoints_customDomains" },
                  { "$ref": "https://schema.management.azure.com/schemas/2016-04-02/Microsoft.Cdn.json#/resourceDefinitions/profiles_endpoints_origins" },
                  { "$ref": "https://schema.management.azure.com/schemas/2015-12-01/Microsoft.Batch.json#/resourceDefinitions/batchAccounts" },
                  { "$ref": "https://schema.management.azure.com/schemas/2015-12-01/Microsoft.Batch.json#/resourceDefinitions/batchAccounts_applications" },
                  { "$ref": "https://schema.management.azure.com/schemas/2015-12-01/Microsoft.Batch.json#/resourceDefinitions/batchAccounts_applications_versions" },
                  { "$ref": "https://schema.management.azure.com/schemas/2017-09-01/Microsoft.Batch.json#/resourceDefinitions/batchAccounts" },
                  { "$ref": "https://schema.management.azure.com/schemas/2017-09-01/Microsoft.Batch.json#/resourceDefinitions/batchAccounts_applications" },
                  { "$ref": "https://schema.management.azure.com/schemas/2017-09-01/Microsoft.Batch.json#/resourceDefinitions/batchAccounts_applications_versions" },
                  { "$ref": "https://schema.management.azure.com/schemas/2017-09-01/Microsoft.Batch.json#/resourceDefinitions/batchAccounts_certificates" },
                  { "$ref": "https://schema.management.azure.com/schemas/2017-09-01/Microsoft.Batch.json#/resourceDefinitions/batchAccounts_pools" },
                  { "$ref": "https://schema.management.azure.com/schemas/2016-04-01/Microsoft.Cache.json#/resourceDefinitions/Redis" },
                  { "$ref": "https://schema.management.azure.com/schemas/2015-02-01-preview/Microsoft.Logic.json#/resourceDefinitions/workflows" },
                  { "$ref": "https://schema.management.azure.com/schemas/2016-06-01/Microsoft.Logic.json#/resourceDefinitions/workflows" },
                  { "$ref": "https://schema.management.azure.com/schemas/2016-06-01/Microsoft.Logic.json#/resourceDefinitions/integrationAccounts" },
                  { "$ref": "https://schema.management.azure.com/schemas/2016-06-01/Microsoft.Logic.json#/resourceDefinitions/integrationAccounts_agreements" },
                  { "$ref": "https://schema.management.azure.com/schemas/2016-06-01/Microsoft.Logic.json#/resourceDefinitions/integrationAccounts_certificates" },
                  { "$ref": "https://schema.management.azure.com/schemas/2016-06-01/Microsoft.Logic.json#/resourceDefinitions/integrationAccounts_maps" },
                  { "$ref": "https://schema.management.azure.com/schemas/2016-06-01/Microsoft.Logic.json#/resourceDefinitions/integrationAccounts_partners" },
                  { "$ref": "https://schema.management.azure.com/schemas/2016-06-01/Microsoft.Logic.json#/resourceDefinitions/integrationAccounts_schemas" },
                  { "$ref": "https://schema.management.azure.com/schemas/2016-06-01/Microsoft.Logic.json#/resourceDefinitions/integrationAccounts_assemblies" },
                  { "$ref": "https://schema.management.azure.com/schemas/2016-06-01/Microsoft.Logic.json#/resourceDefinitions/integrationAccounts_batchConfigurations" },
                  { "$ref": "https://schema.management.azure.com/schemas/2016-10-01/Microsoft.Logic.json#/resourceDefinitions/workflows" },
                  { "$ref": "https://schema.management.azure.com/schemas/2017-07-01/Microsoft.Logic.json#/resourceDefinitions/workflows" },
                  { "$ref": "https://schema.management.azure.com/schemas/2016-06-01/Microsoft.Web.json#/resourceDefinitions/connections" },
                  { "$ref": "https://schema.management.azure.com/schemas/2016-06-01/Microsoft.Web.json#/resourceDefinitions/connectionGateways" },
                  { "$ref": "https://schema.management.azure.com/schemas/2016-06-01/Microsoft.Web.json#/resourceDefinitions/customApis" },
                  { "$ref": "https://schema.management.azure.com/schemas/2016-03-01/Microsoft.Scheduler.json#/resourceDefinitions/jobCollections" },
                  { "$ref": "https://schema.management.azure.com/schemas/2016-03-01/Microsoft.Scheduler.json#/resourceDefinitions/jobCollections_jobs" },
                  { "$ref": "https://schema.management.azure.com/schemas/2016-05-01-preview/Microsoft.MachineLearning.json#/resourceDefinitions/webServices" },
                  { "$ref": "https://schema.management.azure.com/schemas/2016-05-01-preview/Microsoft.MachineLearning.json#/resourceDefinitions/commitmentPlans" },
                  { "$ref": "https://schema.management.azure.com/schemas/2016-04-01/Microsoft.MachineLearning.json#/resourceDefinitions/workspaces" },
                  { "$ref": "https://schema.management.azure.com/schemas/2017-05-01-preview/Microsoft.MachineLearningExperimentation.json#/resourceDefinitions/accounts" },
                  { "$ref": "https://schema.management.azure.com/schemas/2017-05-01-preview/Microsoft.MachineLearningExperimentation.json#/resourceDefinitions/accounts_workspaces" },
                  { "$ref": "https://schema.management.azure.com/schemas/2017-05-01-preview/Microsoft.MachineLearningExperimentation.json#/resourceDefinitions/accounts_workspaces_projects" },
                  { "$ref": "https://schema.management.azure.com/schemas/2017-09-01-preview/Microsoft.MachineLearningModelManagement.json#/resourceDefinitions/accounts" },
                  { "$ref": "https://schema.management.azure.com/schemas/2018-03-01-preview/Microsoft.MachineLearningServices.json#/resourceDefinitions/workspaces" },
                  { "$ref": "https://schema.management.azure.com/schemas/2015-10-31/Microsoft.Automation.json#/resourceDefinitions/automationAccounts" },
                  { "$ref": "https://schema.management.azure.com/schemas/2015-10-31/Microsoft.Automation.json#/resourceDefinitions/automationAccounts_runbooks" },
                  { "$ref": "https://schema.management.azure.com/schemas/2015-10-31/Microsoft.Automation.json#/resourceDefinitions/automationAccounts_modules" },
                  { "$ref": "https://schema.management.azure.com/schemas/2015-10-31/Microsoft.Automation.json#/resourceDefinitions/automationAccounts_certificates" },
                  { "$ref": "https://schema.management.azure.com/schemas/2015-10-31/Microsoft.Automation.json#/resourceDefinitions/automationAccounts_connections" },
                  { "$ref": "https://schema.management.azure.com/schemas/2015-10-31/Microsoft.Automation.json#/resourceDefinitions/automationAccounts_variables" },
                  { "$ref": "https://schema.management.azure.com/schemas/2015-10-31/Microsoft.Automation.json#/resourceDefinitions/automationAccounts_schedules" },
                  { "$ref": "https://schema.management.azure.com/schemas/2015-10-31/Microsoft.Automation.json#/resourceDefinitions/automationAccounts_jobs" },
                  { "$ref": "https://schema.management.azure.com/schemas/2015-10-31/Microsoft.Automation.json#/resourceDefinitions/automationAccounts_connectionTypes" },
                  { "$ref": "https://schema.management.azure.com/schemas/2015-10-31/Microsoft.Automation.json#/resourceDefinitions/automationAccounts_compilationjobs" },
                  { "$ref": "https://schema.management.azure.com/schemas/2015-10-31/Microsoft.Automation.json#/resourceDefinitions/automationAccounts_configurations" },
                  { "$ref": "https://schema.management.azure.com/schemas/2015-10-31/Microsoft.Automation.json#/resourceDefinitions/automationAccounts_jobSchedules" },
                  { "$ref": "https://schema.management.azure.com/schemas/2015-10-31/Microsoft.Automation.json#/resourceDefinitions/automationAccounts_nodeConfigurations" },
                  { "$ref": "https://schema.management.azure.com/schemas/2015-10-31/Microsoft.Automation.json#/resourceDefinitions/automationAccounts_webhooks" },
                  { "$ref": "https://schema.management.azure.com/schemas/2015-10-31/Microsoft.Automation.json#/resourceDefinitions/automationAccounts_credentials" },
                  { "$ref": "https://schema.management.azure.com/schemas/2017-05-15-preview/Microsoft.Automation.json#/resourceDefinitions/automationAccounts_softwareUpdateConfigurations" },
                  { "$ref": "https://schema.management.azure.com/schemas/2017-05-15-preview/Microsoft.Automation.json#/resourceDefinitions/automationAccounts_jobs" },
                  { "$ref": "https://schema.management.azure.com/schemas/2017-05-15-preview/Microsoft.Automation.json#/resourceDefinitions/automationAccounts_sourceControls" },
                  { "$ref": "https://schema.management.azure.com/schemas/2017-05-15-preview/Microsoft.Automation.json#/resourceDefinitions/automationAccounts_sourceControls_sourceControlSyncJobs" },
                  { "$ref": "https://schema.management.azure.com/schemas/2018-01-15/Microsoft.Automation.json#/resourceDefinitions/automationAccounts_compilationjobs" },
                  { "$ref": "https://schema.management.azure.com/schemas/2018-01-15/Microsoft.Automation.json#/resourceDefinitions/automationAccounts_nodeConfigurations" },
                  { "$ref": "https://schema.management.azure.com/schemas/2015-10-01/Microsoft.Media.json#/resourceDefinitions/mediaServices" },
                  { "$ref": "https://schema.management.azure.com/schemas/2016-02-03/Microsoft.Devices.json#/resourceDefinitions/IotHubs" },
                  { "$ref": "https://schema.management.azure.com/schemas/2017-07-01/Microsoft.Devices.json#/resourceDefinitions/IotHubs" },
                  { "$ref": "https://schema.management.azure.com/schemas/2018-01-22/Microsoft.Devices.json#/resourceDefinitions/IotHubs" },
                  { "$ref": "https://schema.management.azure.com/schemas/2018-04-01/Microsoft.Devices.json#/resourceDefinitions/IotHubs" },
                  { "$ref": "https://schema.management.azure.com/schemas/2018-01-22/Microsoft.Devices.json#/resourceDefinitions/IotHubs_eventHubEndpoints_ConsumerGroups" },
                  { "$ref": "https://schema.management.azure.com/schemas/2018-04-01/Microsoft.Devices.json#/resourceDefinitions/IotHubs_eventHubEndpoints_ConsumerGroups" },
                  { "$ref": "https://schema.management.azure.com/schemas/2017-08-21-preview/Microsoft.Devices.json#/resourceDefinitions/ProvisioningServices" },
                  { "$ref": "https://schema.management.azure.com/schemas/2017-11-15/Microsoft.Devices.json#/resourceDefinitions/ProvisioningServices" },
                  { "$ref": "https://schema.management.azure.com/schemas/2016-03-01/Microsoft.ServiceFabric.json#/resourceDefinitions/clusters" },
                  { "$ref": "https://schema.management.azure.com/schemas/2016-09-01/Microsoft.ServiceFabric.json#/resourceDefinitions/clusters" },
                  { "$ref": "https://schema.management.azure.com/schemas/2017-07-01-preview/Microsoft.ServiceFabric.json#/resourceDefinitions/clusters" },
                  { "$ref": "https://schema.management.azure.com/schemas/2017-07-01-preview/Microsoft.ServiceFabric.json#/resourceDefinitions/clusters_applicationTypes" },
                  { "$ref": "https://schema.management.azure.com/schemas/2017-07-01-preview/Microsoft.ServiceFabric.json#/resourceDefinitions/clusters_applicationTypes_versions" },
                  { "$ref": "https://schema.management.azure.com/schemas/2017-07-01-preview/Microsoft.ServiceFabric.json#/resourceDefinitions/clusters_applications" },
                  { "$ref": "https://schema.management.azure.com/schemas/2017-07-01-preview/Microsoft.ServiceFabric.json#/resourceDefinitions/clusters_applications_services" },
                  { "$ref": "https://schema.management.azure.com/schemas/2018-02-01/Microsoft.ServiceFabric.json#/resourceDefinitions/clusters" },
                  { "$ref": "https://schema.management.azure.com/schemas/2015-08-01/Microsoft.ServiceBus.json#/resourceDefinitions/namespaces" },
                  { "$ref": "https://schema.management.azure.com/schemas/2015-08-01/Microsoft.ServiceBus.json#/resourceDefinitions/namespaces_AuthorizationRules" },
                  { "$ref": "https://schema.management.azure.com/schemas/2015-08-01/Microsoft.ServiceBus.json#/resourceDefinitions/namespaces_queues" },
                  { "$ref": "https://schema.management.azure.com/schemas/2015-08-01/Microsoft.ServiceBus.json#/resourceDefinitions/namespaces_queues_authorizationRules" },
                  { "$ref": "https://schema.management.azure.com/schemas/2015-08-01/Microsoft.ServiceBus.json#/resourceDefinitions/namespaces_topics" },
                  { "$ref": "https://schema.management.azure.com/schemas/2015-08-01/Microsoft.ServiceBus.json#/resourceDefinitions/namespaces_topics_authorizationRules" },
                  { "$ref": "https://schema.management.azure.com/schemas/2015-08-01/Microsoft.ServiceBus.json#/resourceDefinitions/namespaces_topics_subscriptions" },
                  { "$ref": "https://schema.management.azure.com/schemas/2015-08-01/Microsoft.EventHub.json#/resourceDefinitions/namespaces" },
                  { "$ref": "https://schema.management.azure.com/schemas/2015-08-01/Microsoft.EventHub.json#/resourceDefinitions/namespaces_AuthorizationRules" },
                  { "$ref": "https://schema.management.azure.com/schemas/2015-08-01/Microsoft.EventHub.json#/resourceDefinitions/namespaces_eventhubs" },
                  { "$ref": "https://schema.management.azure.com/schemas/2015-08-01/Microsoft.EventHub.json#/resourceDefinitions/namespaces_eventhubs_authorizationRules" },
                  { "$ref": "https://schema.management.azure.com/schemas/2015-08-01/Microsoft.EventHub.json#/resourceDefinitions/namespaces_eventhubs_consumergroups" },
                  { "$ref": "https://schema.management.azure.com/schemas/2016-09-01/Microsoft.Authorization.json#/resourceDefinitions/locks" },
                  { "$ref": "https://schema.management.azure.com/schemas/2016-09-01/Microsoft.Resources.json#/resourceDefinitions/deployments" },
                  { "$ref": "https://schema.management.azure.com/schemas/2017-05-10/Microsoft.Resources.json#/resourceDefinitions/deployments" },
                  { "$ref": "https://schema.management.azure.com/schemas/2016-09-01-preview/Microsoft.Solutions.json#/resourceDefinitions/applianceDefinitions" },
                  { "$ref": "https://schema.management.azure.com/schemas/2016-09-01-preview/Microsoft.Solutions.json#/resourceDefinitions/appliances" },
                  { "$ref": "https://schema.management.azure.com/schemas/2016-07-07/Microsoft.ApiManagement.json#/resourceDefinitions/service" },
                  { "$ref": "https://schema.management.azure.com/schemas/2017-03-01/Microsoft.ApiManagement.json#/resourceDefinitions/service" },
                  { "$ref": "https://schema.management.azure.com/schemas/2017-03-01/Microsoft.ApiManagement.json#/resourceDefinitions/service_apis" },
                  { "$ref": "https://schema.management.azure.com/schemas/2017-03-01/Microsoft.ApiManagement.json#/resourceDefinitions/service_apis_operations" },
                  { "$ref": "https://schema.management.azure.com/schemas/2017-03-01/Microsoft.ApiManagement.json#/resourceDefinitions/service_apis_operations_policies" },
                  { "$ref": "https://schema.management.azure.com/schemas/2017-03-01/Microsoft.ApiManagement.json#/resourceDefinitions/service_apis_operations_tags" },
                  { "$ref": "https://schema.management.azure.com/schemas/2017-03-01/Microsoft.ApiManagement.json#/resourceDefinitions/service_apis_policies" },
                  { "$ref": "https://schema.management.azure.com/schemas/2017-03-01/Microsoft.ApiManagement.json#/resourceDefinitions/service_apis_releases" },
                  { "$ref": "https://schema.management.azure.com/schemas/2017-03-01/Microsoft.ApiManagement.json#/resourceDefinitions/service_apis_schemas" },
                  { "$ref": "https://schema.management.azure.com/schemas/2017-03-01/Microsoft.ApiManagement.json#/resourceDefinitions/service_apis_tagDescriptions" },
                  { "$ref": "https://schema.management.azure.com/schemas/2017-03-01/Microsoft.ApiManagement.json#/resourceDefinitions/service_apis_tags" },
                  { "$ref": "https://schema.management.azure.com/schemas/2017-03-01/Microsoft.ApiManagement.json#/resourceDefinitions/service_authorizationServers" },
                  { "$ref": "https://schema.management.azure.com/schemas/2017-03-01/Microsoft.ApiManagement.json#/resourceDefinitions/service_backends" },
                  { "$ref": "https://schema.management.azure.com/schemas/2017-03-01/Microsoft.ApiManagement.json#/resourceDefinitions/service_certificates" },
                  { "$ref": "https://schema.management.azure.com/schemas/2017-03-01/Microsoft.ApiManagement.json#/resourceDefinitions/service_diagnostics" },
                  { "$ref": "https://schema.management.azure.com/schemas/2017-03-01/Microsoft.ApiManagement.json#/resourceDefinitions/service_diagnostics_loggers" },
                  { "$ref": "https://schema.management.azure.com/schemas/2017-03-01/Microsoft.ApiManagement.json#/resourceDefinitions/service_groups" },
                  { "$ref": "https://schema.management.azure.com/schemas/2017-03-01/Microsoft.ApiManagement.json#/resourceDefinitions/service_groups_users" },
                  { "$ref": "https://schema.management.azure.com/schemas/2017-03-01/Microsoft.ApiManagement.json#/resourceDefinitions/service_identityProviders" },
                  { "$ref": "https://schema.management.azure.com/schemas/2017-03-01/Microsoft.ApiManagement.json#/resourceDefinitions/service_loggers" },
                  { "$ref": "https://schema.management.azure.com/schemas/2017-03-01/Microsoft.ApiManagement.json#/resourceDefinitions/service_notifications" },
                  { "$ref": "https://schema.management.azure.com/schemas/2017-03-01/Microsoft.ApiManagement.json#/resourceDefinitions/service_notifications_recipientEmails" },
                  { "$ref": "https://schema.management.azure.com/schemas/2017-03-01/Microsoft.ApiManagement.json#/resourceDefinitions/service_notifications_recipientUsers" },
                  { "$ref": "https://schema.management.azure.com/schemas/2017-03-01/Microsoft.ApiManagement.json#/resourceDefinitions/service_openidConnectProviders" },
                  { "$ref": "https://schema.management.azure.com/schemas/2017-03-01/Microsoft.ApiManagement.json#/resourceDefinitions/service_policies" },
                  { "$ref": "https://schema.management.azure.com/schemas/2017-03-01/Microsoft.ApiManagement.json#/resourceDefinitions/service_products" },
                  { "$ref": "https://schema.management.azure.com/schemas/2017-03-01/Microsoft.ApiManagement.json#/resourceDefinitions/service_products_apis" },
                  { "$ref": "https://schema.management.azure.com/schemas/2017-03-01/Microsoft.ApiManagement.json#/resourceDefinitions/service_products_groups" },
                  { "$ref": "https://schema.management.azure.com/schemas/2017-03-01/Microsoft.ApiManagement.json#/resourceDefinitions/service_products_policies" },
                  { "$ref": "https://schema.management.azure.com/schemas/2017-03-01/Microsoft.ApiManagement.json#/resourceDefinitions/service_products_tags" },
                  { "$ref": "https://schema.management.azure.com/schemas/2017-03-01/Microsoft.ApiManagement.json#/resourceDefinitions/service_properties" },
                  { "$ref": "https://schema.management.azure.com/schemas/2017-03-01/Microsoft.ApiManagement.json#/resourceDefinitions/service_subscriptions" },
                  { "$ref": "https://schema.management.azure.com/schemas/2017-03-01/Microsoft.ApiManagement.json#/resourceDefinitions/service_tags" },
                  { "$ref": "https://schema.management.azure.com/schemas/2017-03-01/Microsoft.ApiManagement.json#/resourceDefinitions/service_templates" },
                  { "$ref": "https://schema.management.azure.com/schemas/2017-03-01/Microsoft.ApiManagement.json#/resourceDefinitions/service_users" },
                  { "$ref": "https://schema.management.azure.com/schemas/2018-01-01/Microsoft.ApiManagement.json#/resourceDefinitions/service" },
                  { "$ref": "https://schema.management.azure.com/schemas/2018-01-01/Microsoft.ApiManagement.json#/resourceDefinitions/service_apis" },
                  { "$ref": "https://schema.management.azure.com/schemas/2018-01-01/Microsoft.ApiManagement.json#/resourceDefinitions/service_apis_operations" },
                  { "$ref": "https://schema.management.azure.com/schemas/2018-01-01/Microsoft.ApiManagement.json#/resourceDefinitions/service_apis_operations_policies" },
                  { "$ref": "https://schema.management.azure.com/schemas/2018-01-01/Microsoft.ApiManagement.json#/resourceDefinitions/service_apis_operations_tags" },
                  { "$ref": "https://schema.management.azure.com/schemas/2018-01-01/Microsoft.ApiManagement.json#/resourceDefinitions/service_apis_policies" },
                  { "$ref": "https://schema.management.azure.com/schemas/2018-01-01/Microsoft.ApiManagement.json#/resourceDefinitions/service_apis_releases" },
                  { "$ref": "https://schema.management.azure.com/schemas/2018-01-01/Microsoft.ApiManagement.json#/resourceDefinitions/service_apis_schemas" },
                  { "$ref": "https://schema.management.azure.com/schemas/2018-01-01/Microsoft.ApiManagement.json#/resourceDefinitions/service_apis_tagDescriptions" },
                  { "$ref": "https://schema.management.azure.com/schemas/2018-01-01/Microsoft.ApiManagement.json#/resourceDefinitions/service_apis_tags" },
                  { "$ref": "https://schema.management.azure.com/schemas/2018-01-01/Microsoft.ApiManagement.json#/resourceDefinitions/service_authorizationServers" },
                  { "$ref": "https://schema.management.azure.com/schemas/2018-01-01/Microsoft.ApiManagement.json#/resourceDefinitions/service_backends" },
                  { "$ref": "https://schema.management.azure.com/schemas/2018-01-01/Microsoft.ApiManagement.json#/resourceDefinitions/service_certificates" },
                  { "$ref": "https://schema.management.azure.com/schemas/2018-01-01/Microsoft.ApiManagement.json#/resourceDefinitions/service_diagnostics" },
                  { "$ref": "https://schema.management.azure.com/schemas/2018-01-01/Microsoft.ApiManagement.json#/resourceDefinitions/service_diagnostics_loggers" },
                  { "$ref": "https://schema.management.azure.com/schemas/2018-01-01/Microsoft.ApiManagement.json#/resourceDefinitions/service_groups" },
                  { "$ref": "https://schema.management.azure.com/schemas/2018-01-01/Microsoft.ApiManagement.json#/resourceDefinitions/service_groups_users" },
                  { "$ref": "https://schema.management.azure.com/schemas/2018-01-01/Microsoft.ApiManagement.json#/resourceDefinitions/service_identityProviders" },
                  { "$ref": "https://schema.management.azure.com/schemas/2018-01-01/Microsoft.ApiManagement.json#/resourceDefinitions/service_loggers" },
                  { "$ref": "https://schema.management.azure.com/schemas/2018-01-01/Microsoft.ApiManagement.json#/resourceDefinitions/service_notifications" },
                  { "$ref": "https://schema.management.azure.com/schemas/2018-01-01/Microsoft.ApiManagement.json#/resourceDefinitions/service_notifications_recipientEmails" },
                  { "$ref": "https://schema.management.azure.com/schemas/2018-01-01/Microsoft.ApiManagement.json#/resourceDefinitions/service_notifications_recipientUsers" },
                  { "$ref": "https://schema.management.azure.com/schemas/2018-01-01/Microsoft.ApiManagement.json#/resourceDefinitions/service_openidConnectProviders" },
                  { "$ref": "https://schema.management.azure.com/schemas/2018-01-01/Microsoft.ApiManagement.json#/resourceDefinitions/service_policies" },
                  { "$ref": "https://schema.management.azure.com/schemas/2018-01-01/Microsoft.ApiManagement.json#/resourceDefinitions/service_products" },
                  { "$ref": "https://schema.management.azure.com/schemas/2018-01-01/Microsoft.ApiManagement.json#/resourceDefinitions/service_products_apis" },
                  { "$ref": "https://schema.management.azure.com/schemas/2018-01-01/Microsoft.ApiManagement.json#/resourceDefinitions/service_products_groups" },
                  { "$ref": "https://schema.management.azure.com/schemas/2018-01-01/Microsoft.ApiManagement.json#/resourceDefinitions/service_products_policies" },
                  { "$ref": "https://schema.management.azure.com/schemas/2018-01-01/Microsoft.ApiManagement.json#/resourceDefinitions/service_products_tags" },
                  { "$ref": "https://schema.management.azure.com/schemas/2018-01-01/Microsoft.ApiManagement.json#/resourceDefinitions/service_properties" },
                  { "$ref": "https://schema.management.azure.com/schemas/2018-01-01/Microsoft.ApiManagement.json#/resourceDefinitions/service_subscriptions" },
                  { "$ref": "https://schema.management.azure.com/schemas/2018-01-01/Microsoft.ApiManagement.json#/resourceDefinitions/service_tags" },
                  { "$ref": "https://schema.management.azure.com/schemas/2018-01-01/Microsoft.ApiManagement.json#/resourceDefinitions/service_templates" },
                  { "$ref": "https://schema.management.azure.com/schemas/2018-01-01/Microsoft.ApiManagement.json#/resourceDefinitions/service_users" },
                  { "$ref": "https://schema.management.azure.com/schemas/2016-04-30-preview/Microsoft.Compute.json#/resourceDefinitions/disks" },
                  { "$ref": "https://schema.management.azure.com/schemas/2016-04-30-preview/Microsoft.Compute.json#/resourceDefinitions/snapshots" },
                  { "$ref": "https://schema.management.azure.com/schemas/2016-04-30-preview/Microsoft.Compute.json#/resourceDefinitions/images" },
                  { "$ref": "https://schema.management.azure.com/schemas/2016-04-30-preview/Microsoft.Compute.json#/resourceDefinitions/availabilitySets" },
                  { "$ref": "https://schema.management.azure.com/schemas/2016-04-30-preview/Microsoft.Compute.json#/resourceDefinitions/virtualMachines" },
                  { "$ref": "https://schema.management.azure.com/schemas/2016-04-30-preview/Microsoft.Compute.json#/resourceDefinitions/virtualMachineScaleSets" },
                  { "$ref": "https://schema.management.azure.com/schemas/2016-04-30-preview/Microsoft.Compute.json#/resourceDefinitions/extensions" },
                  { "$ref": "https://schema.management.azure.com/schemas/2016-06-27-preview/Microsoft.ContainerRegistry.json#/resourceDefinitions/registries" },
                  { "$ref": "https://schema.management.azure.com/schemas/2017-03-01/Microsoft.ContainerRegistry.json#/resourceDefinitions/registries" },
                  { "$ref": "https://schema.management.azure.com/schemas/2017-06-01-preview/Microsoft.ContainerRegistry.json#/resourceDefinitions/registries" },
                  { "$ref": "https://schema.management.azure.com/schemas/2017-06-01-preview/Microsoft.ContainerRegistry.json#/resourceDefinitions/registries_replications" },
                  { "$ref": "https://schema.management.azure.com/schemas/2017-06-01-preview/Microsoft.ContainerRegistry.json#/resourceDefinitions/registries_webhooks" },
                  { "$ref": "https://schema.management.azure.com/schemas/2017-10-01/Microsoft.ContainerRegistry.json#/resourceDefinitions/registries" },
                  { "$ref": "https://schema.management.azure.com/schemas/2017-10-01/Microsoft.ContainerRegistry.json#/resourceDefinitions/registries_replications" },
                  { "$ref": "https://schema.management.azure.com/schemas/2017-10-01/Microsoft.ContainerRegistry.json#/resourceDefinitions/registries_webhooks" },
                  { "$ref": "https://schema.management.azure.com/schemas/2017-03-01-preview/Microsoft.Insights.json#/resourceDefinitions/actionGroups" },
                  { "$ref": "https://schema.management.azure.com/schemas/2017-03-01-preview/Microsoft.Insights.json#/resourceDefinitions/activityLogAlerts" },
                  { "$ref": "https://schema.management.azure.com/schemas/2016-06-01/Microsoft.Network.json#/resourceDefinitions/publicIPAddresses" },
                  { "$ref": "https://schema.management.azure.com/schemas/2016-06-01/Microsoft.Network.json#/resourceDefinitions/virtualNetworks" },
                  { "$ref": "https://schema.management.azure.com/schemas/2016-06-01/Microsoft.Network.json#/resourceDefinitions/loadBalancers" },
                  { "$ref": "https://schema.management.azure.com/schemas/2016-06-01/Microsoft.Network.json#/resourceDefinitions/networkSecurityGroups" },
                  { "$ref": "https://schema.management.azure.com/schemas/2016-06-01/Microsoft.Network.json#/resourceDefinitions/networkInterfaces" },
                  { "$ref": "https://schema.management.azure.com/schemas/2016-06-01/Microsoft.Network.json#/resourceDefinitions/routeTables" },
                  { "$ref": "https://schema.management.azure.com/schemas/2016-07-01/Microsoft.Network.json#/resourceDefinitions/publicIPAddresses" },
                  { "$ref": "https://schema.management.azure.com/schemas/2016-07-01/Microsoft.Network.json#/resourceDefinitions/virtualNetworks" },
                  { "$ref": "https://schema.management.azure.com/schemas/2016-07-01/Microsoft.Network.json#/resourceDefinitions/loadBalancers" },
                  { "$ref": "https://schema.management.azure.com/schemas/2016-07-01/Microsoft.Network.json#/resourceDefinitions/networkSecurityGroups" },
                  { "$ref": "https://schema.management.azure.com/schemas/2016-07-01/Microsoft.Network.json#/resourceDefinitions/networkInterfaces" },
                  { "$ref": "https://schema.management.azure.com/schemas/2016-07-01/Microsoft.Network.json#/resourceDefinitions/routeTables" },
                  { "$ref": "https://schema.management.azure.com/schemas/2016-08-01/Microsoft.Network.json#/resourceDefinitions/publicIPAddresses" },
                  { "$ref": "https://schema.management.azure.com/schemas/2016-08-01/Microsoft.Network.json#/resourceDefinitions/virtualNetworks" },
                  { "$ref": "https://schema.management.azure.com/schemas/2016-08-01/Microsoft.Network.json#/resourceDefinitions/loadBalancers" },
                  { "$ref": "https://schema.management.azure.com/schemas/2016-08-01/Microsoft.Network.json#/resourceDefinitions/networkSecurityGroups" },
                  { "$ref": "https://schema.management.azure.com/schemas/2016-08-01/Microsoft.Network.json#/resourceDefinitions/networkInterfaces" },
                  { "$ref": "https://schema.management.azure.com/schemas/2016-08-01/Microsoft.Network.json#/resourceDefinitions/routeTables" },
                  { "$ref": "https://schema.management.azure.com/schemas/2016-09-01/Microsoft.Network.json#/resourceDefinitions/publicIPAddresses" },
                  { "$ref": "https://schema.management.azure.com/schemas/2016-09-01/Microsoft.Network.json#/resourceDefinitions/virtualNetworks" },
                  { "$ref": "https://schema.management.azure.com/schemas/2016-09-01/Microsoft.Network.json#/resourceDefinitions/loadBalancers" },
                  { "$ref": "https://schema.management.azure.com/schemas/2016-09-01/Microsoft.Network.json#/resourceDefinitions/networkSecurityGroups" },
                  { "$ref": "https://schema.management.azure.com/schemas/2016-09-01/Microsoft.Network.json#/resourceDefinitions/networkInterfaces" },
                  { "$ref": "https://schema.management.azure.com/schemas/2016-09-01/Microsoft.Network.json#/resourceDefinitions/routeTables" },
                  { "$ref": "https://schema.management.azure.com/schemas/2016-10-01/Microsoft.Network.json#/resourceDefinitions/publicIPAddresses" },
                  { "$ref": "https://schema.management.azure.com/schemas/2016-10-01/Microsoft.Network.json#/resourceDefinitions/virtualNetworks" },
                  { "$ref": "https://schema.management.azure.com/schemas/2016-10-01/Microsoft.Network.json#/resourceDefinitions/loadBalancers" },
                  { "$ref": "https://schema.management.azure.com/schemas/2016-10-01/Microsoft.Network.json#/resourceDefinitions/networkSecurityGroups" },
                  { "$ref": "https://schema.management.azure.com/schemas/2016-10-01/Microsoft.Network.json#/resourceDefinitions/networkInterfaces" },
                  { "$ref": "https://schema.management.azure.com/schemas/2016-10-01/Microsoft.Network.json#/resourceDefinitions/routeTables" },
                  { "$ref": "https://schema.management.azure.com/schemas/2016-11-01/Microsoft.Network.json#/resourceDefinitions/publicIPAddresses" },
                  { "$ref": "https://schema.management.azure.com/schemas/2016-11-01/Microsoft.Network.json#/resourceDefinitions/virtualNetworks" },
                  { "$ref": "https://schema.management.azure.com/schemas/2016-11-01/Microsoft.Network.json#/resourceDefinitions/loadBalancers" },
                  { "$ref": "https://schema.management.azure.com/schemas/2016-11-01/Microsoft.Network.json#/resourceDefinitions/networkSecurityGroups" },
                  { "$ref": "https://schema.management.azure.com/schemas/2016-11-01/Microsoft.Network.json#/resourceDefinitions/networkInterfaces" },
                  { "$ref": "https://schema.management.azure.com/schemas/2016-11-01/Microsoft.Network.json#/resourceDefinitions/routeTables" },
                  { "$ref": "https://schema.management.azure.com/schemas/2016-12-01/Microsoft.Network.json#/resourceDefinitions/publicIPAddresses" },
                  { "$ref": "https://schema.management.azure.com/schemas/2016-12-01/Microsoft.Network.json#/resourceDefinitions/virtualNetworks" },
                  { "$ref": "https://schema.management.azure.com/schemas/2016-12-01/Microsoft.Network.json#/resourceDefinitions/loadBalancers" },
                  { "$ref": "https://schema.management.azure.com/schemas/2016-12-01/Microsoft.Network.json#/resourceDefinitions/networkSecurityGroups" },
                  { "$ref": "https://schema.management.azure.com/schemas/2016-12-01/Microsoft.Network.json#/resourceDefinitions/networkInterfaces" },
                  { "$ref": "https://schema.management.azure.com/schemas/2016-12-01/Microsoft.Network.json#/resourceDefinitions/routeTables" },
                  { "$ref": "https://schema.management.azure.com/schemas/2017-03-01/Microsoft.Network.json#/resourceDefinitions/publicIPAddresses" },
                  { "$ref": "https://schema.management.azure.com/schemas/2017-03-01/Microsoft.Network.json#/resourceDefinitions/virtualNetworks" },
                  { "$ref": "https://schema.management.azure.com/schemas/2017-03-01/Microsoft.Network.json#/resourceDefinitions/loadBalancers" },
                  { "$ref": "https://schema.management.azure.com/schemas/2017-03-01/Microsoft.Network.json#/resourceDefinitions/networkSecurityGroups" },
                  { "$ref": "https://schema.management.azure.com/schemas/2017-03-01/Microsoft.Network.json#/resourceDefinitions/networkInterfaces" },
                  { "$ref": "https://schema.management.azure.com/schemas/2017-03-01/Microsoft.Network.json#/resourceDefinitions/routeTables" },
                  { "$ref": "https://schema.management.azure.com/schemas/2017-06-01/Microsoft.Network.json#/resourceDefinitions/publicIPAddresses" },
                  { "$ref": "https://schema.management.azure.com/schemas/2017-06-01/Microsoft.Network.json#/resourceDefinitions/virtualNetworks" },
                  { "$ref": "https://schema.management.azure.com/schemas/2017-06-01/Microsoft.Network.json#/resourceDefinitions/loadBalancers" },
                  { "$ref": "https://schema.management.azure.com/schemas/2017-06-01/Microsoft.Network.json#/resourceDefinitions/networkSecurityGroups" },
                  { "$ref": "https://schema.management.azure.com/schemas/2017-06-01/Microsoft.Network.json#/resourceDefinitions/networkInterfaces" },
                  { "$ref": "https://schema.management.azure.com/schemas/2017-06-01/Microsoft.Network.json#/resourceDefinitions/routeTables" },
                  { "$ref": "https://schema.management.azure.com/schemas/2017-06-01/Microsoft.Network.json#/resourceDefinitions/applicationGateways" },
                  { "$ref": "https://schema.management.azure.com/schemas/2017-03-30/Microsoft.Compute.json#/resourceDefinitions/disks" },
                  { "$ref": "https://schema.management.azure.com/schemas/2017-03-30/Microsoft.Compute.json#/resourceDefinitions/snapshots" },
                  { "$ref": "https://schema.management.azure.com/schemas/2017-03-30/Microsoft.Compute.json#/resourceDefinitions/images" },
                  { "$ref": "https://schema.management.azure.com/schemas/2017-03-30/Microsoft.Compute.json#/resourceDefinitions/availabilitySets" },
                  { "$ref": "https://schema.management.azure.com/schemas/2017-03-30/Microsoft.Compute.json#/resourceDefinitions/virtualMachines" },
                  { "$ref": "https://schema.management.azure.com/schemas/2017-03-30/Microsoft.Compute.json#/resourceDefinitions/virtualMachineScaleSets" },
                  { "$ref": "https://schema.management.azure.com/schemas/2017-03-30/Microsoft.Compute.json#/resourceDefinitions/extensions" },
                  { "$ref": "https://schema.management.azure.com/schemas/2017-04-01/Microsoft.Insights.json#/resourceDefinitions/actionGroups" },
                  { "$ref": "https://schema.management.azure.com/schemas/2017-04-01/Microsoft.Insights.json#/resourceDefinitions/activityLogAlerts" },
                  { "$ref": "https://schema.management.azure.com/schemas/2014-04-01/Microsoft.Sql.json#/resourceDefinitions/servers" },
                  { "$ref": "https://schema.management.azure.com/schemas/2014-04-01/Microsoft.Sql.json#/resourceDefinitions/servers_advisors" },
                  { "$ref": "https://schema.management.azure.com/schemas/2014-04-01/Microsoft.Sql.json#/resourceDefinitions/servers_administrators" },
                  { "$ref": "https://schema.management.azure.com/schemas/2014-04-01/Microsoft.Sql.json#/resourceDefinitions/servers_auditingPolicies" },
                  { "$ref": "https://schema.management.azure.com/schemas/2014-04-01/Microsoft.Sql.json#/resourceDefinitions/servers_backupLongTermRetentionVaults" },
                  { "$ref": "https://schema.management.azure.com/schemas/2014-04-01/Microsoft.Sql.json#/resourceDefinitions/servers_communicationLinks" },
                  { "$ref": "https://schema.management.azure.com/schemas/2014-04-01/Microsoft.Sql.json#/resourceDefinitions/servers_connectionPolicies" },
                  { "$ref": "https://schema.management.azure.com/schemas/2014-04-01/Microsoft.Sql.json#/resourceDefinitions/servers_databases" },
                  { "$ref": "https://schema.management.azure.com/schemas/2014-04-01/Microsoft.Sql.json#/resourceDefinitions/servers_databases_advisors" },
                  { "$ref": "https://schema.management.azure.com/schemas/2014-04-01/Microsoft.Sql.json#/resourceDefinitions/servers_databases_auditingPolicies" },
                  { "$ref": "https://schema.management.azure.com/schemas/2014-04-01/Microsoft.Sql.json#/resourceDefinitions/servers_databases_backupLongTermRetentionPolicies" },
                  { "$ref": "https://schema.management.azure.com/schemas/2014-04-01/Microsoft.Sql.json#/resourceDefinitions/servers_databases_connectionPolicies" },
                  { "$ref": "https://schema.management.azure.com/schemas/2014-04-01/Microsoft.Sql.json#/resourceDefinitions/servers_databases_dataMaskingPolicies" },
                  { "$ref": "https://schema.management.azure.com/schemas/2014-04-01/Microsoft.Sql.json#/resourceDefinitions/servers_databases_dataMaskingPolicies_rules" },
                  { "$ref": "https://schema.management.azure.com/schemas/2014-04-01/Microsoft.Sql.json#/resourceDefinitions/servers_databases_extensions" },
                  { "$ref": "https://schema.management.azure.com/schemas/2014-04-01/Microsoft.Sql.json#/resourceDefinitions/servers_databases_geoBackupPolicies" },
                  { "$ref": "https://schema.management.azure.com/schemas/2014-04-01/Microsoft.Sql.json#/resourceDefinitions/servers_databases_securityAlertPolicies" },
                  { "$ref": "https://schema.management.azure.com/schemas/2014-04-01/Microsoft.Sql.json#/resourceDefinitions/servers_databases_transparentDataEncryption" },
                  { "$ref": "https://schema.management.azure.com/schemas/2014-04-01/Microsoft.Sql.json#/resourceDefinitions/servers_disasterRecoveryConfiguration" },
                  { "$ref": "https://schema.management.azure.com/schemas/2014-04-01/Microsoft.Sql.json#/resourceDefinitions/servers_elasticPools" },
                  { "$ref": "https://schema.management.azure.com/schemas/2014-04-01/Microsoft.Sql.json#/resourceDefinitions/servers_firewallRules" },
                  { "$ref": "https://schema.management.azure.com/schemas/2015-05-01/Microsoft.Insights.json#/resourceDefinitions/components" },
                  { "$ref": "https://schema.management.azure.com/schemas/2015-05-01/Microsoft.Insights.json#/resourceDefinitions/webtests" },
                  { "$ref": "https://schema.management.azure.com/schemas/2015-05-01-preview/Microsoft.Sql.json#/resourceDefinitions/managedInstances" },
                  { "$ref": "https://schema.management.azure.com/schemas/2015-05-01-preview/Microsoft.Sql.json#/resourceDefinitions/servers" },
                  { "$ref": "https://schema.management.azure.com/schemas/2015-05-01-preview/Microsoft.Sql.json#/resourceDefinitions/servers_databases_auditingSettings" },
                  { "$ref": "https://schema.management.azure.com/schemas/2015-05-01-preview/Microsoft.Sql.json#/resourceDefinitions/servers_databases_syncGroups" },
                  { "$ref": "https://schema.management.azure.com/schemas/2015-05-01-preview/Microsoft.Sql.json#/resourceDefinitions/servers_databases_syncGroups_syncMembers" },
                  { "$ref": "https://schema.management.azure.com/schemas/2015-05-01-preview/Microsoft.Sql.json#/resourceDefinitions/servers_encryptionProtector" },
                  { "$ref": "https://schema.management.azure.com/schemas/2015-05-01-preview/Microsoft.Sql.json#/resourceDefinitions/servers_failoverGroups" },
                  { "$ref": "https://schema.management.azure.com/schemas/2015-05-01-preview/Microsoft.Sql.json#/resourceDefinitions/servers_firewallRules" },
                  { "$ref": "https://schema.management.azure.com/schemas/2015-05-01-preview/Microsoft.Sql.json#/resourceDefinitions/servers_keys" },
                  { "$ref": "https://schema.management.azure.com/schemas/2015-05-01-preview/Microsoft.Sql.json#/resourceDefinitions/servers_syncAgents" },
                  { "$ref": "https://schema.management.azure.com/schemas/2015-05-01-preview/Microsoft.Sql.json#/resourceDefinitions/servers_virtualNetworkRules" },
                  { "$ref": "https://schema.management.azure.com/schemas/2017-03-01-preview/Microsoft.Sql.json#/resourceDefinitions/managedInstances_databases" },
                  { "$ref": "https://schema.management.azure.com/schemas/2017-03-01-preview/Microsoft.Sql.json#/resourceDefinitions/servers_auditingSettings" },
                  { "$ref": "https://schema.management.azure.com/schemas/2017-03-01-preview/Microsoft.Sql.json#/resourceDefinitions/servers_databases" },
                  { "$ref": "https://schema.management.azure.com/schemas/2017-03-01-preview/Microsoft.Sql.json#/resourceDefinitions/servers_databases_auditingSettings" },
                  { "$ref": "https://schema.management.azure.com/schemas/2017-03-01-preview/Microsoft.Sql.json#/resourceDefinitions/servers_databases_backupLongTermRetentionPolicies" },
                  { "$ref": "https://schema.management.azure.com/schemas/2017-03-01-preview/Microsoft.Sql.json#/resourceDefinitions/servers_databases_extendedAuditingSettings" },
                  { "$ref": "https://schema.management.azure.com/schemas/2017-03-01-preview/Microsoft.Sql.json#/resourceDefinitions/servers_databases_vulnerabilityAssessments" },
                  { "$ref": "https://schema.management.azure.com/schemas/2017-03-01-preview/Microsoft.Sql.json#/resourceDefinitions/servers_databases_vulnerabilityAssessments_rules_baselines" },
                  { "$ref": "https://schema.management.azure.com/schemas/2017-03-01-preview/Microsoft.Sql.json#/resourceDefinitions/servers_dnsAliases" },
                  { "$ref": "https://schema.management.azure.com/schemas/2017-03-01-preview/Microsoft.Sql.json#/resourceDefinitions/servers_extendedAuditingSettings" },
                  { "$ref": "https://schema.management.azure.com/schemas/2017-03-01-preview/Microsoft.Sql.json#/resourceDefinitions/servers_jobAgents" },
                  { "$ref": "https://schema.management.azure.com/schemas/2017-03-01-preview/Microsoft.Sql.json#/resourceDefinitions/servers_jobAgents_credentials" },
                  { "$ref": "https://schema.management.azure.com/schemas/2017-03-01-preview/Microsoft.Sql.json#/resourceDefinitions/servers_jobAgents_jobs" },
                  { "$ref": "https://schema.management.azure.com/schemas/2017-03-01-preview/Microsoft.Sql.json#/resourceDefinitions/servers_jobAgents_jobs_executions" },
                  { "$ref": "https://schema.management.azure.com/schemas/2017-03-01-preview/Microsoft.Sql.json#/resourceDefinitions/servers_jobAgents_jobs_steps" },
                  { "$ref": "https://schema.management.azure.com/schemas/2017-03-01-preview/Microsoft.Sql.json#/resourceDefinitions/servers_jobAgents_targetGroups" },
                  { "$ref": "https://schema.management.azure.com/schemas/2017-04-01/Microsoft.ServiceBus.json#/resourceDefinitions/namespaces" },
                  { "$ref": "https://schema.management.azure.com/schemas/2017-04-01/Microsoft.ServiceBus.json#/resourceDefinitions/namespaces_AuthorizationRules" },
                  { "$ref": "https://schema.management.azure.com/schemas/2017-04-01/Microsoft.ServiceBus.json#/resourceDefinitions/namespaces_queues" },
                  { "$ref": "https://schema.management.azure.com/schemas/2017-04-01/Microsoft.ServiceBus.json#/resourceDefinitions/namespaces_queues_authorizationRules" },
                  { "$ref": "https://schema.management.azure.com/schemas/2017-04-01/Microsoft.ServiceBus.json#/resourceDefinitions/namespaces_topics" },
                  { "$ref": "https://schema.management.azure.com/schemas/2017-04-01/Microsoft.ServiceBus.json#/resourceDefinitions/namespaces_topics_authorizationRules" },
                  { "$ref": "https://schema.management.azure.com/schemas/2017-04-01/Microsoft.ServiceBus.json#/resourceDefinitions/namespaces_topics_subscriptions" },
                  { "$ref": "https://schema.management.azure.com/schemas/2017-04-01/Microsoft.ServiceBus.json#/resourceDefinitions/namespaces_topics_subscriptions_rules" },
                  { "$ref": "https://schema.management.azure.com/schemas/2017-04-01/Microsoft.EventHub.json#/resourceDefinitions/namespaces" },
                  { "$ref": "https://schema.management.azure.com/schemas/2017-04-01/Microsoft.EventHub.json#/resourceDefinitions/namespaces_AuthorizationRules" },
                  { "$ref": "https://schema.management.azure.com/schemas/2017-04-01/Microsoft.EventHub.json#/resourceDefinitions/namespaces_eventhubs" },
                  { "$ref": "https://schema.management.azure.com/schemas/2017-04-01/Microsoft.EventHub.json#/resourceDefinitions/namespaces_eventhubs_authorizationRules" },
                  { "$ref": "https://schema.management.azure.com/schemas/2017-04-01/Microsoft.EventHub.json#/resourceDefinitions/namespaces_eventhubs_consumergroups" },
                  { "$ref": "https://schema.management.azure.com/schemas/2017-04-01/Microsoft.Relay.json#/resourceDefinitions/namespaces" },
                  { "$ref": "https://schema.management.azure.com/schemas/2017-04-01/Microsoft.Relay.json#/resourceDefinitions/namespaces_AuthorizationRules" },
                  { "$ref": "https://schema.management.azure.com/schemas/2017-04-01/Microsoft.Relay.json#/resourceDefinitions/namespaces_wcfRelays" },
                  { "$ref": "https://schema.management.azure.com/schemas/2017-04-01/Microsoft.Relay.json#/resourceDefinitions/namespaces_wcfRelays_authorizationRules" },
                  { "$ref": "https://schema.management.azure.com/schemas/2017-04-01/Microsoft.Relay.json#/resourceDefinitions/namespaces_hybridConnections" },
                  { "$ref": "https://schema.management.azure.com/schemas/2017-04-01/Microsoft.Relay.json#/resourceDefinitions/namespaces_hybridConnections_authorizationRules" },
                  { "$ref": "https://schema.management.azure.com/schemas/2016-03-01/Microsoft.StreamAnalytics.json#/resourceDefinitions/streamingjobs" },
                  { "$ref": "https://schema.management.azure.com/schemas/2016-03-01/Microsoft.StreamAnalytics.json#/resourceDefinitions/streamingjobs_functions" },
                  { "$ref": "https://schema.management.azure.com/schemas/2016-03-01/Microsoft.StreamAnalytics.json#/resourceDefinitions/streamingjobs_inputs" },
                  { "$ref": "https://schema.management.azure.com/schemas/2016-03-01/Microsoft.StreamAnalytics.json#/resourceDefinitions/streamingjobs_outputs" },
                  { "$ref": "https://schema.management.azure.com/schemas/2016-03-01/Microsoft.StreamAnalytics.json#/resourceDefinitions/streamingjobs_transformations" },
                  { "$ref": "https://schema.management.azure.com/schemas/2017-01-01/Microsoft.CustomerInsights.json#/resourceDefinitions/hubs" },
                  { "$ref": "https://schema.management.azure.com/schemas/2017-01-01/Microsoft.CustomerInsights.json#/resourceDefinitions/hubs_authorizationPolicies" },
                  { "$ref": "https://schema.management.azure.com/schemas/2017-01-01/Microsoft.CustomerInsights.json#/resourceDefinitions/hubs_connectors" },
                  { "$ref": "https://schema.management.azure.com/schemas/2017-01-01/Microsoft.CustomerInsights.json#/resourceDefinitions/hubs_connectors_mappings" },
                  { "$ref": "https://schema.management.azure.com/schemas/2017-01-01/Microsoft.CustomerInsights.json#/resourceDefinitions/hubs_interactions" },
                  { "$ref": "https://schema.management.azure.com/schemas/2017-01-01/Microsoft.CustomerInsights.json#/resourceDefinitions/hubs_kpi" },
                  { "$ref": "https://schema.management.azure.com/schemas/2017-01-01/Microsoft.CustomerInsights.json#/resourceDefinitions/hubs_links" },
                  { "$ref": "https://schema.management.azure.com/schemas/2017-01-01/Microsoft.CustomerInsights.json#/resourceDefinitions/hubs_profiles" },
                  { "$ref": "https://schema.management.azure.com/schemas/2017-01-01/Microsoft.CustomerInsights.json#/resourceDefinitions/hubs_relationshipLinks" },
                  { "$ref": "https://schema.management.azure.com/schemas/2017-01-01/Microsoft.CustomerInsights.json#/resourceDefinitions/hubs_relationships" },
                  { "$ref": "https://schema.management.azure.com/schemas/2017-01-01/Microsoft.CustomerInsights.json#/resourceDefinitions/hubs_roleAssignments" },
                  { "$ref": "https://schema.management.azure.com/schemas/2017-01-01/Microsoft.CustomerInsights.json#/resourceDefinitions/hubs_views" },
                  { "$ref": "https://schema.management.azure.com/schemas/2017-04-26/Microsoft.CustomerInsights.json#/resourceDefinitions/hubs" },
                  { "$ref": "https://schema.management.azure.com/schemas/2017-04-26/Microsoft.CustomerInsights.json#/resourceDefinitions/hubs_authorizationPolicies" },
                  { "$ref": "https://schema.management.azure.com/schemas/2017-04-26/Microsoft.CustomerInsights.json#/resourceDefinitions/hubs_connectors" },
                  { "$ref": "https://schema.management.azure.com/schemas/2017-04-26/Microsoft.CustomerInsights.json#/resourceDefinitions/hubs_connectors_mappings" },
                  { "$ref": "https://schema.management.azure.com/schemas/2017-04-26/Microsoft.CustomerInsights.json#/resourceDefinitions/hubs_interactions" },
                  { "$ref": "https://schema.management.azure.com/schemas/2017-04-26/Microsoft.CustomerInsights.json#/resourceDefinitions/hubs_kpi" },
                  { "$ref": "https://schema.management.azure.com/schemas/2017-04-26/Microsoft.CustomerInsights.json#/resourceDefinitions/hubs_links" },
                  { "$ref": "https://schema.management.azure.com/schemas/2017-04-26/Microsoft.CustomerInsights.json#/resourceDefinitions/hubs_predictions" },
                  { "$ref": "https://schema.management.azure.com/schemas/2017-04-26/Microsoft.CustomerInsights.json#/resourceDefinitions/hubs_profiles" },
                  { "$ref": "https://schema.management.azure.com/schemas/2017-04-26/Microsoft.CustomerInsights.json#/resourceDefinitions/hubs_relationshipLinks" },
                  { "$ref": "https://schema.management.azure.com/schemas/2017-04-26/Microsoft.CustomerInsights.json#/resourceDefinitions/hubs_relationships" },
                  { "$ref": "https://schema.management.azure.com/schemas/2017-04-26/Microsoft.CustomerInsights.json#/resourceDefinitions/hubs_roleAssignments" },
                  { "$ref": "https://schema.management.azure.com/schemas/2017-04-26/Microsoft.CustomerInsights.json#/resourceDefinitions/hubs_views" },
                  { "$ref": "https://schema.management.azure.com/schemas/2017-11-15/Microsoft.TimeSeriesInsights.json#/resourceDefinitions/environments" },
                  { "$ref": "https://schema.management.azure.com/schemas/2017-11-15/Microsoft.TimeSeriesInsights.json#/resourceDefinitions/environments_eventSources" },
                  { "$ref": "https://schema.management.azure.com/schemas/2017-11-15/Microsoft.TimeSeriesInsights.json#/resourceDefinitions/environments_referenceDataSets" },
                  { "$ref": "https://schema.management.azure.com/schemas/2017-11-15/Microsoft.TimeSeriesInsights.json#/resourceDefinitions/environments_accessPolicies" },
                  { "$ref": "https://schema.management.azure.com/schemas/2017-08-01/Microsoft.Network.json#/resourceDefinitions/publicIPAddresses" },
                  { "$ref": "https://schema.management.azure.com/schemas/2017-08-01/Microsoft.Network.json#/resourceDefinitions/virtualNetworks" },
                  { "$ref": "https://schema.management.azure.com/schemas/2017-08-01/Microsoft.Network.json#/resourceDefinitions/loadBalancers" },
                  { "$ref": "https://schema.management.azure.com/schemas/2017-08-01/Microsoft.Network.json#/resourceDefinitions/networkSecurityGroups" },
                  { "$ref": "https://schema.management.azure.com/schemas/2017-08-01/Microsoft.Network.json#/resourceDefinitions/networkInterfaces" },
                  { "$ref": "https://schema.management.azure.com/schemas/2017-08-01/Microsoft.Network.json#/resourceDefinitions/routeTables" },
                  { "$ref": "https://schema.management.azure.com/schemas/2017-08-01/Microsoft.Network.json#/resourceDefinitions/applicationGateways" },
                  { "$ref": "https://schema.management.azure.com/schemas/2017-09-01/Microsoft.Network.json#/resourceDefinitions/publicIPAddresses" },
                  { "$ref": "https://schema.management.azure.com/schemas/2017-09-01/Microsoft.Network.json#/resourceDefinitions/virtualNetworks" },
                  { "$ref": "https://schema.management.azure.com/schemas/2017-09-01/Microsoft.Network.json#/resourceDefinitions/loadBalancers" },
                  { "$ref": "https://schema.management.azure.com/schemas/2017-09-01/Microsoft.Network.json#/resourceDefinitions/networkSecurityGroups" },
                  { "$ref": "https://schema.management.azure.com/schemas/2017-09-01/Microsoft.Network.json#/resourceDefinitions/networkInterfaces" },
                  { "$ref": "https://schema.management.azure.com/schemas/2017-09-01/Microsoft.Network.json#/resourceDefinitions/routeTables" },
                  { "$ref": "https://schema.management.azure.com/schemas/2017-09-01/Microsoft.Network.json#/resourceDefinitions/applicationGateways" },
                  { "$ref": "https://schema.management.azure.com/schemas/2017-10-01/Microsoft.Network.json#/resourceDefinitions/publicIPAddresses" },
                  { "$ref": "https://schema.management.azure.com/schemas/2017-10-01/Microsoft.Network.json#/resourceDefinitions/virtualNetworks" },
                  { "$ref": "https://schema.management.azure.com/schemas/2017-10-01/Microsoft.Network.json#/resourceDefinitions/loadBalancers" },
                  { "$ref": "https://schema.management.azure.com/schemas/2017-10-01/Microsoft.Network.json#/resourceDefinitions/networkSecurityGroups" },
                  { "$ref": "https://schema.management.azure.com/schemas/2017-10-01/Microsoft.Network.json#/resourceDefinitions/networkInterfaces" },
                  { "$ref": "https://schema.management.azure.com/schemas/2017-10-01/Microsoft.Network.json#/resourceDefinitions/routeTables" },
                  { "$ref": "https://schema.management.azure.com/schemas/2017-10-01/Microsoft.Network.json#/resourceDefinitions/applicationGateways" },
                  { "$ref": "https://schema.management.azure.com/schemas/2016-11-01/Microsoft.ImportExport.json#/resourceDefinitions/jobs" },
                  { "$ref": "https://schema.management.azure.com/schemas/2017-09-01/Microsoft.Network.json#/resourceDefinitions/dnsZones" },
                  { "$ref": "https://schema.management.azure.com/schemas/2017-09-01/Microsoft.Network.json#/resourceDefinitions/dnsZones_A" },
                  { "$ref": "https://schema.management.azure.com/schemas/2017-09-01/Microsoft.Network.json#/resourceDefinitions/dnsZones_AAAA" },
                  { "$ref": "https://schema.management.azure.com/schemas/2017-09-01/Microsoft.Network.json#/resourceDefinitions/dnsZones_CAA" },
                  { "$ref": "https://schema.management.azure.com/schemas/2017-09-01/Microsoft.Network.json#/resourceDefinitions/dnsZones_CNAME" },
                  { "$ref": "https://schema.management.azure.com/schemas/2017-09-01/Microsoft.Network.json#/resourceDefinitions/dnsZones_MX" },
                  { "$ref": "https://schema.management.azure.com/schemas/2017-09-01/Microsoft.Network.json#/resourceDefinitions/dnsZones_NS" },
                  { "$ref": "https://schema.management.azure.com/schemas/2017-09-01/Microsoft.Network.json#/resourceDefinitions/dnsZones_PTR" },
                  { "$ref": "https://schema.management.azure.com/schemas/2017-09-01/Microsoft.Network.json#/resourceDefinitions/dnsZones_SOA" },
                  { "$ref": "https://schema.management.azure.com/schemas/2017-09-01/Microsoft.Network.json#/resourceDefinitions/dnsZones_SRV" },
                  { "$ref": "https://schema.management.azure.com/schemas/2017-09-01/Microsoft.Network.json#/resourceDefinitions/dnsZones_TXT" },
<<<<<<< HEAD
                  { "$ref": "https://schema.management.azure.com/schemas/2016-03-01/Microsoft.Insights.json#/resourceDefinitions/alertrules" },
                  { "$ref": "https://schema.management.azure.com/schemas/2018-02-02/Microsoft.Migrate.json#/resourceDefinitions/projects" },
                  { "$ref": "https://schema.management.azure.com/schemas/2018-02-02/Microsoft.Migrate.json#/resourceDefinitions/projects_groups" },
                  { "$ref": "https://schema.management.azure.com/schemas/2018-02-02/Microsoft.Migrate.json#/resourceDefinitions/projects_groups_assessments" }
=======
                  { "$ref": "https://schema.management.azure.com/schemas/2017-10-01/Microsoft.Network.json#/resourceDefinitions/dnsZones" },
                  { "$ref": "https://schema.management.azure.com/schemas/2017-10-01/Microsoft.Network.json#/resourceDefinitions/dnsZones_A" },
                  { "$ref": "https://schema.management.azure.com/schemas/2017-10-01/Microsoft.Network.json#/resourceDefinitions/dnsZones_AAAA" },
                  { "$ref": "https://schema.management.azure.com/schemas/2017-10-01/Microsoft.Network.json#/resourceDefinitions/dnsZones_CAA" },
                  { "$ref": "https://schema.management.azure.com/schemas/2017-10-01/Microsoft.Network.json#/resourceDefinitions/dnsZones_CNAME" },
                  { "$ref": "https://schema.management.azure.com/schemas/2017-10-01/Microsoft.Network.json#/resourceDefinitions/dnsZones_MX" },
                  { "$ref": "https://schema.management.azure.com/schemas/2017-10-01/Microsoft.Network.json#/resourceDefinitions/dnsZones_NS" },
                  { "$ref": "https://schema.management.azure.com/schemas/2017-10-01/Microsoft.Network.json#/resourceDefinitions/dnsZones_PTR" },
                  { "$ref": "https://schema.management.azure.com/schemas/2017-10-01/Microsoft.Network.json#/resourceDefinitions/dnsZones_SOA" },
                  { "$ref": "https://schema.management.azure.com/schemas/2017-10-01/Microsoft.Network.json#/resourceDefinitions/dnsZones_SRV" },
                  { "$ref": "https://schema.management.azure.com/schemas/2017-10-01/Microsoft.Network.json#/resourceDefinitions/dnsZones_TXT" },
                  { "$ref": "https://schema.management.azure.com/schemas/2017-06-01/Microsoft.AzureStack.json#/resourceDefinitions/registrations" },
                  { "$ref": "https://schema.management.azure.com/schemas/2017-06-01/Microsoft.AzureStack.json#/resourceDefinitions/registrations_customerSubscriptions" },
                  { "$ref": "https://schema.management.azure.com/schemas/2017-11-01/Microsoft.Network.json#/resourceDefinitions/publicIPAddresses" },
                  { "$ref": "https://schema.management.azure.com/schemas/2017-11-01/Microsoft.Network.json#/resourceDefinitions/virtualNetworks" },
                  { "$ref": "https://schema.management.azure.com/schemas/2017-11-01/Microsoft.Network.json#/resourceDefinitions/loadBalancers" },
                  { "$ref": "https://schema.management.azure.com/schemas/2017-11-01/Microsoft.Network.json#/resourceDefinitions/networkSecurityGroups" },
                  { "$ref": "https://schema.management.azure.com/schemas/2017-11-01/Microsoft.Network.json#/resourceDefinitions/networkInterfaces" },
                  { "$ref": "https://schema.management.azure.com/schemas/2017-11-01/Microsoft.Network.json#/resourceDefinitions/routeTables" },
                  { "$ref": "https://schema.management.azure.com/schemas/2017-11-01/Microsoft.Network.json#/resourceDefinitions/applicationGateways" },
                  { "$ref": "https://schema.management.azure.com/schemas/2017-12-01/Microsoft.Compute.json#/resourceDefinitions/images" },
                  { "$ref": "https://schema.management.azure.com/schemas/2017-12-01/Microsoft.Compute.json#/resourceDefinitions/availabilitySets" },
                  { "$ref": "https://schema.management.azure.com/schemas/2017-12-01/Microsoft.Compute.json#/resourceDefinitions/virtualMachines" },
                  { "$ref": "https://schema.management.azure.com/schemas/2017-12-01/Microsoft.Compute.json#/resourceDefinitions/virtualMachineScaleSets" },
                  { "$ref": "https://schema.management.azure.com/schemas/2017-12-01/Microsoft.Compute.json#/resourceDefinitions/extensions" },
                  { "$ref": "https://schema.management.azure.com/schemas/2017-12-01/Microsoft.Compute.json#/resourceDefinitions/vmssExtensions" },
                  { "$ref": "https://schema.management.azure.com/schemas/2017-12-01/Microsoft.DBforMySQL.json#/resourceDefinitions/servers" },
                  { "$ref": "https://schema.management.azure.com/schemas/2017-12-01/Microsoft.DBforMySQL.json#/resourceDefinitions/servers_configurations" },
                  { "$ref": "https://schema.management.azure.com/schemas/2017-12-01/Microsoft.DBforMySQL.json#/resourceDefinitions/servers_databases" },
                  { "$ref": "https://schema.management.azure.com/schemas/2017-12-01/Microsoft.DBforMySQL.json#/resourceDefinitions/servers_firewallRules" },
                  { "$ref": "https://schema.management.azure.com/schemas/2017-12-01/Microsoft.DBforPostgreSQL.json#/resourceDefinitions/servers" },
                  { "$ref": "https://schema.management.azure.com/schemas/2017-12-01/Microsoft.DBforPostgreSQL.json#/resourceDefinitions/servers_configurations" },
                  { "$ref": "https://schema.management.azure.com/schemas/2017-12-01/Microsoft.DBforPostgreSQL.json#/resourceDefinitions/servers_databases" },
                  { "$ref": "https://schema.management.azure.com/schemas/2017-12-01/Microsoft.DBforPostgreSQL.json#/resourceDefinitions/servers_firewallRules" },
                  { "$ref": "https://schema.management.azure.com/schemas/2017-12-01-preview/Microsoft.DBforMySQL.json#/resourceDefinitions/servers" },
                  { "$ref": "https://schema.management.azure.com/schemas/2017-12-01-preview/Microsoft.DBforMySQL.json#/resourceDefinitions/servers_configurations" },
                  { "$ref": "https://schema.management.azure.com/schemas/2017-12-01-preview/Microsoft.DBforMySQL.json#/resourceDefinitions/servers_databases" },
                  { "$ref": "https://schema.management.azure.com/schemas/2017-12-01-preview/Microsoft.DBforMySQL.json#/resourceDefinitions/servers_firewallRules" },
                  { "$ref": "https://schema.management.azure.com/schemas/2017-12-01-preview/Microsoft.DBforPostgreSQL.json#/resourceDefinitions/servers" },
                  { "$ref": "https://schema.management.azure.com/schemas/2017-12-01-preview/Microsoft.DBforPostgreSQL.json#/resourceDefinitions/servers_configurations" },
                  { "$ref": "https://schema.management.azure.com/schemas/2017-12-01-preview/Microsoft.DBforPostgreSQL.json#/resourceDefinitions/servers_databases" },
                  { "$ref": "https://schema.management.azure.com/schemas/2017-12-01-preview/Microsoft.DBforPostgreSQL.json#/resourceDefinitions/servers_firewallRules" },
                  { "$ref": "https://schema.management.azure.com/schemas/2018-01-01/Microsoft.Network.json#/resourceDefinitions/publicIPAddresses" },
                  { "$ref": "https://schema.management.azure.com/schemas/2018-01-01/Microsoft.Network.json#/resourceDefinitions/virtualNetworks" },
                  { "$ref": "https://schema.management.azure.com/schemas/2018-01-01/Microsoft.Network.json#/resourceDefinitions/loadBalancers" },
                  { "$ref": "https://schema.management.azure.com/schemas/2018-01-01/Microsoft.Network.json#/resourceDefinitions/networkSecurityGroups" },
                  { "$ref": "https://schema.management.azure.com/schemas/2018-01-01/Microsoft.Network.json#/resourceDefinitions/networkInterfaces" },
                  { "$ref": "https://schema.management.azure.com/schemas/2018-01-01/Microsoft.Network.json#/resourceDefinitions/routeTables" },
                  { "$ref": "https://schema.management.azure.com/schemas/2018-01-01/Microsoft.Network.json#/resourceDefinitions/applicationGateways" },
                  { "$ref": "https://schema.management.azure.com/schemas/2018-02-01/Microsoft.Network.json#/resourceDefinitions/ddosProtectionPlans" },
                  { "$ref": "https://schema.management.azure.com/schemas/2018-02-01/Microsoft.Network.json#/resourceDefinitions/expressRouteCircuits" },
                  { "$ref": "https://schema.management.azure.com/schemas/2018-02-01/Microsoft.Network.json#/resourceDefinitions/expressRouteCrossConnections" },
                  { "$ref": "https://schema.management.azure.com/schemas/2018-02-01/Microsoft.Network.json#/resourceDefinitions/publicIPAddresses" },
                  { "$ref": "https://schema.management.azure.com/schemas/2018-02-01/Microsoft.Network.json#/resourceDefinitions/virtualNetworks" },
                  { "$ref": "https://schema.management.azure.com/schemas/2018-02-01/Microsoft.Network.json#/resourceDefinitions/loadBalancers" },
                  { "$ref": "https://schema.management.azure.com/schemas/2018-02-01/Microsoft.Network.json#/resourceDefinitions/networkSecurityGroups" },
                  { "$ref": "https://schema.management.azure.com/schemas/2018-02-01/Microsoft.Network.json#/resourceDefinitions/networkInterfaces" },
                  { "$ref": "https://schema.management.azure.com/schemas/2018-02-01/Microsoft.Network.json#/resourceDefinitions/routeTables" },
                  { "$ref": "https://schema.management.azure.com/schemas/2018-02-01/Microsoft.Network.json#/resourceDefinitions/applicationGateways" },
                  { "$ref": "https://schema.management.azure.com/schemas/2017-11-15-preview/Microsoft.DataMigration.json#/resourceDefinitions/services" },
                  { "$ref": "https://schema.management.azure.com/schemas/2017-11-15-preview/Microsoft.DataMigration.json#/resourceDefinitions/services_projects" },
                  { "$ref": "https://schema.management.azure.com/schemas/2017-11-15-privatepreview/Microsoft.DataMigration.json#/resourceDefinitions/services" },
                  { "$ref": "https://schema.management.azure.com/schemas/2017-11-15-privatepreview/Microsoft.DataMigration.json#/resourceDefinitions/services_projects" },
                  { "$ref": "https://schema.management.azure.com/schemas/2016-03-01/Microsoft.Insights.json#/resourceDefinitions/alertrules" },
                  { "$ref": "https://schema.management.azure.com/schemas/2017-10-01/Microsoft.Insights.json#/resourceDefinitions/components_pricingPlans" },
                  { "$ref": "https://schema.management.azure.com/schemas/2018-01-31/Microsoft.Consumption.json#/resourceDefinitions/budgets" },
                  { "$ref": "https://schema.management.azure.com/schemas/2018-03-01/Microsoft.Insights.json#/resourceDefinitions/actionGroups" },
                  { "$ref": "https://schema.management.azure.com/schemas/2018-03-01/Microsoft.Insights.json#/resourceDefinitions/metricAlerts" },
                  { "$ref": "https://schema.management.azure.com/schemas/2018-01-01/Microsoft.EventGrid.json#/resourceDefinitions/topics" },
                  { "$ref": "https://schema.management.azure.com/schemas/2018-03-01/Microsoft.BatchAI.json#/resourceDefinitions/clusters" },
                  { "$ref": "https://schema.management.azure.com/schemas/2018-03-01/Microsoft.BatchAI.json#/resourceDefinitions/fileServers" },
                  { "$ref": "https://schema.management.azure.com/schemas/2018-03-01/Microsoft.BatchAI.json#/resourceDefinitions/jobs" },
                  { "$ref": "https://schema.management.azure.com/schemas/2018-04-16/Microsoft.Insights.json#/resourceDefinitions/scheduledQueryRules" },
                  { "$ref": "https://schema.management.azure.com/schemas/2016-12-01/Microsoft.RecoveryServices.json#/resourceDefinitions/vaults_backupFabrics_protectionContainers" },
                  { "$ref": "https://schema.management.azure.com/schemas/2016-12-01/Microsoft.RecoveryServices.json#/resourceDefinitions/vaults_backupFabrics_protectionContainers_protectedItems" },
                  { "$ref": "https://schema.management.azure.com/schemas/2016-12-01/Microsoft.RecoveryServices.json#/resourceDefinitions/vaults_backupPolicies" },
                  { "$ref": "https://schema.management.azure.com/schemas/2017-07-01/Microsoft.RecoveryServices.json#/resourceDefinitions/vaults_backupFabrics_backupProtectionIntent" },
                  { "$ref": "https://schema.management.azure.com/schemas/2018-04-01/Microsoft.Compute.json#/resourceDefinitions/disks" },
                  { "$ref": "https://schema.management.azure.com/schemas/2018-04-01/Microsoft.Compute.json#/resourceDefinitions/snapshots" },
                  { "$ref": "https://schema.management.azure.com/schemas/2018-04-01/Microsoft.ContainerInstance.json#/resourceDefinitions/containerGroups" },
                  { "$ref": "https://schema.management.azure.com/schemas/2017-07-01-privatepreview/Microsoft.IoTCentral.json#/resourceDefinitions/IoTApps" },
                  { "$ref": "https://schema.management.azure.com/schemas/2018-05-01/Microsoft.Maps.json#/resourceDefinitions/accounts" },
                  { "$ref": "https://schema.management.azure.com/schemas/2018-05-01/Microsoft.BatchAI.json#/resourceDefinitions/workspaces" },
                  { "$ref": "https://schema.management.azure.com/schemas/2018-05-01/Microsoft.BatchAI.json#/resourceDefinitions/workspaces_clusters" },
                  { "$ref": "https://schema.management.azure.com/schemas/2018-05-01/Microsoft.BatchAI.json#/resourceDefinitions/workspaces_experiments" },
                  { "$ref": "https://schema.management.azure.com/schemas/2018-05-01/Microsoft.BatchAI.json#/resourceDefinitions/workspaces_experiments_jobs" },
                  { "$ref": "https://schema.management.azure.com/schemas/2018-05-01/Microsoft.BatchAI.json#/resourceDefinitions/workspaces_fileServers" },
                  { "$ref": "https://schema.management.azure.com/schemas/2018-05-01-preview/Microsoft.Insights.json#/resourceDefinitions/ProactiveDetectionConfigs" }
>>>>>>> 2961a5dd
                ]
              }
            ]
          },
          {
            "allOf": [
              {
                "$ref": "#/definitions/resourceBaseExternal"
              },
              {
                "oneOf": [
                  { "$ref": "https://schema.management.azure.com/schemas/2014-04-01/SuccessBricks.ClearDB.json#/resourceDefinitions/databases" },
                  { "$ref": "https://schema.management.azure.com/schemas/2015-01-01/Sendgrid.Email.json#/resourceDefinitions/accounts" }
                ]
              }
            ]
          },
          {
            "allOf": [
              {
                "$ref": "#/definitions/ARMResourceBase"
              },
              {
                "oneOf": [
                  { "$ref": "https://schema.management.azure.com/schemas/2015-01-01/Microsoft.Resources.json#/resourceDefinitions/deployments" },
                  { "$ref": "https://schema.management.azure.com/schemas/2016-02-01/Microsoft.Resources.json#/resourceDefinitions/deployments" },
                  { "$ref": "https://schema.management.azure.com/schemas/2015-01-01/Microsoft.Resources.json#/resourceDefinitions/links" },
                  { "$ref": "https://schema.management.azure.com/schemas/2015-01-01/Microsoft.Authorization.json#/resourceDefinitions/locks" },
                  { "$ref": "https://schema.management.azure.com/schemas/2014-10-01-preview/Microsoft.Authorization.json#/resourceDefinitions/roleAssignments" }
                ]
              }
            ]
          }
        ]
      }
    },
    "outputs": {
      "type": "object",
      "description": "Output parameter definitions",
      "additionalProperties": {
        "$ref": "#/definitions/output"
      }
    }
  },
  "additionalProperties": false,
  "required": [
    "$schema",
    "contentVersion",
    "resources"
  ],
  "definitions": {
    "ARMResourceBase": {
      "type": "object",
      "properties": {
        "name": {
          "type": "string",
          "description": "Name of the resource"
        },
        "type": {
          "type": "string",
          "description": "Resource type"
        },
        "condition": {
          "oneOf": [
            {
              "type": "boolean"
            },
            {
              "$ref": "#/definitions/expression"
            }
          ],
          "description": "Condition of the resource"
        },
        "apiVersion": {
          "type": "string",
          "description": "API Version of the resource type, optional when apiProfile is used on the template"
        },
        "dependsOn": {
          "type": "array",
          "items": {
            "type": "string"
          },
          "description": "Collection of resources this resource depends on"
        }
      },
      "required": [
        "name",
        "type"
      ]
    },
    "proxyResourceBase": {
      "allOf": [
        {
          "$ref": "#/definitions/ARMResourceBase"
        },
        {
          "properties": {
            "location": {
              "$ref": "#/definitions/resourceLocations",
              "description": "Location to deploy resource to"
            }
          }
        }
      ]
    },
    "resourceBase": {
      "allOf": [
        {
          "$ref": "#/definitions/ARMResourceBase"
        },
        {
          "properties": {
            "location": {
              "$ref": "#/definitions/resourceLocations",
              "description": "Location to deploy resource to"
            },
            "tags": {
              "type": "object",
              "description": "Name-value pairs to add to the resource"
            },
            "copy": {
              "$ref": "#/definitions/resourceCopy"
            },
            "comments": {
              "type": "string"
            }
          }
        }
      ]
    },
    "resourceBaseExternal": {
      "$ref": "#/definitions/resourceBase",
      "required": [
        "plan"
      ]
    },
    "resourceSku": {
      "type": "object",
      "properties": {
        "name": {
          "type": "string",
          "description": "Name of the sku"
        },
        "tier": {
          "type": "string",
          "description": "Tier of the sku"
        },
        "size": {
          "type": "string",
          "description": "Size of the sku"
        },
        "family": {
          "type": "string",
          "description": "Family of the sku"
        },
        "capacity": {
          "type": "integer",
          "description": "Capacity of the sku"
        }
      },
      "required": [
        "name"
      ]
    },
    "resourceCopy": {
      "type": "object",
      "properties": {
        "name": {
          "type": "string",
          "description": "Name of the copy"
        },
        "count": {
          "oneOf": [
            {
              "$ref": "#/definitions/expression"
            },
            {
              "type": "integer"
            }
          ],
          "description": "Count of the copy"
        },
        "mode": {
          "type": "string",
          "enum": [
            "Parallel",
            "Serial"
          ],
          "description": "The copy mode"
        },
        "batchSize": {
          "oneOf": [
            {
              "$ref": "#/definitions/expression"
            },
            {
              "type": "integer"
            }
          ],
          "description": "The serial copy batch size"
        }
      }
    },
    "resourceKind": {
      "type": "string",
      "maxLength": 64,
      "pattern": "(^[a-zA-Z0-9_.()-]+$)",
      "description": "Kind of resource"
    },
    "resourcePlan": {
      "type": "object",
      "properties": {
        "name": {
          "type": "string",
          "description": "Name of the plan"
        },
        "promotionCode": {
          "type": "string",
          "description": "Plan promotion code"
        },
        "publisher": {
          "type": "string",
          "description": "Name of the publisher"
        },
        "product": {
          "type": "string",
          "description": "Name of the product"
        },
        "version": {
          "type": "string",
          "description": "Version of the product"
        }
      },
      "required": [
        "name"
      ],
      "description": "Plan of the resource"
    },
    "resourceLocations": {
      "anyOf": [
        {
          "type": "string"
        },
        {
          "enum": [
            "East Asia",
            "Southeast Asia",
            "Central US",
            "East US",
            "East US 2",
            "West US",
            "North Central US",
            "South Central US",
            "North Europe",
            "West Europe",
            "Japan West",
            "Japan East",
            "Brazil South",
            "Australia East",
            "Australia Southeast",
            "Central India",
            "West India",
            "South India",
            "Canada Central",
            "Canada East",
            "West Central US",
            "West US 2",
            "UK South",
            "UK West",
            "Korea Central",
            "Korea South",
            "global"
          ]
        }
      ]
    },
    "functionNamespace": {
      "type": "object",
      "properties": {
        "namespace": {
          "type": "string",
          "minLength": 1,
          "description": "Function namespace"
        },
        "members": {
          "type": "object",
          "additionalProperties": {
            "$ref": "#/definitions/functionMember"
          },
          "description": "Function memebers"
        }
      }
    },
    "functionMember": {
      "type": "object",
      "properties": {
        "parameters": {
          "type": "array",
          "items": {
            "$ref": "#/definitions/functionParameter"
          },
          "description": "Function parameters"
        },
        "output": {
          "$ref": "#/definitions/functionOutput",
          "description": "Function output"
        }
      }
    },
    "functionParameter": {
      "type": "object",
      "properties": {
        "name": {
          "type": "string",
          "minLength": 1,
          "description": "Function parameter name"
        },
        "type": {
          "$ref": "#/definitions/parameterTypes",
          "description": "Type of function parameter value"
        }
      }
    },
    "functionOutput": {
      "type": "object",
      "properties": {
        "type": {
          "$ref": "#/definitions/parameterTypes",
          "description": "Type of function output value"
        },
        "value": {
          "$ref": "#/definitions/parameterValueTypes",
          "description": "Value assigned for function output"
        }
      }
    },
    "parameter": {
      "type": "object",
      "properties": {
        "type": {
          "$ref": "#/definitions/parameterTypes",
          "description": "Type of input parameter"
        },
        "defaultValue": {
          "$ref": "#/definitions/parameterValueTypes",
          "description": "Default value to be used if one is not provided"
        },
        "allowedValues": {
          "type": "array",
          "description": "Value can only be one of these values"
        },
        "metadata": {
          "type": "object",
          "description": "Metadata for the parameter, can be any valid JSON object"
        },
        "minValue": {
          "type": "integer",
          "description": "Minimum value for the int type parameter"
        },
        "maxValue": {
          "type": "integer",
          "description": "Maximum value for the int type parameter"
        },
        "minLength": {
          "type": "integer",
          "description": "Minimum length for the string or array type parameter"
        },
        "maxLength": {
          "type": "integer",
          "description": "Maximum length for the string or array type parameter"
        }
      },
      "required": [ "type" ],
      "description": "Input parameter definitions"
    },
    "output": {
      "type": "object",
      "properties": {
        "type": {
          "$ref": "#/definitions/parameterTypes",
          "description": "Type of output value"
        },
        "value": {
          "$ref": "#/definitions/parameterValueTypes",
          "description": "Value assigned for output"
        }
      },
      "required": [ "type", "value" ],
      "description": "Set of output parameters"
    },
    "parameterTypes": {
      "enum": [ "string", "securestring", "int", "bool", "object", "secureObject", "array" ]
    },
    "parameterValueTypes": {
      "type": [ "string", "boolean", "integer", "number", "object", "array", "null" ]
    },
    "keyVaultReference": {
      "type": "object",
      "properties": {
        "keyVault": {
          "type": "object",
          "properties": {
            "id": {
              "type": "string",
              "minLength": 1
            }
          },
          "required": [ "id" ],
          "additionalProperties": false
        },
        "secretName": {
          "type": "string",
          "minLength": 1
        },
        "secretVersion": {
          "type": "string",
          "minLength": 1
        }
      },
      "required": [
        "keyVault",
        "secretName"
      ],
      "additionalProperties": false
    },
    "expression": {
      "type": "string",
      "pattern": "^\\[(json|if|and|or|not|concat|parameters|variables|deployment|reference|resourceId|resourceGroup|subscription|list.*|base64|providers|copyIndex|padLeft|replace|toLower|toUpper|startsWith|endsWith|length|split|skip|take|contains|intersection|union|first|last|indexOf|lastIndexOf|add|sub|mul|div|mod|min|max|range|string|int|float|bool|trim|uri|uniqueString|substring|base64ToString|base64ToJson|uriComponentToString|uriComponent|dataUriToString|dataUri|array|createArray|coalesce|empty|less|lessOrEquals|greater|greaterOrEquals|equals|[\\w\\$]+\\.[\\w\\$]+)\\(.*\\).*\\]$",
      "description": "Deployment template expression. Expressions are enclosed in [] and must start with a function of json(), if(), and(), or(), not(), concat(), parameters(), variables(), deployment(), reference(), resourceId(), resourceGroup(), subscription(), list*(), base64(), providers(), copyIndex(), padLeft(), replace(), toLower(), toUpper(), length(), split(), skip(), take(), add(), sub(), mul(), div(), mod(), string(), int(), trim(), uri(), uniqueString(), substring(), empty(), contains(), intersection(), union(), first(), last(), indexOf(), lastIndexOf(), startsWith(), endsWith(), min(), max(), range(), base64ToString(), base64ToJson(), uriComponentToString(), uriComponent(), dataUriToString(), dataUri(), array(), createArray(), coalesce(), float(), bool(), less(), lessOrEquals(), greater(), greaterOrEquals(), equals()"
    },
    "numberOrExpression": {
      "oneOf": [
        { "type": "number" },
        { "$ref": "#/definitions/expression" }
      ]
    },
    "Iso8601Duration": {
      "type": "string",
      "pattern": "^P(\\d+Y)?(\\d+M)?(\\d+D)?(T(((\\d+H)(\\d+M)?(\\d+(\\.\\d{1,2})?S)?)|((\\d+M)(\\d+(\\.\\d{1,2})?S)?)|((\\d+(\\.\\d{1,2})?S))))?$"
    },
    "UTC": {
      "type": "string",
      "pattern": "^\\d{4}(-(0[1-9]|1[0-2])(-([012]\\d|3[01])(T((([01]\\d|2[0123]):[0-5]\\d)|(24:00))(:(([0-5]\\d)|60)(\\.\\d{1,}){0,1}){0,1}){0,1}((Z)|([+-]((([01]\\d|2[0123]):[0-5]\\d)|(24:00)))){0,1}){0,1}){0,1}$"
    },
    "apiVersion": {
      "type": "string",
      "pattern": "(^((\\d\\d\\d\\d-\\d\\d-\\d\\d)|([0-9]+(\\.[0-9]+)?))(-[a-zA-Z][a-zA-Z0-9]*)?$)",
      "description": "API version of the resource type"
    }
  }
}<|MERGE_RESOLUTION|>--- conflicted
+++ resolved
@@ -610,12 +610,10 @@
                   { "$ref": "https://schema.management.azure.com/schemas/2017-09-01/Microsoft.Network.json#/resourceDefinitions/dnsZones_SOA" },
                   { "$ref": "https://schema.management.azure.com/schemas/2017-09-01/Microsoft.Network.json#/resourceDefinitions/dnsZones_SRV" },
                   { "$ref": "https://schema.management.azure.com/schemas/2017-09-01/Microsoft.Network.json#/resourceDefinitions/dnsZones_TXT" },
-<<<<<<< HEAD
                   { "$ref": "https://schema.management.azure.com/schemas/2016-03-01/Microsoft.Insights.json#/resourceDefinitions/alertrules" },
                   { "$ref": "https://schema.management.azure.com/schemas/2018-02-02/Microsoft.Migrate.json#/resourceDefinitions/projects" },
                   { "$ref": "https://schema.management.azure.com/schemas/2018-02-02/Microsoft.Migrate.json#/resourceDefinitions/projects_groups" },
-                  { "$ref": "https://schema.management.azure.com/schemas/2018-02-02/Microsoft.Migrate.json#/resourceDefinitions/projects_groups_assessments" }
-=======
+                  { "$ref": "https://schema.management.azure.com/schemas/2018-02-02/Microsoft.Migrate.json#/resourceDefinitions/projects_groups_assessments" },
                   { "$ref": "https://schema.management.azure.com/schemas/2017-10-01/Microsoft.Network.json#/resourceDefinitions/dnsZones" },
                   { "$ref": "https://schema.management.azure.com/schemas/2017-10-01/Microsoft.Network.json#/resourceDefinitions/dnsZones_A" },
                   { "$ref": "https://schema.management.azure.com/schemas/2017-10-01/Microsoft.Network.json#/resourceDefinitions/dnsZones_AAAA" },
@@ -704,7 +702,6 @@
                   { "$ref": "https://schema.management.azure.com/schemas/2018-05-01/Microsoft.BatchAI.json#/resourceDefinitions/workspaces_experiments_jobs" },
                   { "$ref": "https://schema.management.azure.com/schemas/2018-05-01/Microsoft.BatchAI.json#/resourceDefinitions/workspaces_fileServers" },
                   { "$ref": "https://schema.management.azure.com/schemas/2018-05-01-preview/Microsoft.Insights.json#/resourceDefinitions/ProactiveDetectionConfigs" }
->>>>>>> 2961a5dd
                 ]
               }
             ]
