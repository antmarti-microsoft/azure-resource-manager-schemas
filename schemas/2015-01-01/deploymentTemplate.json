{
  "id": "https://schema.management.azure.com/schemas/2015-01-01/deploymentTemplate.json#",
  "$schema": "http://json-schema.org/draft-04/schema#",
  "title": "Template",
  "description": "An Azure deployment template",
  "type": "object",
  "properties": {
    "$schema": {
      "type": "string",
      "description": "JSON schema reference"
    },
    "contentVersion": {
      "type": "string",
      "pattern": "(^[0-9]+\\.[0-9]+\\.[0-9]+\\.[0-9]+$)",
      "description": "A 4 number format for the version number of this template file. For example, 1.0.0.0"
    },
    "variables": {
      "type": "object",
      "description": "Variable definitions"
    },
    "parameters": {
      "type": "object",
      "description": "Input parameter definitions",
      "additionalProperties": {
        "$ref": "#/definitions/parameter"
      }
    },
    "resources": {
      "type": "array",
      "description": "Collection of resources to be deployed",
      "items": {
        "oneOf": [
          {
            "allOf": [
              {
                "$ref": "#/definitions/resourceBase"
              },
              {
                "oneOf": [
                  { "$ref": "https://schema.management.azure.com/schemas/2015-08-19/Microsoft.Search.json#/resourceDefinitions/searchServices" },
                  { "$ref": "https://schema.management.azure.com/schemas/2016-05-16/Microsoft.AnalysisServices.json#/resourceDefinitions/servers" },
                  { "$ref": "https://schema.management.azure.com/schemas/2016-06-01/Microsoft.RecoveryServices.json#/resourceDefinitions/vaults" },
                  { "$ref": "https://schema.management.azure.com/schemas/2015-07-01-preview/Microsoft.ServerManagement.json#/resourceDefinitions/nodes" },
                  { "$ref": "https://schema.management.azure.com/schemas/2015-07-01-preview/Microsoft.ServerManagement.json#/resourceDefinitions/gateways" },
                  { "$ref": "https://schema.management.azure.com/schemas/2015-07-01-preview/Microsoft.ServerManagement.json#/resourceDefinitions/sessions" },
                  { "$ref": "https://schema.management.azure.com/schemas/2016-07-01-preview/Microsoft.ServerManagement.json#/resourceDefinitions/nodes" },
                  { "$ref": "https://schema.management.azure.com/schemas/2016-07-01-preview/Microsoft.ServerManagement.json#/resourceDefinitions/gateways" },
                  { "$ref": "https://schema.management.azure.com/schemas/2016-07-01-preview/Microsoft.ServerManagement.json#/resourceDefinitions/sessions" },
                  { "$ref": "https://schema.management.azure.com/schemas/2015-04-08/Microsoft.DocumentDB.json#/resourceDefinitions/databaseAccounts" },
                  { "$ref": "https://schema.management.azure.com/schemas/2015-06-01/Microsoft.KeyVault.json#/resourceDefinitions/secrets" },
                  { "$ref": "https://schema.management.azure.com/schemas/2016-10-01/Microsoft.KeyVault.json#/resourceDefinitions/vaults_secrets" },
                  { "$ref": "https://schema.management.azure.com/schemas/2016-05-15/Microsoft.DevTestLab.json#/resourceDefinitions/labs" },
                  { "$ref": "https://schema.management.azure.com/schemas/2016-05-15/Microsoft.DevTestLab.json#/resourceDefinitions/labs_artifactsources" },
                  { "$ref": "https://schema.management.azure.com/schemas/2016-05-15/Microsoft.DevTestLab.json#/resourceDefinitions/labs_customimages" },
                  { "$ref": "https://schema.management.azure.com/schemas/2016-05-15/Microsoft.DevTestLab.json#/resourceDefinitions/labs_formulas" },
                  { "$ref": "https://schema.management.azure.com/schemas/2016-05-15/Microsoft.DevTestLab.json#/resourceDefinitions/labs_policysets_policies" },
                  { "$ref": "https://schema.management.azure.com/schemas/2016-05-15/Microsoft.DevTestLab.json#/resourceDefinitions/labs_schedules" },
                  { "$ref": "https://schema.management.azure.com/schemas/2016-05-15/Microsoft.DevTestLab.json#/resourceDefinitions/labs_virtualmachines" },
                  { "$ref": "https://schema.management.azure.com/schemas/2016-05-15/Microsoft.DevTestLab.json#/resourceDefinitions/labs_virtualnetworks" },
                  { "$ref": "https://schema.management.azure.com/schemas/2015-05-21-preview/Microsoft.DevTestLab.json#/resourceDefinitions/labs" },
                  { "$ref": "https://schema.management.azure.com/schemas/2015-05-21-preview/Microsoft.DevTestLab.json#/resourceDefinitions/virtualMachines" },
                  { "$ref": "https://schema.management.azure.com/schemas/2014-06-01/Microsoft.Web.json#/resourceDefinitions/certificates" },
                  { "$ref": "https://schema.management.azure.com/schemas/2014-06-01/Microsoft.Web.json#/resourceDefinitions/serverfarms" },
                  { "$ref": "https://schema.management.azure.com/schemas/2015-08-01/Microsoft.Web.json#/resourceDefinitions/certificates" },
                  { "$ref": "https://schema.management.azure.com/schemas/2015-08-01/Microsoft.Web.json#/resourceDefinitions/serverfarms" },
                  { "$ref": "https://schema.management.azure.com/schemas/2015-04-01/Microsoft.DomainRegistration.json#/resourceDefinitions/domains" },
                  { "$ref": "https://schema.management.azure.com/schemas/2015-04-01/Microsoft.DomainRegistration.json#/resourceDefinitions/domains_domainOwnershipIdentifiers" },
                  { "$ref": "https://schema.management.azure.com/schemas/2015-08-01/Microsoft.CertificateRegistration.json#/resourceDefinitions/certificateOrders" },
                  { "$ref": "https://schema.management.azure.com/schemas/2015-08-01/Microsoft.CertificateRegistration.json#/resourceDefinitions/certificateOrders_certificates" },
                  { "$ref": "https://schema.management.azure.com/schemas/2016-03-01/Microsoft.Web.json#/resourceDefinitions/certificates" },
                  { "$ref": "https://schema.management.azure.com/schemas/2016-03-01/Microsoft.Web.json#/resourceDefinitions/csrs" },
                  { "$ref": "https://schema.management.azure.com/schemas/2016-08-01/Microsoft.Web.json#/resourceDefinitions/sites" },
                  { "$ref": "https://schema.management.azure.com/schemas/2016-08-01/Microsoft.Web.json#/resourceDefinitions/sites_appsettings" },
                  { "$ref": "https://schema.management.azure.com/schemas/2016-08-01/Microsoft.Web.json#/resourceDefinitions/sites_config" },
                  { "$ref": "https://schema.management.azure.com/schemas/2016-08-01/Microsoft.Web.json#/resourceDefinitions/sites_connectionstrings" },
                  { "$ref": "https://schema.management.azure.com/schemas/2016-08-01/Microsoft.Web.json#/resourceDefinitions/sites_deployments" },
                  { "$ref": "https://schema.management.azure.com/schemas/2016-08-01/Microsoft.Web.json#/resourceDefinitions/sites_domainOwnershipIdentifiers" },
                  { "$ref": "https://schema.management.azure.com/schemas/2016-08-01/Microsoft.Web.json#/resourceDefinitions/sites_hostNameBindings" },
                  { "$ref": "https://schema.management.azure.com/schemas/2016-08-01/Microsoft.Web.json#/resourceDefinitions/sites_hybridconnection" },
                  { "$ref": "https://schema.management.azure.com/schemas/2016-08-01/Microsoft.Web.json#/resourceDefinitions/sites_hybridConnectionNamespaces_relays" },
                  { "$ref": "https://schema.management.azure.com/schemas/2016-08-01/Microsoft.Web.json#/resourceDefinitions/sites_instances_deployments" },
                  { "$ref": "https://schema.management.azure.com/schemas/2016-08-01/Microsoft.Web.json#/resourceDefinitions/sites_premieraddons" },
                  { "$ref": "https://schema.management.azure.com/schemas/2016-08-01/Microsoft.Web.json#/resourceDefinitions/sites_publicCertificates" },
                  { "$ref": "https://schema.management.azure.com/schemas/2016-08-01/Microsoft.Web.json#/resourceDefinitions/sites_slots" },
                  { "$ref": "https://schema.management.azure.com/schemas/2016-08-01/Microsoft.Web.json#/resourceDefinitions/sites_slots_appsettings" },
                  { "$ref": "https://schema.management.azure.com/schemas/2016-08-01/Microsoft.Web.json#/resourceDefinitions/sites_slots_config" },
                  { "$ref": "https://schema.management.azure.com/schemas/2016-08-01/Microsoft.Web.json#/resourceDefinitions/sites_slots_connectionstrings" },
                  { "$ref": "https://schema.management.azure.com/schemas/2016-08-01/Microsoft.Web.json#/resourceDefinitions/sites_slots_deployments" },
                  { "$ref": "https://schema.management.azure.com/schemas/2016-08-01/Microsoft.Web.json#/resourceDefinitions/sites_slots_domainOwnershipIdentifiers" },
                  { "$ref": "https://schema.management.azure.com/schemas/2016-08-01/Microsoft.Web.json#/resourceDefinitions/sites_slots_hostNameBindings" },
                  { "$ref": "https://schema.management.azure.com/schemas/2016-08-01/Microsoft.Web.json#/resourceDefinitions/sites_slots_hybridconnection" },
                  { "$ref": "https://schema.management.azure.com/schemas/2016-08-01/Microsoft.Web.json#/resourceDefinitions/sites_slots_hybridConnectionNamespaces_relays" },
                  { "$ref": "https://schema.management.azure.com/schemas/2016-08-01/Microsoft.Web.json#/resourceDefinitions/sites_slots_instances_deployments" },
                  { "$ref": "https://schema.management.azure.com/schemas/2016-08-01/Microsoft.Web.json#/resourceDefinitions/sites_slots_premieraddons" },
                  { "$ref": "https://schema.management.azure.com/schemas/2016-08-01/Microsoft.Web.json#/resourceDefinitions/sites_slots_publicCertificates" },
                  { "$ref": "https://schema.management.azure.com/schemas/2016-08-01/Microsoft.Web.json#/resourceDefinitions/sites_slots_virtualNetworkConnections" },
                  { "$ref": "https://schema.management.azure.com/schemas/2016-08-01/Microsoft.Web.json#/resourceDefinitions/sites_slots_virtualNetworkConnections_gateways" },
                  { "$ref": "https://schema.management.azure.com/schemas/2016-08-01/Microsoft.Web.json#/resourceDefinitions/sites_sourcecontrol" },
                  { "$ref": "https://schema.management.azure.com/schemas/2016-08-01/Microsoft.Web.json#/resourceDefinitions/sites_slots_sourcecontrol" },
                  { "$ref": "https://schema.management.azure.com/schemas/2016-08-01/Microsoft.Web.json#/resourceDefinitions/sites_virtualNetworkConnections" },
                  { "$ref": "https://schema.management.azure.com/schemas/2016-08-01/Microsoft.Web.json#/resourceDefinitions/sites_virtualNetworkConnections_gateways" },
                  { "$ref": "https://schema.management.azure.com/schemas/2016-09-01/Microsoft.Web.json#/resourceDefinitions/hostingEnvironments" },
                  { "$ref": "https://schema.management.azure.com/schemas/2016-09-01/Microsoft.Web.json#/resourceDefinitions/hostingEnvironments_workerPools" },
                  { "$ref": "https://schema.management.azure.com/schemas/2016-09-01/Microsoft.Web.json#/resourceDefinitions/hostingEnvironments_multiRolePools" },
                  { "$ref": "https://schema.management.azure.com/schemas/2016-09-01/Microsoft.Web.json#/resourceDefinitions/serverfarms" },
                  { "$ref": "https://schema.management.azure.com/schemas/2016-09-01/Microsoft.Web.json#/resourceDefinitions/serverfarms_virtualNetworkConnections_gateways" },
                  { "$ref": "https://schema.management.azure.com/schemas/2016-09-01/Microsoft.Web.json#/resourceDefinitions/serverfarms_virtualNetworkConnections_routes" },
                  { "$ref": "https://schema.management.azure.com/schemas/2014-04-01-preview/Microsoft.Sql.json#/resourceDefinitions/databases" },
                  { "$ref": "https://schema.management.azure.com/schemas/2014-04-01-preview/Microsoft.Sql.json#/resourceDefinitions/firewallrules" },
                  { "$ref": "https://schema.management.azure.com/schemas/2014-04-01-preview/Microsoft.Sql.json#/resourceDefinitions/administrators" },
                  { "$ref": "https://schema.management.azure.com/schemas/2014-04-01-preview/Microsoft.Sql.json#/resourceDefinitions/disasterrecoveryconfiguration" },
                  { "$ref": "https://schema.management.azure.com/schemas/2014-04-01/Microsoft.Insights.json#/resourceDefinitions/alertrules" },
                  { "$ref": "https://schema.management.azure.com/schemas/2014-04-01/Microsoft.Insights.json#/resourceDefinitions/components" },
                  { "$ref": "https://schema.management.azure.com/schemas/2014-04-01/Microsoft.Insights.json#/resourceDefinitions/autoscalesettings" },
                  { "$ref": "https://schema.management.azure.com/schemas/2014-04-01/Microsoft.Insights.json#/resourceDefinitions/webtests" },
                  { "$ref": "https://schema.management.azure.com/schemas/2014-02-26/microsoft.visualstudio.json#/resourceDefinitions/account" },
                  { "$ref": "https://schema.management.azure.com/schemas/2014-04-01-preview/Microsoft.Cache.json#/resourceDefinitions/Redis" },
                  { "$ref": "https://schema.management.azure.com/schemas/2014-04-01/Microsoft.BizTalkServices.json#/resourceDefinitions/BizTalk" },
                  { "$ref": "https://schema.management.azure.com/schemas/2014-04-01/Microsoft.BizTalkServices.json#/resourceDefinitions/HybridConnection" },
                  { "$ref": "https://schema.management.azure.com/schemas/2015-03-01-preview/Microsoft.AppService.json#/resourceDefinitions/apiapps" },
                  { "$ref": "https://schema.management.azure.com/schemas/2015-03-01-preview/Microsoft.AppService.json#/resourceDefinitions/registrations" },
                  { "$ref": "https://schema.management.azure.com/schemas/2015-04-01/Microsoft.NotificationHubs.json#/resourceDefinitions/notificationHubs" },
                  { "$ref": "https://schema.management.azure.com/schemas/2015-08-01-preview/Microsoft.DataConnect.json#/resourceDefinitions/connectionManagers" },
                  { "$ref": "https://schema.management.azure.com/schemas/2015-08-01/Microsoft.Cache.json#/resourceDefinitions/Redis" },
                  { "$ref": "https://schema.management.azure.com/schemas/2015-08-01/Microsoft.Network.json#/resourceDefinitions/publicIPAddresses" },
                  { "$ref": "https://schema.management.azure.com/schemas/2015-08-01/Microsoft.Network.json#/resourceDefinitions/virtualNetworks" },
                  { "$ref": "https://schema.management.azure.com/schemas/2015-08-01/Microsoft.Network.json#/resourceDefinitions/loadBalancers" },
                  { "$ref": "https://schema.management.azure.com/schemas/2015-08-01/Microsoft.Network.json#/resourceDefinitions/networkSecurityGroups" },
                  { "$ref": "https://schema.management.azure.com/schemas/2015-08-01/Microsoft.Network.json#/resourceDefinitions/networkInterfaces" },
                  { "$ref": "https://schema.management.azure.com/schemas/2015-08-01/Microsoft.Network.json#/resourceDefinitions/routeTables" },
                  { "$ref": "https://schema.management.azure.com/schemas/2015-11-01/Microsoft.Network.json#/resourceDefinitions/trafficManagerProfiles" },
                  { "$ref": "https://schema.management.azure.com/schemas/2017-03-01/Microsoft.Network.json#/resourceDefinitions/trafficManagerProfiles" },
                  { "$ref": "https://schema.management.azure.com/schemas/2017-05-01/Microsoft.Network.json#/resourceDefinitions/trafficManagerProfiles" },
                  { "$ref": "https://schema.management.azure.com/schemas/2015-08-01/Microsoft.Storage.json#/resourceDefinitions/storageAccounts" },
                  { "$ref": "https://schema.management.azure.com/schemas/2016-01-01/Microsoft.Storage.json#/resourceDefinitions/storageAccounts" },
                  { "$ref": "https://schema.management.azure.com/schemas/2017-06-01/Microsoft.Storage.json#/resourceDefinitions/storageAccounts" },
                  { "$ref": "https://schema.management.azure.com/schemas/2017-10-01/Microsoft.Storage.json#/resourceDefinitions/storageAccounts" },
                  { "$ref": "https://schema.management.azure.com/schemas/2015-08-01/Microsoft.Compute.json#/resourceDefinitions/availabilitySets" },
                  { "$ref": "https://schema.management.azure.com/schemas/2015-08-01/Microsoft.Compute.json#/resourceDefinitions/extensions" },
                  { "$ref": "https://schema.management.azure.com/schemas/2015-08-01/Microsoft.Compute.json#/resourceDefinitions/virtualMachineScaleSets" },
                  { "$ref": "https://schema.management.azure.com/schemas/2015-06-01/Microsoft.KeyVault.json#/resourceDefinitions/vaults" },
                  { "$ref": "https://schema.management.azure.com/schemas/2016-10-01/Microsoft.KeyVault.json#/resourceDefinitions/vaults" },
                  { "$ref": "https://schema.management.azure.com/schemas/2014-06-01/Microsoft.Web.json#/resourceDefinitions/sites" },
                  { "$ref": "https://schema.management.azure.com/schemas/2015-08-01/Microsoft.Web.json#/resourceDefinitions/sites" },
                  { "$ref": "https://schema.management.azure.com/schemas/2014-04-01-preview/Microsoft.Sql.json#/resourceDefinitions/servers" },
                  { "$ref": "https://schema.management.azure.com/schemas/2014-08-01-preview/Microsoft.Scheduler.json#/resourceDefinitions/jobCollections" },
                  { "$ref": "https://schema.management.azure.com/schemas/2015-03-01-preview/Microsoft.AppService.json#/resourceDefinitions/gateways" },
                  { "$ref": "https://schema.management.azure.com/schemas/2015-04-01/Microsoft.NotificationHubs.json#/resourceDefinitions/namespaces" },
                  { "$ref": "https://schema.management.azure.com/schemas/2015-08-01/Microsoft.Compute.json#/resourceDefinitions/virtualMachines" },
                  { "$ref": "https://schema.management.azure.com/schemas/2015-10-01-preview/Microsoft.DataLakeStore.json#/resourceDefinitions/accounts" },
                  { "$ref": "https://schema.management.azure.com/schemas/2016-11-01/Microsoft.DataLakeStore.json#/resourceDefinitions/accounts" },
                  { "$ref": "https://schema.management.azure.com/schemas/2016-11-01/Microsoft.DataLakeStore.json#/resourceDefinitions/accounts_firewallRules" },
                  { "$ref": "https://schema.management.azure.com/schemas/2016-11-01/Microsoft.DataLakeStore.json#/resourceDefinitions/accounts_trustedIdProviders" },
                  { "$ref": "https://schema.management.azure.com/schemas/2015-10-01-preview/Microsoft.DataLakeAnalytics.json#/resourceDefinitions/accounts" },
                  { "$ref": "https://schema.management.azure.com/schemas/2016-11-01/Microsoft.DataLakeAnalytics.json#/resourceDefinitions/accounts" },
                  { "$ref": "https://schema.management.azure.com/schemas/2016-11-01/Microsoft.DataLakeAnalytics.json#/resourceDefinitions/accounts_dataLakeStoreAccounts" },
                  { "$ref": "https://schema.management.azure.com/schemas/2016-11-01/Microsoft.DataLakeAnalytics.json#/resourceDefinitions/accounts_storageAccounts" },
                  { "$ref": "https://schema.management.azure.com/schemas/2016-11-01/Microsoft.DataLakeAnalytics.json#/resourceDefinitions/accounts_firewallRules" },
                  { "$ref": "https://schema.management.azure.com/schemas/2016-11-01/Microsoft.DataLakeAnalytics.json#/resourceDefinitions/accounts_computePolicies" },
                  { "$ref": "https://schema.management.azure.com/schemas/2016-02-01-preview/Microsoft.CognitiveServices.json#/resourceDefinitions/accounts" },
                  { "$ref": "https://schema.management.azure.com/schemas/2016-01-29/Microsoft.PowerBI.json#/resourceDefinitions/workspaceCollections" },
                  { "$ref": "https://schema.management.azure.com/schemas/2017-10-01/Microsoft.PowerBIDedicated.json#/resourceDefinitions/capacities" },
                  { "$ref": "https://schema.management.azure.com/schemas/2016-03-30/Microsoft.DataCatalog.json#/resourceDefinitions/catalogs" },
                  { "$ref": "https://schema.management.azure.com/schemas/2016-03-30/Microsoft.ContainerService.json#/resourceDefinitions/containerServices" },
                  { "$ref": "https://schema.management.azure.com/schemas/2015-05-04-preview/Microsoft.Network.json#/resourceDefinitions/dnszones" },
                  { "$ref": "https://schema.management.azure.com/schemas/2015-05-04-preview/Microsoft.Network.json#/resourceDefinitions/dnszones_A" },
                  { "$ref": "https://schema.management.azure.com/schemas/2015-05-04-preview/Microsoft.Network.json#/resourceDefinitions/dnszones_AAAA" },
                  { "$ref": "https://schema.management.azure.com/schemas/2015-05-04-preview/Microsoft.Network.json#/resourceDefinitions/dnszones_CNAME" },
                  { "$ref": "https://schema.management.azure.com/schemas/2015-05-04-preview/Microsoft.Network.json#/resourceDefinitions/dnszones_MX" },
                  { "$ref": "https://schema.management.azure.com/schemas/2015-05-04-preview/Microsoft.Network.json#/resourceDefinitions/dnszones_NS" },
                  { "$ref": "https://schema.management.azure.com/schemas/2015-05-04-preview/Microsoft.Network.json#/resourceDefinitions/dnszones_PTR" },
                  { "$ref": "https://schema.management.azure.com/schemas/2015-05-04-preview/Microsoft.Network.json#/resourceDefinitions/dnszones_SOA" },
                  { "$ref": "https://schema.management.azure.com/schemas/2015-05-04-preview/Microsoft.Network.json#/resourceDefinitions/dnszones_SRV" },
                  { "$ref": "https://schema.management.azure.com/schemas/2015-05-04-preview/Microsoft.Network.json#/resourceDefinitions/dnszones_TXT" },
                  { "$ref": "https://schema.management.azure.com/schemas/2016-04-01/Microsoft.Network.json#/resourceDefinitions/dnszones" },
                  { "$ref": "https://schema.management.azure.com/schemas/2016-04-01/Microsoft.Network.json#/resourceDefinitions/dnszones_A" },
                  { "$ref": "https://schema.management.azure.com/schemas/2016-04-01/Microsoft.Network.json#/resourceDefinitions/dnszones_AAAA" },
                  { "$ref": "https://schema.management.azure.com/schemas/2016-04-01/Microsoft.Network.json#/resourceDefinitions/dnszones_CNAME" },
                  { "$ref": "https://schema.management.azure.com/schemas/2016-04-01/Microsoft.Network.json#/resourceDefinitions/dnszones_MX" },
                  { "$ref": "https://schema.management.azure.com/schemas/2016-04-01/Microsoft.Network.json#/resourceDefinitions/dnszones_NS" },
                  { "$ref": "https://schema.management.azure.com/schemas/2016-04-01/Microsoft.Network.json#/resourceDefinitions/dnszones_PTR" },
                  { "$ref": "https://schema.management.azure.com/schemas/2016-04-01/Microsoft.Network.json#/resourceDefinitions/dnszones_SOA" },
                  { "$ref": "https://schema.management.azure.com/schemas/2016-04-01/Microsoft.Network.json#/resourceDefinitions/dnszones_SRV" },
                  { "$ref": "https://schema.management.azure.com/schemas/2016-04-01/Microsoft.Network.json#/resourceDefinitions/dnszones_TXT" },
                  { "$ref": "https://schema.management.azure.com/schemas/2015-06-01/Microsoft.Cdn.json#/resourceDefinitions/profiles" },
                  { "$ref": "https://schema.management.azure.com/schemas/2015-06-01/Microsoft.Cdn.json#/resourceDefinitions/profiles_endpoints" },
                  { "$ref": "https://schema.management.azure.com/schemas/2015-06-01/Microsoft.Cdn.json#/resourceDefinitions/profiles_endpoints_customDomains" },
                  { "$ref": "https://schema.management.azure.com/schemas/2015-06-01/Microsoft.Cdn.json#/resourceDefinitions/profiles_endpoints_origins" },
                  { "$ref": "https://schema.management.azure.com/schemas/2016-04-02/Microsoft.Cdn.json#/resourceDefinitions/profiles" },
                  { "$ref": "https://schema.management.azure.com/schemas/2016-04-02/Microsoft.Cdn.json#/resourceDefinitions/profiles_endpoints" },
                  { "$ref": "https://schema.management.azure.com/schemas/2016-04-02/Microsoft.Cdn.json#/resourceDefinitions/profiles_endpoints_customDomains" },
                  { "$ref": "https://schema.management.azure.com/schemas/2016-04-02/Microsoft.Cdn.json#/resourceDefinitions/profiles_endpoints_origins" },
                  { "$ref": "https://schema.management.azure.com/schemas/2015-12-01/Microsoft.Batch.json#/resourceDefinitions/batchAccounts" },
                  { "$ref": "https://schema.management.azure.com/schemas/2015-12-01/Microsoft.Batch.json#/resourceDefinitions/batchAccounts_applications" },
                  { "$ref": "https://schema.management.azure.com/schemas/2015-12-01/Microsoft.Batch.json#/resourceDefinitions/batchAccounts_applications_versions" },
                  { "$ref": "https://schema.management.azure.com/schemas/2016-04-01/Microsoft.Cache.json#/resourceDefinitions/Redis" },
                  { "$ref": "https://schema.management.azure.com/schemas/2015-02-01-preview/Microsoft.Logic.json#/resourceDefinitions/workflows" },
                  { "$ref": "https://schema.management.azure.com/schemas/2016-06-01/Microsoft.Logic.json#/resourceDefinitions/workflows" },
                  { "$ref": "https://schema.management.azure.com/schemas/2016-10-01/Microsoft.Logic.json#/resourceDefinitions/workflows" },
                  { "$ref": "https://schema.management.azure.com/schemas/2017-07-01/Microsoft.Logic.json#/resourceDefinitions/workflows" },
                  { "$ref": "https://schema.management.azure.com/schemas/2016-06-01/Microsoft.Web.json#/resourceDefinitions/connections" },
                  { "$ref": "https://schema.management.azure.com/schemas/2016-06-01/Microsoft.Web.json#/resourceDefinitions/connectionGateways" },
                  { "$ref": "https://schema.management.azure.com/schemas/2016-06-01/Microsoft.Web.json#/resourceDefinitions/customApis" },
                  { "$ref": "https://schema.management.azure.com/schemas/2016-03-01/Microsoft.Scheduler.json#/resourceDefinitions/jobCollections" },
                  { "$ref": "https://schema.management.azure.com/schemas/2016-03-01/Microsoft.Scheduler.json#/resourceDefinitions/jobCollections_jobs" },
                  { "$ref": "https://schema.management.azure.com/schemas/2016-05-01-preview/Microsoft.MachineLearning.json#/resourceDefinitions/webServices" },
                  { "$ref": "https://schema.management.azure.com/schemas/2016-05-01-preview/Microsoft.MachineLearning.json#/resourceDefinitions/commitmentPlans" },
                  { "$ref": "https://schema.management.azure.com/schemas/2016-04-01/Microsoft.MachineLearning.json#/resourceDefinitions/workspaces" },
                  { "$ref": "https://schema.management.azure.com/schemas/2017-05-01-preview/Microsoft.MachineLearningExperimentation.json#/resourceDefinitions/accounts" },
                  { "$ref": "https://schema.management.azure.com/schemas/2017-05-01-preview/Microsoft.MachineLearningExperimentation.json#/resourceDefinitions/accounts_workspaces" },
                  { "$ref": "https://schema.management.azure.com/schemas/2017-05-01-preview/Microsoft.MachineLearningExperimentation.json#/resourceDefinitions/accounts_workspaces_projects" },
                  { "$ref": "https://schema.management.azure.com/schemas/2015-10-31/Microsoft.Automation.json#/resourceDefinitions/automationAccounts" },
                  { "$ref": "https://schema.management.azure.com/schemas/2015-10-31/Microsoft.Automation.json#/resourceDefinitions/runbooks" },
                  { "$ref": "https://schema.management.azure.com/schemas/2015-10-31/Microsoft.Automation.json#/resourceDefinitions/modules" },
                  { "$ref": "https://schema.management.azure.com/schemas/2015-10-31/Microsoft.Automation.json#/resourceDefinitions/certificates" },
                  { "$ref": "https://schema.management.azure.com/schemas/2015-10-31/Microsoft.Automation.json#/resourceDefinitions/connections" },
                  { "$ref": "https://schema.management.azure.com/schemas/2015-10-31/Microsoft.Automation.json#/resourceDefinitions/variables" },
                  { "$ref": "https://schema.management.azure.com/schemas/2015-10-31/Microsoft.Automation.json#/resourceDefinitions/schedules" },
                  { "$ref": "https://schema.management.azure.com/schemas/2015-10-31/Microsoft.Automation.json#/resourceDefinitions/jobs" },
                  { "$ref": "https://schema.management.azure.com/schemas/2015-10-31/Microsoft.Automation.json#/resourceDefinitions/jobSchedules" },
                  { "$ref": "https://schema.management.azure.com/schemas/2015-10-01/Microsoft.Media.json#/resourceDefinitions/mediaServices" },
                  { "$ref": "https://schema.management.azure.com/schemas/2016-02-03/Microsoft.Devices.json#/resourceDefinitions/IotHubs" },
                  { "$ref": "https://schema.management.azure.com/schemas/2017-08-21-preview/Microsoft.Devices.json#/resourceDefinitions/ProvisioningServices" },
                  { "$ref": "https://schema.management.azure.com/schemas/2016-03-01/Microsoft.ServiceFabric.json#/resourceDefinitions/clusters" },
                  { "$ref": "https://schema.management.azure.com/schemas/2016-09-01/Microsoft.ServiceFabric.json#/resourceDefinitions/clusters" },
                  { "$ref": "https://schema.management.azure.com/schemas/2017-07-01-preview/Microsoft.ServiceFabric.json#/resourceDefinitions/clusters" },
                  { "$ref": "https://schema.management.azure.com/schemas/2017-07-01-preview/Microsoft.ServiceFabric.json#/resourceDefinitions/clusters_applicationTypes" },
                  { "$ref": "https://schema.management.azure.com/schemas/2017-07-01-preview/Microsoft.ServiceFabric.json#/resourceDefinitions/clusters_applicationTypes_versions" },
                  { "$ref": "https://schema.management.azure.com/schemas/2017-07-01-preview/Microsoft.ServiceFabric.json#/resourceDefinitions/clusters_applications" },
                  { "$ref": "https://schema.management.azure.com/schemas/2017-07-01-preview/Microsoft.ServiceFabric.json#/resourceDefinitions/clusters_applications_services" },
                  { "$ref": "https://schema.management.azure.com/schemas/2015-08-01/Microsoft.ServiceBus.json#/resourceDefinitions/namespaces" },
                  { "$ref": "https://schema.management.azure.com/schemas/2015-08-01/Microsoft.ServiceBus.json#/resourceDefinitions/namespaces_AuthorizationRules" },
                  { "$ref": "https://schema.management.azure.com/schemas/2015-08-01/Microsoft.ServiceBus.json#/resourceDefinitions/namespaces_queues" },
                  { "$ref": "https://schema.management.azure.com/schemas/2015-08-01/Microsoft.ServiceBus.json#/resourceDefinitions/namespaces_queues_authorizationRules" },
                  { "$ref": "https://schema.management.azure.com/schemas/2015-08-01/Microsoft.ServiceBus.json#/resourceDefinitions/namespaces_topics" },
                  { "$ref": "https://schema.management.azure.com/schemas/2015-08-01/Microsoft.ServiceBus.json#/resourceDefinitions/namespaces_topics_authorizationRules" },
                  { "$ref": "https://schema.management.azure.com/schemas/2015-08-01/Microsoft.ServiceBus.json#/resourceDefinitions/namespaces_topics_subscriptions" },
                  { "$ref": "https://schema.management.azure.com/schemas/2015-08-01/Microsoft.EventHub.json#/resourceDefinitions/namespaces" },
                  { "$ref": "https://schema.management.azure.com/schemas/2015-08-01/Microsoft.EventHub.json#/resourceDefinitions/namespaces_AuthorizationRules" },
                  { "$ref": "https://schema.management.azure.com/schemas/2015-08-01/Microsoft.EventHub.json#/resourceDefinitions/namespaces_eventhubs" },
                  { "$ref": "https://schema.management.azure.com/schemas/2015-08-01/Microsoft.EventHub.json#/resourceDefinitions/namespaces_eventhubs_authorizationRules" },
                  { "$ref": "https://schema.management.azure.com/schemas/2015-08-01/Microsoft.EventHub.json#/resourceDefinitions/namespaces_eventhubs_consumergroups" },
                  { "$ref": "https://schema.management.azure.com/schemas/2016-09-01/Microsoft.Authorization.json#/resourceDefinitions/locks" },
                  { "$ref": "https://schema.management.azure.com/schemas/2016-09-01/Microsoft.Resources.json#/resourceDefinitions/deployments" },
                  { "$ref": "https://schema.management.azure.com/schemas/2017-05-10/Microsoft.Resources.json#/resourceDefinitions/deployments" },
                  { "$ref": "https://schema.management.azure.com/schemas/2016-09-01-preview/Microsoft.Solutions.json#/resourceDefinitions/applianceDefinitions" },
                  { "$ref": "https://schema.management.azure.com/schemas/2016-09-01-preview/Microsoft.Solutions.json#/resourceDefinitions/appliances" },
                  { "$ref": "https://schema.management.azure.com/schemas/2016-07-07/Microsoft.ApiManagement.json#/resourceDefinitions/service" },
                  { "$ref": "https://schema.management.azure.com/schemas/2017-03-01/Microsoft.ApiManagement.json#/resourceDefinitions/service" },
                  { "$ref": "https://schema.management.azure.com/schemas/2017-03-01/Microsoft.ApiManagement.json#/resourceDefinitions/service_apis" },
                  { "$ref": "https://schema.management.azure.com/schemas/2017-03-01/Microsoft.ApiManagement.json#/resourceDefinitions/service_apis_operations" },
                  { "$ref": "https://schema.management.azure.com/schemas/2017-03-01/Microsoft.ApiManagement.json#/resourceDefinitions/service_apis_operations_policies" },
                  { "$ref": "https://schema.management.azure.com/schemas/2017-03-01/Microsoft.ApiManagement.json#/resourceDefinitions/service_apis_policies" },
                  { "$ref": "https://schema.management.azure.com/schemas/2017-03-01/Microsoft.ApiManagement.json#/resourceDefinitions/service_apis_schemas" },
                  { "$ref": "https://schema.management.azure.com/schemas/2017-03-01/Microsoft.ApiManagement.json#/resourceDefinitions/service_authorizationServers" },
                  { "$ref": "https://schema.management.azure.com/schemas/2017-03-01/Microsoft.ApiManagement.json#/resourceDefinitions/service_backends" },
                  { "$ref": "https://schema.management.azure.com/schemas/2017-03-01/Microsoft.ApiManagement.json#/resourceDefinitions/service_certificates" },
                  { "$ref": "https://schema.management.azure.com/schemas/2017-03-01/Microsoft.ApiManagement.json#/resourceDefinitions/service_groups" },
                  { "$ref": "https://schema.management.azure.com/schemas/2017-03-01/Microsoft.ApiManagement.json#/resourceDefinitions/service_groups_users" },
                  { "$ref": "https://schema.management.azure.com/schemas/2017-03-01/Microsoft.ApiManagement.json#/resourceDefinitions/service_identityProviders" },
                  { "$ref": "https://schema.management.azure.com/schemas/2017-03-01/Microsoft.ApiManagement.json#/resourceDefinitions/service_loggers" },
                  { "$ref": "https://schema.management.azure.com/schemas/2017-03-01/Microsoft.ApiManagement.json#/resourceDefinitions/service_openidConnectProviders" },
                  { "$ref": "https://schema.management.azure.com/schemas/2017-03-01/Microsoft.ApiManagement.json#/resourceDefinitions/service_policies" },
                  { "$ref": "https://schema.management.azure.com/schemas/2017-03-01/Microsoft.ApiManagement.json#/resourceDefinitions/service_products" },
                  { "$ref": "https://schema.management.azure.com/schemas/2017-03-01/Microsoft.ApiManagement.json#/resourceDefinitions/service_products_apis" },
                  { "$ref": "https://schema.management.azure.com/schemas/2017-03-01/Microsoft.ApiManagement.json#/resourceDefinitions/service_products_groups" },
                  { "$ref": "https://schema.management.azure.com/schemas/2017-03-01/Microsoft.ApiManagement.json#/resourceDefinitions/service_products_policies" },
                  { "$ref": "https://schema.management.azure.com/schemas/2017-03-01/Microsoft.ApiManagement.json#/resourceDefinitions/service_properties" },
                  { "$ref": "https://schema.management.azure.com/schemas/2017-03-01/Microsoft.ApiManagement.json#/resourceDefinitions/service_subscriptions" },
                  { "$ref": "https://schema.management.azure.com/schemas/2017-03-01/Microsoft.ApiManagement.json#/resourceDefinitions/service_templates" },
                  { "$ref": "https://schema.management.azure.com/schemas/2017-03-01/Microsoft.ApiManagement.json#/resourceDefinitions/service_users" },
                  { "$ref": "https://schema.management.azure.com/schemas/2016-04-30-preview/Microsoft.Compute.json#/resourceDefinitions/disks" },
                  { "$ref": "https://schema.management.azure.com/schemas/2016-04-30-preview/Microsoft.Compute.json#/resourceDefinitions/snapshots" },
                  { "$ref": "https://schema.management.azure.com/schemas/2016-04-30-preview/Microsoft.Compute.json#/resourceDefinitions/images" },
                  { "$ref": "https://schema.management.azure.com/schemas/2016-04-30-preview/Microsoft.Compute.json#/resourceDefinitions/availabilitySets" },
                  { "$ref": "https://schema.management.azure.com/schemas/2016-04-30-preview/Microsoft.Compute.json#/resourceDefinitions/virtualMachines" },
                  { "$ref": "https://schema.management.azure.com/schemas/2016-04-30-preview/Microsoft.Compute.json#/resourceDefinitions/virtualMachineScaleSets" },
                  { "$ref": "https://schema.management.azure.com/schemas/2016-04-30-preview/Microsoft.Compute.json#/resourceDefinitions/extensions" },
                  { "$ref": "https://schema.management.azure.com/schemas/2016-06-27-preview/Microsoft.ContainerRegistry.json#/resourceDefinitions/registries" },
                  { "$ref": "https://schema.management.azure.com/schemas/2017-03-01/Microsoft.ContainerRegistry.json#/resourceDefinitions/registries" },
                  { "$ref": "https://schema.management.azure.com/schemas/2017-06-01-preview/Microsoft.ContainerRegistry.json#/resourceDefinitions/registries" },
                  { "$ref": "https://schema.management.azure.com/schemas/2017-06-01-preview/Microsoft.ContainerRegistry.json#/resourceDefinitions/registries_replications" },
                  { "$ref": "https://schema.management.azure.com/schemas/2017-06-01-preview/Microsoft.ContainerRegistry.json#/resourceDefinitions/registries_webhooks" },
                  { "$ref": "https://schema.management.azure.com/schemas/2017-10-01/Microsoft.ContainerRegistry.json#/resourceDefinitions/registries" },
                  { "$ref": "https://schema.management.azure.com/schemas/2017-10-01/Microsoft.ContainerRegistry.json#/resourceDefinitions/registries_replications" },
                  { "$ref": "https://schema.management.azure.com/schemas/2017-10-01/Microsoft.ContainerRegistry.json#/resourceDefinitions/registries_webhooks" },
                  { "$ref": "https://schema.management.azure.com/schemas/2017-03-01-preview/Microsoft.Insights.json#/resourceDefinitions/actionGroups" },
                  { "$ref": "https://schema.management.azure.com/schemas/2017-03-01-preview/Microsoft.Insights.json#/resourceDefinitions/activityLogAlerts" },
                  { "$ref": "https://schema.management.azure.com/schemas/2016-06-01/Microsoft.Network.json#/resourceDefinitions/publicIPAddresses" },
                  { "$ref": "https://schema.management.azure.com/schemas/2016-06-01/Microsoft.Network.json#/resourceDefinitions/virtualNetworks" },
                  { "$ref": "https://schema.management.azure.com/schemas/2016-06-01/Microsoft.Network.json#/resourceDefinitions/loadBalancers" },
                  { "$ref": "https://schema.management.azure.com/schemas/2016-06-01/Microsoft.Network.json#/resourceDefinitions/networkSecurityGroups" },
                  { "$ref": "https://schema.management.azure.com/schemas/2016-06-01/Microsoft.Network.json#/resourceDefinitions/networkInterfaces" },
                  { "$ref": "https://schema.management.azure.com/schemas/2016-06-01/Microsoft.Network.json#/resourceDefinitions/routeTables" },
                  { "$ref": "https://schema.management.azure.com/schemas/2016-07-01/Microsoft.Network.json#/resourceDefinitions/publicIPAddresses" },
                  { "$ref": "https://schema.management.azure.com/schemas/2016-07-01/Microsoft.Network.json#/resourceDefinitions/virtualNetworks" },
                  { "$ref": "https://schema.management.azure.com/schemas/2016-07-01/Microsoft.Network.json#/resourceDefinitions/loadBalancers" },
                  { "$ref": "https://schema.management.azure.com/schemas/2016-07-01/Microsoft.Network.json#/resourceDefinitions/networkSecurityGroups" },
                  { "$ref": "https://schema.management.azure.com/schemas/2016-07-01/Microsoft.Network.json#/resourceDefinitions/networkInterfaces" },
                  { "$ref": "https://schema.management.azure.com/schemas/2016-07-01/Microsoft.Network.json#/resourceDefinitions/routeTables" },
                  { "$ref": "https://schema.management.azure.com/schemas/2016-08-01/Microsoft.Network.json#/resourceDefinitions/publicIPAddresses" },
                  { "$ref": "https://schema.management.azure.com/schemas/2016-08-01/Microsoft.Network.json#/resourceDefinitions/virtualNetworks" },
                  { "$ref": "https://schema.management.azure.com/schemas/2016-08-01/Microsoft.Network.json#/resourceDefinitions/loadBalancers" },
                  { "$ref": "https://schema.management.azure.com/schemas/2016-08-01/Microsoft.Network.json#/resourceDefinitions/networkSecurityGroups" },
                  { "$ref": "https://schema.management.azure.com/schemas/2016-08-01/Microsoft.Network.json#/resourceDefinitions/networkInterfaces" },
                  { "$ref": "https://schema.management.azure.com/schemas/2016-08-01/Microsoft.Network.json#/resourceDefinitions/routeTables" },
                  { "$ref": "https://schema.management.azure.com/schemas/2016-09-01/Microsoft.Network.json#/resourceDefinitions/publicIPAddresses" },
                  { "$ref": "https://schema.management.azure.com/schemas/2016-09-01/Microsoft.Network.json#/resourceDefinitions/virtualNetworks" },
                  { "$ref": "https://schema.management.azure.com/schemas/2016-09-01/Microsoft.Network.json#/resourceDefinitions/loadBalancers" },
                  { "$ref": "https://schema.management.azure.com/schemas/2016-09-01/Microsoft.Network.json#/resourceDefinitions/networkSecurityGroups" },
                  { "$ref": "https://schema.management.azure.com/schemas/2016-09-01/Microsoft.Network.json#/resourceDefinitions/networkInterfaces" },
                  { "$ref": "https://schema.management.azure.com/schemas/2016-09-01/Microsoft.Network.json#/resourceDefinitions/routeTables" },
                  { "$ref": "https://schema.management.azure.com/schemas/2016-10-01/Microsoft.Network.json#/resourceDefinitions/publicIPAddresses" },
                  { "$ref": "https://schema.management.azure.com/schemas/2016-10-01/Microsoft.Network.json#/resourceDefinitions/virtualNetworks" },
                  { "$ref": "https://schema.management.azure.com/schemas/2016-10-01/Microsoft.Network.json#/resourceDefinitions/loadBalancers" },
                  { "$ref": "https://schema.management.azure.com/schemas/2016-10-01/Microsoft.Network.json#/resourceDefinitions/networkSecurityGroups" },
                  { "$ref": "https://schema.management.azure.com/schemas/2016-10-01/Microsoft.Network.json#/resourceDefinitions/networkInterfaces" },
                  { "$ref": "https://schema.management.azure.com/schemas/2016-10-01/Microsoft.Network.json#/resourceDefinitions/routeTables" },
                  { "$ref": "https://schema.management.azure.com/schemas/2016-11-01/Microsoft.Network.json#/resourceDefinitions/publicIPAddresses" },
                  { "$ref": "https://schema.management.azure.com/schemas/2016-11-01/Microsoft.Network.json#/resourceDefinitions/virtualNetworks" },
                  { "$ref": "https://schema.management.azure.com/schemas/2016-11-01/Microsoft.Network.json#/resourceDefinitions/loadBalancers" },
                  { "$ref": "https://schema.management.azure.com/schemas/2016-11-01/Microsoft.Network.json#/resourceDefinitions/networkSecurityGroups" },
                  { "$ref": "https://schema.management.azure.com/schemas/2016-11-01/Microsoft.Network.json#/resourceDefinitions/networkInterfaces" },
                  { "$ref": "https://schema.management.azure.com/schemas/2016-11-01/Microsoft.Network.json#/resourceDefinitions/routeTables" },
                  { "$ref": "https://schema.management.azure.com/schemas/2016-12-01/Microsoft.Network.json#/resourceDefinitions/publicIPAddresses" },
                  { "$ref": "https://schema.management.azure.com/schemas/2016-12-01/Microsoft.Network.json#/resourceDefinitions/virtualNetworks" },
                  { "$ref": "https://schema.management.azure.com/schemas/2016-12-01/Microsoft.Network.json#/resourceDefinitions/loadBalancers" },
                  { "$ref": "https://schema.management.azure.com/schemas/2016-12-01/Microsoft.Network.json#/resourceDefinitions/networkSecurityGroups" },
                  { "$ref": "https://schema.management.azure.com/schemas/2016-12-01/Microsoft.Network.json#/resourceDefinitions/networkInterfaces" },
                  { "$ref": "https://schema.management.azure.com/schemas/2016-12-01/Microsoft.Network.json#/resourceDefinitions/routeTables" },
                  { "$ref": "https://schema.management.azure.com/schemas/2017-03-01/Microsoft.Network.json#/resourceDefinitions/publicIPAddresses" },
                  { "$ref": "https://schema.management.azure.com/schemas/2017-03-01/Microsoft.Network.json#/resourceDefinitions/virtualNetworks" },
                  { "$ref": "https://schema.management.azure.com/schemas/2017-03-01/Microsoft.Network.json#/resourceDefinitions/loadBalancers" },
                  { "$ref": "https://schema.management.azure.com/schemas/2017-03-01/Microsoft.Network.json#/resourceDefinitions/networkSecurityGroups" },
                  { "$ref": "https://schema.management.azure.com/schemas/2017-03-01/Microsoft.Network.json#/resourceDefinitions/networkInterfaces" },
                  { "$ref": "https://schema.management.azure.com/schemas/2017-03-01/Microsoft.Network.json#/resourceDefinitions/routeTables" },
                  { "$ref": "https://schema.management.azure.com/schemas/2017-06-01/Microsoft.Network.json#/resourceDefinitions/publicIPAddresses" },
                  { "$ref": "https://schema.management.azure.com/schemas/2017-06-01/Microsoft.Network.json#/resourceDefinitions/virtualNetworks" },
                  { "$ref": "https://schema.management.azure.com/schemas/2017-06-01/Microsoft.Network.json#/resourceDefinitions/loadBalancers" },
                  { "$ref": "https://schema.management.azure.com/schemas/2017-06-01/Microsoft.Network.json#/resourceDefinitions/networkSecurityGroups" },
                  { "$ref": "https://schema.management.azure.com/schemas/2017-06-01/Microsoft.Network.json#/resourceDefinitions/networkInterfaces" },
                  { "$ref": "https://schema.management.azure.com/schemas/2017-06-01/Microsoft.Network.json#/resourceDefinitions/routeTables" },
                  { "$ref": "https://schema.management.azure.com/schemas/2017-03-30/Microsoft.Compute.json#/resourceDefinitions/disks" },
                  { "$ref": "https://schema.management.azure.com/schemas/2017-03-30/Microsoft.Compute.json#/resourceDefinitions/snapshots" },
                  { "$ref": "https://schema.management.azure.com/schemas/2017-03-30/Microsoft.Compute.json#/resourceDefinitions/images" },
                  { "$ref": "https://schema.management.azure.com/schemas/2017-03-30/Microsoft.Compute.json#/resourceDefinitions/availabilitySets" },
                  { "$ref": "https://schema.management.azure.com/schemas/2017-03-30/Microsoft.Compute.json#/resourceDefinitions/virtualMachines" },
                  { "$ref": "https://schema.management.azure.com/schemas/2017-03-30/Microsoft.Compute.json#/resourceDefinitions/virtualMachineScaleSets" },
                  { "$ref": "https://schema.management.azure.com/schemas/2017-03-30/Microsoft.Compute.json#/resourceDefinitions/extensions" },
                  { "$ref": "https://schema.management.azure.com/schemas/2017-04-01/Microsoft.Insights.json#/resourceDefinitions/actionGroups" },
                  { "$ref": "https://schema.management.azure.com/schemas/2017-04-01/Microsoft.Insights.json#/resourceDefinitions/activityLogAlerts" },
                  { "$ref": "https://schema.management.azure.com/schemas/2014-04-01/Microsoft.Sql.json#/resourceDefinitions/servers" },
                  { "$ref": "https://schema.management.azure.com/schemas/2014-04-01/Microsoft.Sql.json#/resourceDefinitions/servers_administrators" },
                  { "$ref": "https://schema.management.azure.com/schemas/2014-04-01/Microsoft.Sql.json#/resourceDefinitions/servers_auditingPolicies" },
                  { "$ref": "https://schema.management.azure.com/schemas/2014-04-01/Microsoft.Sql.json#/resourceDefinitions/servers_backupLongTermRetentionVaults" },
                  { "$ref": "https://schema.management.azure.com/schemas/2014-04-01/Microsoft.Sql.json#/resourceDefinitions/servers_communicationLinks" },
                  { "$ref": "https://schema.management.azure.com/schemas/2014-04-01/Microsoft.Sql.json#/resourceDefinitions/servers_connectionPolicies" },
                  { "$ref": "https://schema.management.azure.com/schemas/2014-04-01/Microsoft.Sql.json#/resourceDefinitions/servers_databases" },
                  { "$ref": "https://schema.management.azure.com/schemas/2014-04-01/Microsoft.Sql.json#/resourceDefinitions/servers_databases_advisors" },
                  { "$ref": "https://schema.management.azure.com/schemas/2014-04-01/Microsoft.Sql.json#/resourceDefinitions/servers_databases_auditingPolicies" },
                  { "$ref": "https://schema.management.azure.com/schemas/2014-04-01/Microsoft.Sql.json#/resourceDefinitions/servers_databases_backupLongTermRetentionPolicies" },
                  { "$ref": "https://schema.management.azure.com/schemas/2014-04-01/Microsoft.Sql.json#/resourceDefinitions/servers_databases_dataMaskingPolicies" },
                  { "$ref": "https://schema.management.azure.com/schemas/2014-04-01/Microsoft.Sql.json#/resourceDefinitions/servers_databases_dataMaskingPolicies_rules" },
                  { "$ref": "https://schema.management.azure.com/schemas/2014-04-01/Microsoft.Sql.json#/resourceDefinitions/servers_databases_extensions" },
                  { "$ref": "https://schema.management.azure.com/schemas/2014-04-01/Microsoft.Sql.json#/resourceDefinitions/servers_databases_geoBackupPolicies" },
                  { "$ref": "https://schema.management.azure.com/schemas/2014-04-01/Microsoft.Sql.json#/resourceDefinitions/servers_databases_securityAlertPolicies" },
                  { "$ref": "https://schema.management.azure.com/schemas/2014-04-01/Microsoft.Sql.json#/resourceDefinitions/servers_databases_transparentDataEncryption" },
                  { "$ref": "https://schema.management.azure.com/schemas/2014-04-01/Microsoft.Sql.json#/resourceDefinitions/servers_elasticPools" },
                  { "$ref": "https://schema.management.azure.com/schemas/2014-04-01/Microsoft.Sql.json#/resourceDefinitions/servers_firewallRules" },
                  { "$ref": "https://schema.management.azure.com/schemas/2015-05-01-preview/Microsoft.Sql.json#/resourceDefinitions/servers" },
                  { "$ref": "https://schema.management.azure.com/schemas/2015-05-01-preview/Microsoft.Sql.json#/resourceDefinitions/servers_databases_auditingSettings" },
                  { "$ref": "https://schema.management.azure.com/schemas/2015-05-01-preview/Microsoft.Sql.json#/resourceDefinitions/servers_databases_syncGroups" },
                  { "$ref": "https://schema.management.azure.com/schemas/2015-05-01-preview/Microsoft.Sql.json#/resourceDefinitions/servers_databases_syncGroups_syncMembers" },
                  { "$ref": "https://schema.management.azure.com/schemas/2015-05-01-preview/Microsoft.Sql.json#/resourceDefinitions/servers_encryptionProtector" },
                  { "$ref": "https://schema.management.azure.com/schemas/2015-05-01-preview/Microsoft.Sql.json#/resourceDefinitions/servers_failoverGroups" },
                  { "$ref": "https://schema.management.azure.com/schemas/2015-05-01-preview/Microsoft.Sql.json#/resourceDefinitions/servers_keys" },
                  { "$ref": "https://schema.management.azure.com/schemas/2015-05-01-preview/Microsoft.Sql.json#/resourceDefinitions/servers_syncAgents" },
                  { "$ref": "https://schema.management.azure.com/schemas/2015-05-01-preview/Microsoft.Sql.json#/resourceDefinitions/servers_virtualNetworkRules" },
                  { "$ref": "https://schema.management.azure.com/schemas/2017-04-01/Microsoft.ServiceBus.json#/resourceDefinitions/namespaces" },
                  { "$ref": "https://schema.management.azure.com/schemas/2017-04-01/Microsoft.ServiceBus.json#/resourceDefinitions/namespaces_AuthorizationRules" },
                  { "$ref": "https://schema.management.azure.com/schemas/2017-04-01/Microsoft.ServiceBus.json#/resourceDefinitions/namespaces_queues" },
                  { "$ref": "https://schema.management.azure.com/schemas/2017-04-01/Microsoft.ServiceBus.json#/resourceDefinitions/namespaces_queues_authorizationRules" },
                  { "$ref": "https://schema.management.azure.com/schemas/2017-04-01/Microsoft.ServiceBus.json#/resourceDefinitions/namespaces_topics" },
                  { "$ref": "https://schema.management.azure.com/schemas/2017-04-01/Microsoft.ServiceBus.json#/resourceDefinitions/namespaces_topics_authorizationRules" },
                  { "$ref": "https://schema.management.azure.com/schemas/2017-04-01/Microsoft.ServiceBus.json#/resourceDefinitions/namespaces_topics_subscriptions" },
                  { "$ref": "https://schema.management.azure.com/schemas/2017-04-01/Microsoft.ServiceBus.json#/resourceDefinitions/namespaces_topics_subscriptions_rules" },
                  { "$ref": "https://schema.management.azure.com/schemas/2017-04-01/Microsoft.EventHub.json#/resourceDefinitions/namespaces" },
                  { "$ref": "https://schema.management.azure.com/schemas/2017-04-01/Microsoft.EventHub.json#/resourceDefinitions/namespaces_AuthorizationRules" },
                  { "$ref": "https://schema.management.azure.com/schemas/2017-04-01/Microsoft.EventHub.json#/resourceDefinitions/namespaces_eventhubs" },
                  { "$ref": "https://schema.management.azure.com/schemas/2017-04-01/Microsoft.EventHub.json#/resourceDefinitions/namespaces_eventhubs_authorizationRules" },
                  { "$ref": "https://schema.management.azure.com/schemas/2017-04-01/Microsoft.EventHub.json#/resourceDefinitions/namespaces_eventhubs_consumergroups" },
                  { "$ref": "https://schema.management.azure.com/schemas/2017-04-01/Microsoft.Relay.json#/resourceDefinitions/namespaces" },
                  { "$ref": "https://schema.management.azure.com/schemas/2017-04-01/Microsoft.Relay.json#/resourceDefinitions/namespaces_AuthorizationRules" },
                  { "$ref": "https://schema.management.azure.com/schemas/2017-04-01/Microsoft.Relay.json#/resourceDefinitions/namespaces_wcfRelays" },
                  { "$ref": "https://schema.management.azure.com/schemas/2017-04-01/Microsoft.Relay.json#/resourceDefinitions/namespaces_wcfRelays_authorizationRules" },
                  { "$ref": "https://schema.management.azure.com/schemas/2017-04-01/Microsoft.Relay.json#/resourceDefinitions/namespaces_hybridConnections" },
                  { "$ref": "https://schema.management.azure.com/schemas/2017-04-01/Microsoft.Relay.json#/resourceDefinitions/namespaces_hybridConnections_authorizationRules" },
                  { "$ref": "https://schema.management.azure.com/schemas/2016-03-01/Microsoft.StreamAnalytics.json#/resourceDefinitions/streamingjobs" },
                  { "$ref": "https://schema.management.azure.com/schemas/2017-01-01/Microsoft.CustomerInsights.json#/resourceDefinitions/hubs" },
                  { "$ref": "https://schema.management.azure.com/schemas/2017-01-01/Microsoft.CustomerInsights.json#/resourceDefinitions/hubs_authorizationPolicies" },
                  { "$ref": "https://schema.management.azure.com/schemas/2017-01-01/Microsoft.CustomerInsights.json#/resourceDefinitions/hubs_connectors" },
                  { "$ref": "https://schema.management.azure.com/schemas/2017-01-01/Microsoft.CustomerInsights.json#/resourceDefinitions/hubs_connectors_mappings" },
                  { "$ref": "https://schema.management.azure.com/schemas/2017-01-01/Microsoft.CustomerInsights.json#/resourceDefinitions/hubs_interactions" },
                  { "$ref": "https://schema.management.azure.com/schemas/2017-01-01/Microsoft.CustomerInsights.json#/resourceDefinitions/hubs_kpi" },
                  { "$ref": "https://schema.management.azure.com/schemas/2017-01-01/Microsoft.CustomerInsights.json#/resourceDefinitions/hubs_links" },
                  { "$ref": "https://schema.management.azure.com/schemas/2017-01-01/Microsoft.CustomerInsights.json#/resourceDefinitions/hubs_profiles" },
                  { "$ref": "https://schema.management.azure.com/schemas/2017-01-01/Microsoft.CustomerInsights.json#/resourceDefinitions/hubs_relationshipLinks" },
                  { "$ref": "https://schema.management.azure.com/schemas/2017-01-01/Microsoft.CustomerInsights.json#/resourceDefinitions/hubs_relationships" },
                  { "$ref": "https://schema.management.azure.com/schemas/2017-01-01/Microsoft.CustomerInsights.json#/resourceDefinitions/hubs_roleAssignments" },
                  { "$ref": "https://schema.management.azure.com/schemas/2017-01-01/Microsoft.CustomerInsights.json#/resourceDefinitions/hubs_views" },
                  { "$ref": "https://schema.management.azure.com/schemas/2017-04-26/Microsoft.CustomerInsights.json#/resourceDefinitions/hubs" },
                  { "$ref": "https://schema.management.azure.com/schemas/2017-04-26/Microsoft.CustomerInsights.json#/resourceDefinitions/hubs_authorizationPolicies" },
                  { "$ref": "https://schema.management.azure.com/schemas/2017-04-26/Microsoft.CustomerInsights.json#/resourceDefinitions/hubs_connectors" },
                  { "$ref": "https://schema.management.azure.com/schemas/2017-04-26/Microsoft.CustomerInsights.json#/resourceDefinitions/hubs_connectors_mappings" },
                  { "$ref": "https://schema.management.azure.com/schemas/2017-04-26/Microsoft.CustomerInsights.json#/resourceDefinitions/hubs_interactions" },
                  { "$ref": "https://schema.management.azure.com/schemas/2017-04-26/Microsoft.CustomerInsights.json#/resourceDefinitions/hubs_kpi" },
                  { "$ref": "https://schema.management.azure.com/schemas/2017-04-26/Microsoft.CustomerInsights.json#/resourceDefinitions/hubs_links" },
                  { "$ref": "https://schema.management.azure.com/schemas/2017-04-26/Microsoft.CustomerInsights.json#/resourceDefinitions/hubs_predictions" },
                  { "$ref": "https://schema.management.azure.com/schemas/2017-04-26/Microsoft.CustomerInsights.json#/resourceDefinitions/hubs_profiles" },
                  { "$ref": "https://schema.management.azure.com/schemas/2017-04-26/Microsoft.CustomerInsights.json#/resourceDefinitions/hubs_relationshipLinks" },
                  { "$ref": "https://schema.management.azure.com/schemas/2017-04-26/Microsoft.CustomerInsights.json#/resourceDefinitions/hubs_relationships" },
                  { "$ref": "https://schema.management.azure.com/schemas/2017-04-26/Microsoft.CustomerInsights.json#/resourceDefinitions/hubs_roleAssignments" },
                  { "$ref": "https://schema.management.azure.com/schemas/2017-04-26/Microsoft.CustomerInsights.json#/resourceDefinitions/hubs_views" },
                  { "$ref": "https://schema.management.azure.com/schemas/2017-11-15/Microsoft.TimeSeriesInsights.json#/resourceDefinitions/environments" },
                  { "$ref": "https://schema.management.azure.com/schemas/2017-11-15/Microsoft.TimeSeriesInsights.json#/resourceDefinitions/environments_eventSources" },
                  { "$ref": "https://schema.management.azure.com/schemas/2017-11-15/Microsoft.TimeSeriesInsights.json#/resourceDefinitions/environments_referenceDataSets" },
                  { "$ref": "https://schema.management.azure.com/schemas/2017-11-15/Microsoft.TimeSeriesInsights.json#/resourceDefinitions/environments_accessPolicies" },
                  { "$ref": "https://schema.management.azure.com/schemas/2017-09-01/Microsoft.Network.json#/resourceDefinitions/publicIPAddresses" },
                  { "$ref": "https://schema.management.azure.com/schemas/2017-09-01/Microsoft.Network.json#/resourceDefinitions/virtualNetworks" },
                  { "$ref": "https://schema.management.azure.com/schemas/2017-09-01/Microsoft.Network.json#/resourceDefinitions/loadBalancers" },
                  { "$ref": "https://schema.management.azure.com/schemas/2017-09-01/Microsoft.Network.json#/resourceDefinitions/networkSecurityGroups" },
                  { "$ref": "https://schema.management.azure.com/schemas/2017-09-01/Microsoft.Network.json#/resourceDefinitions/networkInterfaces" },
                  { "$ref": "https://schema.management.azure.com/schemas/2017-09-01/Microsoft.Network.json#/resourceDefinitions/routeTables" },
                  { "$ref": "https://schema.management.azure.com/schemas/2017-10-01/Microsoft.Network.json#/resourceDefinitions/publicIPAddresses" },
                  { "$ref": "https://schema.management.azure.com/schemas/2017-10-01/Microsoft.Network.json#/resourceDefinitions/virtualNetworks" },
                  { "$ref": "https://schema.management.azure.com/schemas/2017-10-01/Microsoft.Network.json#/resourceDefinitions/loadBalancers" },
                  { "$ref": "https://schema.management.azure.com/schemas/2017-10-01/Microsoft.Network.json#/resourceDefinitions/networkSecurityGroups" },
                  { "$ref": "https://schema.management.azure.com/schemas/2017-10-01/Microsoft.Network.json#/resourceDefinitions/networkInterfaces" },
                  { "$ref": "https://schema.management.azure.com/schemas/2017-10-01/Microsoft.Network.json#/resourceDefinitions/routeTables" },
                  { "$ref": "https://schema.management.azure.com/schemas/2016-11-01/Microsoft.ImportExport.json#/resourceDefinitions/jobs" },
<<<<<<< HEAD
                  { "$ref": "https://schema.management.azure.com/schemas/2016-03-01/Microsoft.Insights.json#/resourceDefinitions/alertrules" }
=======
                  { "$ref": "https://schema.management.azure.com/schemas/2017-09-01/Microsoft.Network.json#/resourceDefinitions/dnsZones" },
                  { "$ref": "https://schema.management.azure.com/schemas/2017-09-01/Microsoft.Network.json#/resourceDefinitions/dnsZones_A" },
                  { "$ref": "https://schema.management.azure.com/schemas/2017-09-01/Microsoft.Network.json#/resourceDefinitions/dnsZones_AAAA" },
                  { "$ref": "https://schema.management.azure.com/schemas/2017-09-01/Microsoft.Network.json#/resourceDefinitions/dnsZones_CAA" },
                  { "$ref": "https://schema.management.azure.com/schemas/2017-09-01/Microsoft.Network.json#/resourceDefinitions/dnsZones_CNAME" },
                  { "$ref": "https://schema.management.azure.com/schemas/2017-09-01/Microsoft.Network.json#/resourceDefinitions/dnsZones_MX" },
                  { "$ref": "https://schema.management.azure.com/schemas/2017-09-01/Microsoft.Network.json#/resourceDefinitions/dnsZones_NS" },
                  { "$ref": "https://schema.management.azure.com/schemas/2017-09-01/Microsoft.Network.json#/resourceDefinitions/dnsZones_PTR" },
                  { "$ref": "https://schema.management.azure.com/schemas/2017-09-01/Microsoft.Network.json#/resourceDefinitions/dnsZones_SOA" },
                  { "$ref": "https://schema.management.azure.com/schemas/2017-09-01/Microsoft.Network.json#/resourceDefinitions/dnsZones_SRV" },
                  { "$ref": "https://schema.management.azure.com/schemas/2017-09-01/Microsoft.Network.json#/resourceDefinitions/dnsZones_TXT" }
>>>>>>> 40c1d443
                ]
              }
            ]
          },
          {
            "allOf": [
              {
                "$ref": "#/definitions/resourceBaseExternal"
              },
              {
                "oneOf": [
                  { "$ref": "https://schema.management.azure.com/schemas/2014-04-01/SuccessBricks.ClearDB.json#/resourceDefinitions/databases" },
                  { "$ref": "https://schema.management.azure.com/schemas/2015-01-01/Sendgrid.Email.json#/resourceDefinitions/accounts" }
                ]
              }
            ]
          },
          {
            "allOf": [
              {
                "$ref": "#/definitions/ARMResourceBase"
              },
              {
                "oneOf": [
                  { "$ref": "https://schema.management.azure.com/schemas/2015-01-01/Microsoft.Resources.json#/resourceDefinitions/deployments" },
                  { "$ref": "https://schema.management.azure.com/schemas/2016-02-01/Microsoft.Resources.json#/resourceDefinitions/deployments" },
                  { "$ref": "https://schema.management.azure.com/schemas/2015-01-01/Microsoft.Resources.json#/resourceDefinitions/links" },
                  { "$ref": "https://schema.management.azure.com/schemas/2015-01-01/Microsoft.Authorization.json#/resourceDefinitions/locks" },
                  { "$ref": "https://schema.management.azure.com/schemas/2014-10-01-preview/Microsoft.Authorization.json#/resourceDefinitions/roleAssignments" }
                ]
              }
            ]
          }
        ]
      }
    },
    "outputs": {
      "type": "object",
      "description": "Output parameter definitions",
      "additionalProperties": {
        "$ref": "#/definitions/output"
      }
    }
  },
  "additionalProperties": false,
  "required": [
    "$schema",
    "contentVersion",
    "resources"
  ],
  "definitions": {
    "ARMResourceBase": {
      "type": "object",
      "properties": {
        "name": {
          "type": "string",
          "description": "Name of the resource"
        },
        "type": {
          "type": "string",
          "description": "Resource type"
        },
        "condition": {
          "oneOf": [
            {
              "type": "boolean"
            },
            {
              "$ref": "#/definitions/expression"
            }
          ],
          "description": "Condition of the resource"
        },
        "apiVersion": {
          "type": "string",
          "description": "API Version of the resource type"
        },
        "dependsOn": {
          "type": "array",
          "items": {
            "type": "string"
          },
          "description": "Collection of resources this resource depends on"
        }
      },
      "required": [
        "name",
        "type",
        "apiVersion"
      ]
    },
    "proxyResourceBase": {
      "allOf": [
        {
          "$ref": "#/definitions/ARMResourceBase"
        },
        {
          "properties": {
            "location": {
              "$ref": "#/definitions/resourceLocations",
              "description": "Location to deploy resource to"
            }
          }
        }
      ]
    },
    "resourceBase": {
      "allOf": [
        {
          "$ref": "#/definitions/ARMResourceBase"
        },
        {
          "properties": {
            "location": {
              "$ref": "#/definitions/resourceLocations",
              "description": "Location to deploy resource to"
            },
            "tags": {
              "type": "object",
              "description": "Name-value pairs to add to the resource"
            },
            "copy": {
              "$ref": "#/definitions/resourceCopy"
            },
            "comments": {
              "type": "string"
            }
          }
        }
      ]
    },
    "resourceBaseExternal": {
      "$ref": "#/definitions/resourceBase",
      "required": [
        "plan"
      ]
    },
    "resourceSku": {
      "type": "object",
      "properties": {
        "name": {
          "type": "string",
          "description": "Name of the sku"
        },
        "tier": {
          "type": "string",
          "description": "Tier of the sku"
        },
        "size": {
          "type": "string",
          "description": "Size of the sku"
        },
        "family": {
          "type": "string",
          "description": "Family of the sku"
        },
        "capacity": {
          "type": "integer",
          "description": "Capacity of the sku"
        }
      },
      "required": [
        "name"
      ]
    },
    "resourceCopy": {
      "type": "object",
      "properties": {
        "name": {
          "type": "string",
          "description": "Name of the copy"
        },
        "count": {
          "oneOf": [
            {
              "$ref": "#/definitions/expression"
            },
            {
              "type": "integer"
            }
          ],
          "description": "Count of the copy"
        },
        "mode": {
          "type": "string",
          "enum": [
            "Parallel",
            "Serial"
          ],
          "description": "The copy mode"
        },
        "batchSize": {
          "oneOf": [
            {
              "$ref": "#/definitions/expression"
            },
            {
              "type": "integer"
            }
          ],
          "description": "The serial copy batch size"
        }
      }
    },
    "resourceKind": {
      "type": "string",
      "maxLength": 64,
      "pattern": "(^[a-zA-Z0-9_.()-]+$)",
      "description": "Kind of resource"
    },
    "resourcePlan": {
      "type": "object",
      "properties": {
        "name": {
          "type": "string",
          "description": "Name of the plan"
        },
        "promotionCode": {
          "type": "string",
          "description": "Plan promotion code"
        },
        "publisher": {
          "type": "string",
          "description": "Name of the publisher"
        },
        "product": {
          "type": "string",
          "description": "Name of the product"
        },
        "version": {
          "type": "string",
          "description": "Version of the product"
        }
      },
      "required": [
        "name"
      ],
      "description": "Plan of the resource"
    },
    "resourceLocations": {
      "anyOf": [
        {
          "type": "string"
        },
        {
          "enum": [
            "East Asia",
            "Southeast Asia",
            "Central US",
            "East US",
            "East US 2",
            "West US",
            "North Central US",
            "South Central US",
            "North Europe",
            "West Europe",
            "Japan West",
            "Japan East",
            "Brazil South",
            "Australia East",
            "Australia Southeast",
            "Central India",
            "West India",
            "South India",
            "Canada Central",
            "Canada East",
            "West Central US",
            "West US 2",
            "UK South",
            "UK West",
            "Korea Central",
            "Korea South",
            "global"
          ]
        }
      ]
    },
    "parameter": {
      "type": "object",
      "properties": {
        "type": {
          "$ref": "#/definitions/parameterTypes",
          "description": "Type of input parameter"
        },
        "defaultValue": {
          "$ref": "#/definitions/parameterValueTypes",
          "description": "Default value to be used if one is not provided"
        },
        "allowedValues": {
          "type": "array",
          "description": "Value can only be one of these values"
        },
        "metadata": {
          "type": "object",
          "description": "Metadata for the parameter, can be any valid JSON object"
        },
        "minValue": {
          "type": "integer",
          "description": "Minimum value for the int type parameter"
        },
        "maxValue": {
          "type": "integer",
          "description": "Maximum value for the int type parameter"
        },
        "minLength": {
          "type": "integer",
          "description": "Minimum length for the string or array type parameter"
        },
        "maxLength": {
          "type": "integer",
          "description": "Maximum length for the string or array type parameter"
        }
      },
      "required": [ "type" ],
      "description": "Input parameter definitions"
    },
    "output": {
      "type": "object",
      "properties": {
        "type": {
          "$ref": "#/definitions/parameterTypes",
          "description": "Type of output value"
        },
        "value": {
          "$ref": "#/definitions/parameterValueTypes",
          "description": "Value assigned for output"
        }
      },
      "required": [ "type", "value" ],
      "description": "Set of output parameters"
    },
    "parameterTypes": {
      "enum": [ "string", "securestring", "int", "bool", "object", "secureObject", "array" ]
    },
    "parameterValueTypes": {
      "type": [ "string", "boolean", "integer", "number", "object", "array", "null" ]
    },
    "keyVaultReference": {
      "type": "object",
      "properties": {
        "keyVault": {
          "type": "object",
          "properties": {
            "id": {
              "type": "string",
              "minLength": 1
            }
          },
          "required": [ "id" ],
          "additionalProperties": false
        },
        "secretName": {
          "type": "string",
          "minLength": 1
        },
        "secretVersion": {
          "type": "string",
          "minLength": 1
        }
      },
      "required": [
        "keyVault",
        "secretName"
      ],
      "additionalProperties": false
    },
    "expression": {
      "type": "string",
      "pattern": "^\\[(json|if|and|or|not|concat|parameters|variables|deployment|reference|resourceId|resourceGroup|subscription|list.*|base64|providers|copyIndex|padLeft|replace|toLower|toUpper|startsWith|endsWith|length|split|skip|take|contains|intersection|union|first|last|indexOf|lastIndexOf|add|sub|mul|div|mod|min|max|range|string|int|float|bool|trim|uri|uniqueString|substring|base64ToString|base64ToJson|uriComponentToString|uriComponent|dataUriToString|dataUri|array|createArray|coalesce|empty|less|lessOrEquals|greater|greaterOrEquals|equals)\\(.*\\).*\\]$",
      "description": "Deployment template expression. Expressions are enclosed in [] and must start with a function of json(), if(), and(), or(), not(), concat(), parameters(), variables(), deployment(), reference(), resourceId(), resourceGroup(), subscription(), list*(), base64(), providers(), copyIndex(), padLeft(), replace(), toLower(), toUpper(), length(), split(), skip(), take(), add(), sub(), mul(), div(), mod(), string(), int(), trim(), uri(), uniqueString(), substring(), empty(), contains(), intersection(), union(), first(), last(), indexOf(), lastIndexOf(), startsWith(), endsWith(), min(), max(), range(), base64ToString(), base64ToJson(), uriComponentToString(), uriComponent(), dataUriToString(), dataUri(), array(), createArray(), coalesce(), float(), bool(), less(), lessOrEquals(), greater(), greaterOrEquals(), equals()"
    },
    "numberOrExpression": {
      "oneOf": [
        { "type": "number" },
        { "$ref": "#/definitions/expression" }
      ]
    },
    "Iso8601Duration": {
      "type": "string",
      "pattern": "^P(\\d+Y)?(\\d+M)?(\\d+D)?(T(((\\d+H)(\\d+M)?(\\d+(\\.\\d{1,2})?S)?)|((\\d+M)(\\d+(\\.\\d{1,2})?S)?)|((\\d+(\\.\\d{1,2})?S))))?$"
    },
    "UTC": {
      "type": "string",
      "pattern": "^\\d{4}(-(0[1-9]|1[0-2])(-([012]\\d|3[01])(T((([01]\\d|2[0123]):[0-5]\\d)|(24:00))(:(([0-5]\\d)|60)(\\.\\d{1,}){0,1}){0,1}){0,1}((Z)|([+-]((([01]\\d|2[0123]):[0-5]\\d)|(24:00)))){0,1}){0,1}){0,1}$"
    },
    "apiVersion": {
      "type": "string",
      "pattern": "(^((\\d\\d\\d\\d-\\d\\d-\\d\\d)|([0-9]+(\\.[0-9]+)?))(-[a-zA-Z][a-zA-Z0-9]*)?$)",
      "description": "API version of the resource type"
    }
  }
}<|MERGE_RESOLUTION|>--- conflicted
+++ resolved
@@ -438,9 +438,6 @@
                   { "$ref": "https://schema.management.azure.com/schemas/2017-10-01/Microsoft.Network.json#/resourceDefinitions/networkInterfaces" },
                   { "$ref": "https://schema.management.azure.com/schemas/2017-10-01/Microsoft.Network.json#/resourceDefinitions/routeTables" },
                   { "$ref": "https://schema.management.azure.com/schemas/2016-11-01/Microsoft.ImportExport.json#/resourceDefinitions/jobs" },
-<<<<<<< HEAD
-                  { "$ref": "https://schema.management.azure.com/schemas/2016-03-01/Microsoft.Insights.json#/resourceDefinitions/alertrules" }
-=======
                   { "$ref": "https://schema.management.azure.com/schemas/2017-09-01/Microsoft.Network.json#/resourceDefinitions/dnsZones" },
                   { "$ref": "https://schema.management.azure.com/schemas/2017-09-01/Microsoft.Network.json#/resourceDefinitions/dnsZones_A" },
                   { "$ref": "https://schema.management.azure.com/schemas/2017-09-01/Microsoft.Network.json#/resourceDefinitions/dnsZones_AAAA" },
@@ -451,8 +448,8 @@
                   { "$ref": "https://schema.management.azure.com/schemas/2017-09-01/Microsoft.Network.json#/resourceDefinitions/dnsZones_PTR" },
                   { "$ref": "https://schema.management.azure.com/schemas/2017-09-01/Microsoft.Network.json#/resourceDefinitions/dnsZones_SOA" },
                   { "$ref": "https://schema.management.azure.com/schemas/2017-09-01/Microsoft.Network.json#/resourceDefinitions/dnsZones_SRV" },
-                  { "$ref": "https://schema.management.azure.com/schemas/2017-09-01/Microsoft.Network.json#/resourceDefinitions/dnsZones_TXT" }
->>>>>>> 40c1d443
+                  { "$ref": "https://schema.management.azure.com/schemas/2017-09-01/Microsoft.Network.json#/resourceDefinitions/dnsZones_TXT" },
+                  { "$ref": "https://schema.management.azure.com/schemas/2016-03-01/Microsoft.Insights.json#/resourceDefinitions/alertrules" }
                 ]
               }
             ]
