--- conflicted
+++ resolved
@@ -86,11 +86,9 @@
                   { "$ref": "http://schema.management.azure.com/schemas/2016-01-29/Microsoft.PowerBI.json#/resourceDefinitions/workspaceCollections" },
                   { "$ref": "http://schema.management.azure.com/schemas/2016-03-30/Microsoft.DataCatalog.json#/resourceDefinitions/catalogs" },
                   { "$ref": "http://schema.management.azure.com/schemas/2016-03-30/Microsoft.ContainerService.json#/resourceDefinitions/containerServices" },
-<<<<<<< HEAD
                   { "$ref": "http://schema.management.azure.com/schemas/2015-12-01/Microsoft.Batch.json#/resourceDefinitions/batchAccounts" },
                   { "$ref": "http://schema.management.azure.com/schemas/2015-12-01/Microsoft.Batch.json#/resourceDefinitions/batchAccounts_applications" },
                   { "$ref": "http://schema.management.azure.com/schemas/2015-12-01/Microsoft.Batch.json#/resourceDefinitions/batchAccounts_applications_versions" }
-=======
                   { "$ref": "http://schema.management.azure.com/schemas/2015-05-04-preview/Microsoft.Network.json#/resourceDefinitions/dnszones"},
                   { "$ref": "http://schema.management.azure.com/schemas/2015-05-04-preview/Microsoft.Network.json#/resourceDefinitions/dnszones_A"},
                   { "$ref": "http://schema.management.azure.com/schemas/2015-05-04-preview/Microsoft.Network.json#/resourceDefinitions/dnszones_AAAA"},
@@ -111,7 +109,6 @@
                   { "$ref": "http://schema.management.azure.com/schemas/2016-04-01/Microsoft.Network.json#/resourceDefinitions/dnszones_SOA"},
                   { "$ref": "http://schema.management.azure.com/schemas/2016-04-01/Microsoft.Network.json#/resourceDefinitions/dnszones_SRV"},
                   { "$ref": "http://schema.management.azure.com/schemas/2016-04-01/Microsoft.Network.json#/resourceDefinitions/dnszones_TXT"}
->>>>>>> 74554bfb
                 ]
               }
             ]
