{
  "id": "https://schema.management.azure.com/schemas/2015-01-01/deploymentTemplate.json#",
  "$schema": "http://json-schema.org/draft-04/schema#",
  "title": "Template",
  "description": "An Azure deployment template",
  "type": "object",
  "properties": {
    "$schema": {
      "type": "string",
      "description": "JSON schema reference"
    },
    "contentVersion": {
      "type": "string",
      "pattern": "(^[0-9]+\\.[0-9]+\\.[0-9]+\\.[0-9]+$)",
      "description": "A 4 number format for the version number of this template file. For example, 1.0.0.0"
    },
    "variables": {
      "type": "object",
      "description": "Variable definitions"
    },
    "parameters": {
      "type": "object",
      "description": "Input parameter definitions",
      "additionalProperties": {
        "$ref": "#/definitions/parameter"
      }
    },
    "resources": {
      "type": "array",
      "description": "Collection of resources to be deployed",
      "items": {
        "oneOf": [
          {
            "allOf": [
              {
                "$ref": "#/definitions/resourceBase"
              },
              {
                "oneOf": [
                  { "$ref": "https://schema.management.azure.com/schemas/2015-08-19/Microsoft.Search.json#/resourceDefinitions/searchServices" },
                  { "$ref": "https://schema.management.azure.com/schemas/2016-05-16/Microsoft.AnalysisServices.json#/resourceDefinitions/servers" },
                  { "$ref": "https://schema.management.azure.com/schemas/2016-06-01/Microsoft.RecoveryServices.json#/resourceDefinitions/vaults" },
                  { "$ref": "https://schema.management.azure.com/schemas/2015-07-01-preview/Microsoft.ServerManagement.json#/resourceDefinitions/nodes" },
                  { "$ref": "https://schema.management.azure.com/schemas/2015-07-01-preview/Microsoft.ServerManagement.json#/resourceDefinitions/gateways" },
                  { "$ref": "https://schema.management.azure.com/schemas/2015-07-01-preview/Microsoft.ServerManagement.json#/resourceDefinitions/sessions" },
                  { "$ref": "https://schema.management.azure.com/schemas/2016-07-01-preview/Microsoft.ServerManagement.json#/resourceDefinitions/nodes" },
                  { "$ref": "https://schema.management.azure.com/schemas/2016-07-01-preview/Microsoft.ServerManagement.json#/resourceDefinitions/gateways" },
                  { "$ref": "https://schema.management.azure.com/schemas/2016-07-01-preview/Microsoft.ServerManagement.json#/resourceDefinitions/sessions" },
                  { "$ref": "https://schema.management.azure.com/schemas/2015-04-08/Microsoft.DocumentDB.json#/resourceDefinitions/databaseAccounts" },
                  { "$ref": "https://schema.management.azure.com/schemas/2015-06-01/Microsoft.KeyVault.json#/resourceDefinitions/secrets" },
                  { "$ref": "https://schema.management.azure.com/schemas/2016-05-15/Microsoft.DevTestLab.json#/resourceDefinitions/labs" },
                  { "$ref": "https://schema.management.azure.com/schemas/2016-05-15/Microsoft.DevTestLab.json#/resourceDefinitions/labs_artifactsources" },
                  { "$ref": "https://schema.management.azure.com/schemas/2016-05-15/Microsoft.DevTestLab.json#/resourceDefinitions/labs_customimages" },
                  { "$ref": "https://schema.management.azure.com/schemas/2016-05-15/Microsoft.DevTestLab.json#/resourceDefinitions/labs_formulas" },
                  { "$ref": "https://schema.management.azure.com/schemas/2016-05-15/Microsoft.DevTestLab.json#/resourceDefinitions/labs_policysets_policies" },
                  { "$ref": "https://schema.management.azure.com/schemas/2016-05-15/Microsoft.DevTestLab.json#/resourceDefinitions/labs_schedules" },
                  { "$ref": "https://schema.management.azure.com/schemas/2016-05-15/Microsoft.DevTestLab.json#/resourceDefinitions/labs_virtualmachines" },
                  { "$ref": "https://schema.management.azure.com/schemas/2016-05-15/Microsoft.DevTestLab.json#/resourceDefinitions/labs_virtualnetworks" },
                  { "$ref": "https://schema.management.azure.com/schemas/2015-05-21-preview/Microsoft.DevTestLab.json#/resourceDefinitions/labs" },
                  { "$ref": "https://schema.management.azure.com/schemas/2015-05-21-preview/Microsoft.DevTestLab.json#/resourceDefinitions/virtualMachines" },
                  { "$ref": "https://schema.management.azure.com/schemas/2014-06-01/Microsoft.Web.json#/resourceDefinitions/certificates" },
                  { "$ref": "https://schema.management.azure.com/schemas/2014-06-01/Microsoft.Web.json#/resourceDefinitions/serverfarms" },
                  { "$ref": "https://schema.management.azure.com/schemas/2015-08-01/Microsoft.Web.json#/resourceDefinitions/certificates" },
                  { "$ref": "https://schema.management.azure.com/schemas/2015-08-01/Microsoft.Web.json#/resourceDefinitions/serverfarms" },
                  { "$ref": "https://schema.management.azure.com/schemas/2015-04-01/Microsoft.DomainRegistration.json#/resourceDefinitions/domains" },
                  { "$ref": "https://schema.management.azure.com/schemas/2015-04-01/Microsoft.DomainRegistration.json#/resourceDefinitions/domains_domainOwnershipIdentifiers" },
                  { "$ref": "https://schema.management.azure.com/schemas/2015-08-01/Microsoft.CertificateRegistration.json#/resourceDefinitions/certificateOrders" },
                  { "$ref": "https://schema.management.azure.com/schemas/2015-08-01/Microsoft.CertificateRegistration.json#/resourceDefinitions/certificateOrders_certificates" },
                  { "$ref": "https://schema.management.azure.com/schemas/2016-03-01/Microsoft.Web.json#/resourceDefinitions/certificates" },
                  { "$ref": "https://schema.management.azure.com/schemas/2016-03-01/Microsoft.Web.json#/resourceDefinitions/csrs" },
                  { "$ref": "https://schema.management.azure.com/schemas/2016-08-01/Microsoft.Web.json#/resourceDefinitions/sites" },
                  { "$ref": "https://schema.management.azure.com/schemas/2016-08-01/Microsoft.Web.json#/resourceDefinitions/sites_appsettings" },
                  { "$ref": "https://schema.management.azure.com/schemas/2016-08-01/Microsoft.Web.json#/resourceDefinitions/sites_config" },
                  { "$ref": "https://schema.management.azure.com/schemas/2016-08-01/Microsoft.Web.json#/resourceDefinitions/sites_connectionstrings" },
                  { "$ref": "https://schema.management.azure.com/schemas/2016-08-01/Microsoft.Web.json#/resourceDefinitions/sites_deployments" },
                  { "$ref": "https://schema.management.azure.com/schemas/2016-08-01/Microsoft.Web.json#/resourceDefinitions/sites_domainOwnershipIdentifiers" },
                  { "$ref": "https://schema.management.azure.com/schemas/2016-08-01/Microsoft.Web.json#/resourceDefinitions/sites_hostNameBindings" },
                  { "$ref": "https://schema.management.azure.com/schemas/2016-08-01/Microsoft.Web.json#/resourceDefinitions/sites_hybridconnection" },
                  { "$ref": "https://schema.management.azure.com/schemas/2016-08-01/Microsoft.Web.json#/resourceDefinitions/sites_hybridConnectionNamespaces_relays" },
                  { "$ref": "https://schema.management.azure.com/schemas/2016-08-01/Microsoft.Web.json#/resourceDefinitions/sites_instances_deployments" },
                  { "$ref": "https://schema.management.azure.com/schemas/2016-08-01/Microsoft.Web.json#/resourceDefinitions/sites_premieraddons" },
                  { "$ref": "https://schema.management.azure.com/schemas/2016-08-01/Microsoft.Web.json#/resourceDefinitions/sites_publicCertificates" },
                  { "$ref": "https://schema.management.azure.com/schemas/2016-08-01/Microsoft.Web.json#/resourceDefinitions/sites_slots" },
                  { "$ref": "https://schema.management.azure.com/schemas/2016-08-01/Microsoft.Web.json#/resourceDefinitions/sites_slots_appsettings" },
                  { "$ref": "https://schema.management.azure.com/schemas/2016-08-01/Microsoft.Web.json#/resourceDefinitions/sites_slots_config" },
                  { "$ref": "https://schema.management.azure.com/schemas/2016-08-01/Microsoft.Web.json#/resourceDefinitions/sites_slots_connectionstrings" },
                  { "$ref": "https://schema.management.azure.com/schemas/2016-08-01/Microsoft.Web.json#/resourceDefinitions/sites_slots_deployments" },
                  { "$ref": "https://schema.management.azure.com/schemas/2016-08-01/Microsoft.Web.json#/resourceDefinitions/sites_slots_domainOwnershipIdentifiers" },
                  { "$ref": "https://schema.management.azure.com/schemas/2016-08-01/Microsoft.Web.json#/resourceDefinitions/sites_slots_hostNameBindings" },
                  { "$ref": "https://schema.management.azure.com/schemas/2016-08-01/Microsoft.Web.json#/resourceDefinitions/sites_slots_hybridconnection" },
                  { "$ref": "https://schema.management.azure.com/schemas/2016-08-01/Microsoft.Web.json#/resourceDefinitions/sites_slots_hybridConnectionNamespaces_relays" },
                  { "$ref": "https://schema.management.azure.com/schemas/2016-08-01/Microsoft.Web.json#/resourceDefinitions/sites_slots_instances_deployments" },
                  { "$ref": "https://schema.management.azure.com/schemas/2016-08-01/Microsoft.Web.json#/resourceDefinitions/sites_slots_premieraddons" },
                  { "$ref": "https://schema.management.azure.com/schemas/2016-08-01/Microsoft.Web.json#/resourceDefinitions/sites_slots_publicCertificates" },
                  { "$ref": "https://schema.management.azure.com/schemas/2016-08-01/Microsoft.Web.json#/resourceDefinitions/sites_slots_virtualNetworkConnections" },
                  { "$ref": "https://schema.management.azure.com/schemas/2016-08-01/Microsoft.Web.json#/resourceDefinitions/sites_slots_virtualNetworkConnections_gateways" },
                  { "$ref": "https://schema.management.azure.com/schemas/2016-08-01/Microsoft.Web.json#/resourceDefinitions/sites_sourcecontrol" },
                  { "$ref": "https://schema.management.azure.com/schemas/2016-08-01/Microsoft.Web.json#/resourceDefinitions/sites_slots_sourcecontrol" },
                  { "$ref": "https://schema.management.azure.com/schemas/2016-08-01/Microsoft.Web.json#/resourceDefinitions/sites_virtualNetworkConnections" },
                  { "$ref": "https://schema.management.azure.com/schemas/2016-08-01/Microsoft.Web.json#/resourceDefinitions/sites_virtualNetworkConnections_gateways" },
                  { "$ref": "https://schema.management.azure.com/schemas/2016-09-01/Microsoft.Web.json#/resourceDefinitions/hostingEnvironments" },
                  { "$ref": "https://schema.management.azure.com/schemas/2016-09-01/Microsoft.Web.json#/resourceDefinitions/hostingEnvironments_workerPools" },
                  { "$ref": "https://schema.management.azure.com/schemas/2016-09-01/Microsoft.Web.json#/resourceDefinitions/hostingEnvironments_multiRolePools" },
                  { "$ref": "https://schema.management.azure.com/schemas/2016-09-01/Microsoft.Web.json#/resourceDefinitions/serverfarms" },
                  { "$ref": "https://schema.management.azure.com/schemas/2016-09-01/Microsoft.Web.json#/resourceDefinitions/serverfarms_virtualNetworkConnections_gateways" },
                  { "$ref": "https://schema.management.azure.com/schemas/2016-09-01/Microsoft.Web.json#/resourceDefinitions/serverfarms_virtualNetworkConnections_routes" },
                  { "$ref": "https://schema.management.azure.com/schemas/2014-04-01-preview/Microsoft.Sql.json#/resourceDefinitions/databases" },
                  { "$ref": "https://schema.management.azure.com/schemas/2014-04-01-preview/Microsoft.Sql.json#/resourceDefinitions/firewallrules" },
                  { "$ref": "https://schema.management.azure.com/schemas/2014-04-01-preview/Microsoft.Sql.json#/resourceDefinitions/administrators" },
                  { "$ref": "https://schema.management.azure.com/schemas/2014-04-01-preview/Microsoft.Sql.json#/resourceDefinitions/disasterrecoveryconfiguration" },
                  { "$ref": "https://schema.management.azure.com/schemas/2014-04-01/Microsoft.Insights.json#/resourceDefinitions/alertrules" },
                  { "$ref": "https://schema.management.azure.com/schemas/2014-04-01/Microsoft.Insights.json#/resourceDefinitions/components" },
                  { "$ref": "https://schema.management.azure.com/schemas/2014-04-01/Microsoft.Insights.json#/resourceDefinitions/autoscalesettings" },
                  { "$ref": "https://schema.management.azure.com/schemas/2014-04-01/Microsoft.Insights.json#/resourceDefinitions/webtests" },
                  { "$ref": "https://schema.management.azure.com/schemas/2014-02-26/microsoft.visualstudio.json#/resourceDefinitions/account" },
                  { "$ref": "https://schema.management.azure.com/schemas/2014-04-01-preview/Microsoft.Cache.json#/resourceDefinitions/Redis" },
                  { "$ref": "https://schema.management.azure.com/schemas/2014-04-01/Microsoft.BizTalkServices.json#/resourceDefinitions/BizTalk" },
                  { "$ref": "https://schema.management.azure.com/schemas/2014-04-01/Microsoft.BizTalkServices.json#/resourceDefinitions/HybridConnection" },
                  { "$ref": "https://schema.management.azure.com/schemas/2015-03-01-preview/Microsoft.AppService.json#/resourceDefinitions/apiapps" },
                  { "$ref": "https://schema.management.azure.com/schemas/2015-03-01-preview/Microsoft.AppService.json#/resourceDefinitions/registrations" },
                  { "$ref": "https://schema.management.azure.com/schemas/2015-04-01/Microsoft.NotificationHubs.json#/resourceDefinitions/notificationHubs" },
                  { "$ref": "https://schema.management.azure.com/schemas/2015-08-01-preview/Microsoft.DataConnect.json#/resourceDefinitions/connectionManagers" },
                  { "$ref": "https://schema.management.azure.com/schemas/2015-08-01/Microsoft.Cache.json#/resourceDefinitions/Redis" },
                  { "$ref": "https://schema.management.azure.com/schemas/2015-08-01/Microsoft.Network.json#/resourceDefinitions/publicIPAddresses" },
                  { "$ref": "https://schema.management.azure.com/schemas/2015-08-01/Microsoft.Network.json#/resourceDefinitions/virtualNetworks" },
                  { "$ref": "https://schema.management.azure.com/schemas/2015-08-01/Microsoft.Network.json#/resourceDefinitions/loadBalancers" },
                  { "$ref": "https://schema.management.azure.com/schemas/2015-08-01/Microsoft.Network.json#/resourceDefinitions/networkSecurityGroups" },
                  { "$ref": "https://schema.management.azure.com/schemas/2015-08-01/Microsoft.Network.json#/resourceDefinitions/networkInterfaces" },
                  { "$ref": "https://schema.management.azure.com/schemas/2015-08-01/Microsoft.Network.json#/resourceDefinitions/routeTables" },
                  { "$ref": "https://schema.management.azure.com/schemas/2015-11-01/Microsoft.Network.json#/resourceDefinitions/trafficManagerProfiles" },
                  { "$ref": "https://schema.management.azure.com/schemas/2017-03-01/Microsoft.Network.json#/resourceDefinitions/trafficManagerProfiles" },
                  { "$ref": "https://schema.management.azure.com/schemas/2017-05-01/Microsoft.Network.json#/resourceDefinitions/trafficManagerProfiles" },
                  { "$ref": "https://schema.management.azure.com/schemas/2015-08-01/Microsoft.Storage.json#/resourceDefinitions/storageAccounts" },
                  { "$ref": "https://schema.management.azure.com/schemas/2016-01-01/Microsoft.Storage.json#/resourceDefinitions/storageAccounts" },
                  { "$ref": "https://schema.management.azure.com/schemas/2017-06-01/Microsoft.Storage.json#/resourceDefinitions/storageAccounts" },
                  { "$ref": "https://schema.management.azure.com/schemas/2015-08-01/Microsoft.Compute.json#/resourceDefinitions/availabilitySets" },
                  { "$ref": "https://schema.management.azure.com/schemas/2015-08-01/Microsoft.Compute.json#/resourceDefinitions/extensions" },
                  { "$ref": "https://schema.management.azure.com/schemas/2015-08-01/Microsoft.Compute.json#/resourceDefinitions/virtualMachineScaleSets" },
                  { "$ref": "https://schema.management.azure.com/schemas/2015-06-01/Microsoft.KeyVault.json#/resourceDefinitions/vaults" },
                  { "$ref": "https://schema.management.azure.com/schemas/2014-06-01/Microsoft.Web.json#/resourceDefinitions/sites" },
                  { "$ref": "https://schema.management.azure.com/schemas/2015-08-01/Microsoft.Web.json#/resourceDefinitions/sites" },
                  { "$ref": "https://schema.management.azure.com/schemas/2014-04-01-preview/Microsoft.Sql.json#/resourceDefinitions/servers" },
                  { "$ref": "https://schema.management.azure.com/schemas/2014-08-01-preview/Microsoft.Scheduler.json#/resourceDefinitions/jobCollections" },
                  { "$ref": "https://schema.management.azure.com/schemas/2015-03-01-preview/Microsoft.AppService.json#/resourceDefinitions/gateways" },
                  { "$ref": "https://schema.management.azure.com/schemas/2015-04-01/Microsoft.NotificationHubs.json#/resourceDefinitions/namespaces" },
                  { "$ref": "https://schema.management.azure.com/schemas/2015-08-01/Microsoft.Compute.json#/resourceDefinitions/virtualMachines" },
                  { "$ref": "https://schema.management.azure.com/schemas/2015-10-01-preview/Microsoft.DataLakeStore.json#/resourceDefinitions/accounts" },
                  { "$ref": "https://schema.management.azure.com/schemas/2016-11-01/Microsoft.DataLakeStore.json#/resourceDefinitions/accounts" },
                  { "$ref": "https://schema.management.azure.com/schemas/2016-11-01/Microsoft.DataLakeStore.json#/resourceDefinitions/accounts_firewallRules" },
                  { "$ref": "https://schema.management.azure.com/schemas/2016-11-01/Microsoft.DataLakeStore.json#/resourceDefinitions/accounts_trustedIdProviders" },
                  { "$ref": "https://schema.management.azure.com/schemas/2015-10-01-preview/Microsoft.DataLakeAnalytics.json#/resourceDefinitions/accounts" },
                  { "$ref": "https://schema.management.azure.com/schemas/2016-11-01/Microsoft.DataLakeAnalytics.json#/resourceDefinitions/accounts" },
                  { "$ref": "https://schema.management.azure.com/schemas/2016-11-01/Microsoft.DataLakeAnalytics.json#/resourceDefinitions/accounts_dataLakeStoreAccounts" },
                  { "$ref": "https://schema.management.azure.com/schemas/2016-11-01/Microsoft.DataLakeAnalytics.json#/resourceDefinitions/accounts_storageAccounts" },
                  { "$ref": "https://schema.management.azure.com/schemas/2016-11-01/Microsoft.DataLakeAnalytics.json#/resourceDefinitions/accounts_firewallRules" },
                  { "$ref": "https://schema.management.azure.com/schemas/2016-11-01/Microsoft.DataLakeAnalytics.json#/resourceDefinitions/accounts_computePolicies" },
                  { "$ref": "https://schema.management.azure.com/schemas/2016-02-01-preview/Microsoft.CognitiveServices.json#/resourceDefinitions/accounts" },
                  { "$ref": "https://schema.management.azure.com/schemas/2016-01-29/Microsoft.PowerBI.json#/resourceDefinitions/workspaceCollections" },
                  { "$ref": "https://schema.management.azure.com/schemas/2017-10-01/Microsoft.PowerBIDedicated.json#/resourceDefinitions/capacities" },
                  { "$ref": "https://schema.management.azure.com/schemas/2016-03-30/Microsoft.DataCatalog.json#/resourceDefinitions/catalogs" },
                  { "$ref": "https://schema.management.azure.com/schemas/2016-03-30/Microsoft.ContainerService.json#/resourceDefinitions/containerServices" },
                  { "$ref": "https://schema.management.azure.com/schemas/2015-05-04-preview/Microsoft.Network.json#/resourceDefinitions/dnszones" },
                  { "$ref": "https://schema.management.azure.com/schemas/2015-05-04-preview/Microsoft.Network.json#/resourceDefinitions/dnszones_A" },
                  { "$ref": "https://schema.management.azure.com/schemas/2015-05-04-preview/Microsoft.Network.json#/resourceDefinitions/dnszones_AAAA" },
                  { "$ref": "https://schema.management.azure.com/schemas/2015-05-04-preview/Microsoft.Network.json#/resourceDefinitions/dnszones_CNAME" },
                  { "$ref": "https://schema.management.azure.com/schemas/2015-05-04-preview/Microsoft.Network.json#/resourceDefinitions/dnszones_MX" },
                  { "$ref": "https://schema.management.azure.com/schemas/2015-05-04-preview/Microsoft.Network.json#/resourceDefinitions/dnszones_NS" },
                  { "$ref": "https://schema.management.azure.com/schemas/2015-05-04-preview/Microsoft.Network.json#/resourceDefinitions/dnszones_PTR" },
                  { "$ref": "https://schema.management.azure.com/schemas/2015-05-04-preview/Microsoft.Network.json#/resourceDefinitions/dnszones_SOA" },
                  { "$ref": "https://schema.management.azure.com/schemas/2015-05-04-preview/Microsoft.Network.json#/resourceDefinitions/dnszones_SRV" },
                  { "$ref": "https://schema.management.azure.com/schemas/2015-05-04-preview/Microsoft.Network.json#/resourceDefinitions/dnszones_TXT" },
                  { "$ref": "https://schema.management.azure.com/schemas/2016-04-01/Microsoft.Network.json#/resourceDefinitions/dnszones" },
                  { "$ref": "https://schema.management.azure.com/schemas/2016-04-01/Microsoft.Network.json#/resourceDefinitions/dnszones_A" },
                  { "$ref": "https://schema.management.azure.com/schemas/2016-04-01/Microsoft.Network.json#/resourceDefinitions/dnszones_AAAA" },
                  { "$ref": "https://schema.management.azure.com/schemas/2016-04-01/Microsoft.Network.json#/resourceDefinitions/dnszones_CNAME" },
                  { "$ref": "https://schema.management.azure.com/schemas/2016-04-01/Microsoft.Network.json#/resourceDefinitions/dnszones_MX" },
                  { "$ref": "https://schema.management.azure.com/schemas/2016-04-01/Microsoft.Network.json#/resourceDefinitions/dnszones_NS" },
                  { "$ref": "https://schema.management.azure.com/schemas/2016-04-01/Microsoft.Network.json#/resourceDefinitions/dnszones_PTR" },
                  { "$ref": "https://schema.management.azure.com/schemas/2016-04-01/Microsoft.Network.json#/resourceDefinitions/dnszones_SOA" },
                  { "$ref": "https://schema.management.azure.com/schemas/2016-04-01/Microsoft.Network.json#/resourceDefinitions/dnszones_SRV" },
                  { "$ref": "https://schema.management.azure.com/schemas/2016-04-01/Microsoft.Network.json#/resourceDefinitions/dnszones_TXT" },
                  { "$ref": "https://schema.management.azure.com/schemas/2015-06-01/Microsoft.Cdn.json#/resourceDefinitions/profiles" },
                  { "$ref": "https://schema.management.azure.com/schemas/2015-06-01/Microsoft.Cdn.json#/resourceDefinitions/profiles_endpoints" },
                  { "$ref": "https://schema.management.azure.com/schemas/2015-06-01/Microsoft.Cdn.json#/resourceDefinitions/profiles_endpoints_customDomains" },
                  { "$ref": "https://schema.management.azure.com/schemas/2015-06-01/Microsoft.Cdn.json#/resourceDefinitions/profiles_endpoints_origins" },
                  { "$ref": "https://schema.management.azure.com/schemas/2016-04-02/Microsoft.Cdn.json#/resourceDefinitions/profiles" },
                  { "$ref": "https://schema.management.azure.com/schemas/2016-04-02/Microsoft.Cdn.json#/resourceDefinitions/profiles_endpoints" },
                  { "$ref": "https://schema.management.azure.com/schemas/2016-04-02/Microsoft.Cdn.json#/resourceDefinitions/profiles_endpoints_customDomains" },
                  { "$ref": "https://schema.management.azure.com/schemas/2016-04-02/Microsoft.Cdn.json#/resourceDefinitions/profiles_endpoints_origins" },
                  { "$ref": "https://schema.management.azure.com/schemas/2015-12-01/Microsoft.Batch.json#/resourceDefinitions/batchAccounts" },
                  { "$ref": "https://schema.management.azure.com/schemas/2015-12-01/Microsoft.Batch.json#/resourceDefinitions/batchAccounts_applications" },
                  { "$ref": "https://schema.management.azure.com/schemas/2015-12-01/Microsoft.Batch.json#/resourceDefinitions/batchAccounts_applications_versions" },
                  { "$ref": "https://schema.management.azure.com/schemas/2016-04-01/Microsoft.Cache.json#/resourceDefinitions/Redis" },
                  { "$ref": "https://schema.management.azure.com/schemas/2015-02-01-preview/Microsoft.Logic.json#/resourceDefinitions/workflows" },
                  { "$ref": "https://schema.management.azure.com/schemas/2016-06-01/Microsoft.Logic.json#/resourceDefinitions/workflows" },
                  { "$ref": "https://schema.management.azure.com/schemas/2016-06-01/Microsoft.Web.json#/resourceDefinitions/connections" },
                  { "$ref": "https://schema.management.azure.com/schemas/2016-06-01/Microsoft.Web.json#/resourceDefinitions/connectionGateways" },
                  { "$ref": "https://schema.management.azure.com/schemas/2016-06-01/Microsoft.Web.json#/resourceDefinitions/customApis" },
                  { "$ref": "https://schema.management.azure.com/schemas/2016-03-01/Microsoft.Scheduler.json#/resourceDefinitions/jobCollections" },
                  { "$ref": "https://schema.management.azure.com/schemas/2016-03-01/Microsoft.Scheduler.json#/resourceDefinitions/jobCollections_jobs" },
                  { "$ref": "https://schema.management.azure.com/schemas/2016-05-01-preview/Microsoft.MachineLearning.json#/resourceDefinitions/webServices" },
                  { "$ref": "https://schema.management.azure.com/schemas/2016-05-01-preview/Microsoft.MachineLearning.json#/resourceDefinitions/commitmentPlans" },
                  { "$ref": "https://schema.management.azure.com/schemas/2016-04-01/Microsoft.MachineLearning.json#/resourceDefinitions/workspaces" },
                  { "$ref": "https://schema.management.azure.com/schemas/2017-05-01-preview/Microsoft.MachineLearningExperimentation.json#/resourceDefinitions/accounts" },
                  { "$ref": "https://schema.management.azure.com/schemas/2017-05-01-preview/Microsoft.MachineLearningExperimentation.json#/resourceDefinitions/accounts_workspaces" },
                  { "$ref": "https://schema.management.azure.com/schemas/2017-05-01-preview/Microsoft.MachineLearningExperimentation.json#/resourceDefinitions/accounts_workspaces_projects" },
                  { "$ref": "https://schema.management.azure.com/schemas/2015-10-31/Microsoft.Automation.json#/resourceDefinitions/automationAccounts" },
                  { "$ref": "https://schema.management.azure.com/schemas/2015-10-31/Microsoft.Automation.json#/resourceDefinitions/runbooks" },
                  { "$ref": "https://schema.management.azure.com/schemas/2015-10-31/Microsoft.Automation.json#/resourceDefinitions/modules" },
                  { "$ref": "https://schema.management.azure.com/schemas/2015-10-31/Microsoft.Automation.json#/resourceDefinitions/certificates" },
                  { "$ref": "https://schema.management.azure.com/schemas/2015-10-31/Microsoft.Automation.json#/resourceDefinitions/connections" },
                  { "$ref": "https://schema.management.azure.com/schemas/2015-10-31/Microsoft.Automation.json#/resourceDefinitions/variables" },
                  { "$ref": "https://schema.management.azure.com/schemas/2015-10-31/Microsoft.Automation.json#/resourceDefinitions/schedules" },
                  { "$ref": "https://schema.management.azure.com/schemas/2015-10-31/Microsoft.Automation.json#/resourceDefinitions/jobs" },
                  { "$ref": "https://schema.management.azure.com/schemas/2015-10-31/Microsoft.Automation.json#/resourceDefinitions/jobSchedules" },
                  { "$ref": "https://schema.management.azure.com/schemas/2015-10-01/Microsoft.Media.json#/resourceDefinitions/mediaServices" },
                  { "$ref": "https://schema.management.azure.com/schemas/2016-02-03/Microsoft.Devices.json#/resourceDefinitions/IotHubs" },
<<<<<<< HEAD
                  { "$ref": "https://schema.management.azure.com/schemas/2017-09-01-preview/Microsoft.DataFactory.json#/resourceDefinitions/factories" },
                  { "$ref": "https://schema.management.azure.com/schemas/2017-09-01-preview/Microsoft.DataFactory.json#/resourceDefinitions/factories_linkedservices" },
                  { "$ref": "https://schema.management.azure.com/schemas/2017-09-01-preview/Microsoft.DataFactory.json#/resourceDefinitions/factories_datasets" },
                  { "$ref": "https://schema.management.azure.com/schemas/2017-09-01-preview/Microsoft.DataFactory.json#/resourceDefinitions/factories_pipelines" },
                  { "$ref": "https://schema.management.azure.com/schemas/2017-09-01-preview/Microsoft.DataFactory.json#/resourceDefinitions/factories_triggers" },
                  { "$ref": "https://schema.management.azure.com/schemas/2017-09-01-preview/Microsoft.DataFactory.json#/resourceDefinitions/factories_integrationRuntimes" },
=======
                  { "$ref": "https://schema.management.azure.com/schemas/2017-08-21-preview/Microsoft.Devices.json#/resourceDefinitions/ProvisioningServices" },
>>>>>>> c65550a6
                  { "$ref": "https://schema.management.azure.com/schemas/2016-03-01/Microsoft.ServiceFabric.json#/resourceDefinitions/clusters" },
                  { "$ref": "https://schema.management.azure.com/schemas/2016-09-01/Microsoft.ServiceFabric.json#/resourceDefinitions/clusters" },
                  { "$ref": "https://schema.management.azure.com/schemas/2017-07-01-preview/Microsoft.ServiceFabric.json#/resourceDefinitions/clusters" },
                  { "$ref": "https://schema.management.azure.com/schemas/2017-07-01-preview/Microsoft.ServiceFabric.json#/resourceDefinitions/clusters_applicationTypes" },
                  { "$ref": "https://schema.management.azure.com/schemas/2017-07-01-preview/Microsoft.ServiceFabric.json#/resourceDefinitions/clusters_applicationTypes_versions" },
                  { "$ref": "https://schema.management.azure.com/schemas/2017-07-01-preview/Microsoft.ServiceFabric.json#/resourceDefinitions/clusters_applications" },
                  { "$ref": "https://schema.management.azure.com/schemas/2017-07-01-preview/Microsoft.ServiceFabric.json#/resourceDefinitions/clusters_applications_services" },
                  { "$ref": "https://schema.management.azure.com/schemas/2015-08-01/Microsoft.ServiceBus.json#/resourceDefinitions/namespaces" },
                  { "$ref": "https://schema.management.azure.com/schemas/2015-08-01/Microsoft.ServiceBus.json#/resourceDefinitions/namespaces_AuthorizationRules" },
                  { "$ref": "https://schema.management.azure.com/schemas/2015-08-01/Microsoft.ServiceBus.json#/resourceDefinitions/namespaces_queues" },
                  { "$ref": "https://schema.management.azure.com/schemas/2015-08-01/Microsoft.ServiceBus.json#/resourceDefinitions/namespaces_queues_authorizationRules" },
                  { "$ref": "https://schema.management.azure.com/schemas/2015-08-01/Microsoft.ServiceBus.json#/resourceDefinitions/namespaces_topics" },
                  { "$ref": "https://schema.management.azure.com/schemas/2015-08-01/Microsoft.ServiceBus.json#/resourceDefinitions/namespaces_topics_authorizationRules" },
                  { "$ref": "https://schema.management.azure.com/schemas/2015-08-01/Microsoft.ServiceBus.json#/resourceDefinitions/namespaces_topics_subscriptions" },
                  { "$ref": "https://schema.management.azure.com/schemas/2015-08-01/Microsoft.EventHub.json#/resourceDefinitions/namespaces" },
                  { "$ref": "https://schema.management.azure.com/schemas/2015-08-01/Microsoft.EventHub.json#/resourceDefinitions/namespaces_AuthorizationRules" },
                  { "$ref": "https://schema.management.azure.com/schemas/2015-08-01/Microsoft.EventHub.json#/resourceDefinitions/namespaces_eventhubs" },
                  { "$ref": "https://schema.management.azure.com/schemas/2015-08-01/Microsoft.EventHub.json#/resourceDefinitions/namespaces_eventhubs_authorizationRules" },
                  { "$ref": "https://schema.management.azure.com/schemas/2015-08-01/Microsoft.EventHub.json#/resourceDefinitions/namespaces_eventhubs_consumergroups" },
                  { "$ref": "https://schema.management.azure.com/schemas/2016-09-01/Microsoft.Authorization.json#/resourceDefinitions/locks" },
                  { "$ref": "https://schema.management.azure.com/schemas/2016-09-01/Microsoft.Resources.json#/resourceDefinitions/deployments" },
                  { "$ref": "https://schema.management.azure.com/schemas/2017-05-10/Microsoft.Resources.json#/resourceDefinitions/deployments" },
                  { "$ref": "https://schema.management.azure.com/schemas/2016-09-01-preview/Microsoft.Solutions.json#/resourceDefinitions/applianceDefinitions" },
                  { "$ref": "https://schema.management.azure.com/schemas/2016-09-01-preview/Microsoft.Solutions.json#/resourceDefinitions/appliances" },
                  { "$ref": "https://schema.management.azure.com/schemas/2016-07-07/Microsoft.ApiManagement.json#/resourceDefinitions/service" },
                  { "$ref": "https://schema.management.azure.com/schemas/2017-03-01/Microsoft.ApiManagement.json#/resourceDefinitions/service" },
                  { "$ref": "https://schema.management.azure.com/schemas/2017-03-01/Microsoft.ApiManagement.json#/resourceDefinitions/service_apis" },
                  { "$ref": "https://schema.management.azure.com/schemas/2017-03-01/Microsoft.ApiManagement.json#/resourceDefinitions/service_apis_operations" },
                  { "$ref": "https://schema.management.azure.com/schemas/2017-03-01/Microsoft.ApiManagement.json#/resourceDefinitions/service_apis_operations_policies" },
                  { "$ref": "https://schema.management.azure.com/schemas/2017-03-01/Microsoft.ApiManagement.json#/resourceDefinitions/service_apis_policies" },
                  { "$ref": "https://schema.management.azure.com/schemas/2017-03-01/Microsoft.ApiManagement.json#/resourceDefinitions/service_apis_schemas" },
                  { "$ref": "https://schema.management.azure.com/schemas/2017-03-01/Microsoft.ApiManagement.json#/resourceDefinitions/service_authorizationServers" },
                  { "$ref": "https://schema.management.azure.com/schemas/2017-03-01/Microsoft.ApiManagement.json#/resourceDefinitions/service_backends" },
                  { "$ref": "https://schema.management.azure.com/schemas/2017-03-01/Microsoft.ApiManagement.json#/resourceDefinitions/service_certificates" },
                  { "$ref": "https://schema.management.azure.com/schemas/2017-03-01/Microsoft.ApiManagement.json#/resourceDefinitions/service_groups" },
                  { "$ref": "https://schema.management.azure.com/schemas/2017-03-01/Microsoft.ApiManagement.json#/resourceDefinitions/service_groups_users" },
                  { "$ref": "https://schema.management.azure.com/schemas/2017-03-01/Microsoft.ApiManagement.json#/resourceDefinitions/service_identityProviders" },
                  { "$ref": "https://schema.management.azure.com/schemas/2017-03-01/Microsoft.ApiManagement.json#/resourceDefinitions/service_loggers" },
                  { "$ref": "https://schema.management.azure.com/schemas/2017-03-01/Microsoft.ApiManagement.json#/resourceDefinitions/service_openidConnectProviders" },
                  { "$ref": "https://schema.management.azure.com/schemas/2017-03-01/Microsoft.ApiManagement.json#/resourceDefinitions/service_policies" },
                  { "$ref": "https://schema.management.azure.com/schemas/2017-03-01/Microsoft.ApiManagement.json#/resourceDefinitions/service_products" },
                  { "$ref": "https://schema.management.azure.com/schemas/2017-03-01/Microsoft.ApiManagement.json#/resourceDefinitions/service_products_apis" },
                  { "$ref": "https://schema.management.azure.com/schemas/2017-03-01/Microsoft.ApiManagement.json#/resourceDefinitions/service_products_groups" },
                  { "$ref": "https://schema.management.azure.com/schemas/2017-03-01/Microsoft.ApiManagement.json#/resourceDefinitions/service_products_policies" },
                  { "$ref": "https://schema.management.azure.com/schemas/2017-03-01/Microsoft.ApiManagement.json#/resourceDefinitions/service_properties" },
                  { "$ref": "https://schema.management.azure.com/schemas/2017-03-01/Microsoft.ApiManagement.json#/resourceDefinitions/service_subscriptions" },
                  { "$ref": "https://schema.management.azure.com/schemas/2017-03-01/Microsoft.ApiManagement.json#/resourceDefinitions/service_templates" },
                  { "$ref": "https://schema.management.azure.com/schemas/2017-03-01/Microsoft.ApiManagement.json#/resourceDefinitions/service_users" },
                  { "$ref": "https://schema.management.azure.com/schemas/2016-04-30-preview/Microsoft.Compute.json#/resourceDefinitions/disks" },
                  { "$ref": "https://schema.management.azure.com/schemas/2016-04-30-preview/Microsoft.Compute.json#/resourceDefinitions/snapshots" },
                  { "$ref": "https://schema.management.azure.com/schemas/2016-04-30-preview/Microsoft.Compute.json#/resourceDefinitions/images" },
                  { "$ref": "https://schema.management.azure.com/schemas/2016-04-30-preview/Microsoft.Compute.json#/resourceDefinitions/availabilitySets" },
                  { "$ref": "https://schema.management.azure.com/schemas/2016-04-30-preview/Microsoft.Compute.json#/resourceDefinitions/virtualMachines" },
                  { "$ref": "https://schema.management.azure.com/schemas/2016-04-30-preview/Microsoft.Compute.json#/resourceDefinitions/virtualMachineScaleSets" },
                  { "$ref": "https://schema.management.azure.com/schemas/2016-04-30-preview/Microsoft.Compute.json#/resourceDefinitions/extensions" },
                  { "$ref": "https://schema.management.azure.com/schemas/2016-06-27-preview/Microsoft.ContainerRegistry.json#/resourceDefinitions/registries" },
                  { "$ref": "https://schema.management.azure.com/schemas/2017-03-01/Microsoft.ContainerRegistry.json#/resourceDefinitions/registries" },
                  { "$ref": "https://schema.management.azure.com/schemas/2017-06-01-preview/Microsoft.ContainerRegistry.json#/resourceDefinitions/registries" },
                  { "$ref": "https://schema.management.azure.com/schemas/2017-06-01-preview/Microsoft.ContainerRegistry.json#/resourceDefinitions/registries_replications" },
                  { "$ref": "https://schema.management.azure.com/schemas/2017-06-01-preview/Microsoft.ContainerRegistry.json#/resourceDefinitions/registries_webhooks" },
                  { "$ref": "https://schema.management.azure.com/schemas/2017-10-01/Microsoft.ContainerRegistry.json#/resourceDefinitions/registries" },
                  { "$ref": "https://schema.management.azure.com/schemas/2017-10-01/Microsoft.ContainerRegistry.json#/resourceDefinitions/registries_replications" },
                  { "$ref": "https://schema.management.azure.com/schemas/2017-10-01/Microsoft.ContainerRegistry.json#/resourceDefinitions/registries_webhooks" },
                  { "$ref": "https://schema.management.azure.com/schemas/2017-03-01-preview/Microsoft.Insights.json#/resourceDefinitions/actionGroups" },
                  { "$ref": "https://schema.management.azure.com/schemas/2017-03-01-preview/Microsoft.Insights.json#/resourceDefinitions/activityLogAlerts" },
                  { "$ref": "https://schema.management.azure.com/schemas/2016-06-01/Microsoft.Network.json#/resourceDefinitions/publicIPAddresses" },
                  { "$ref": "https://schema.management.azure.com/schemas/2016-06-01/Microsoft.Network.json#/resourceDefinitions/virtualNetworks" },
                  { "$ref": "https://schema.management.azure.com/schemas/2016-06-01/Microsoft.Network.json#/resourceDefinitions/loadBalancers" },
                  { "$ref": "https://schema.management.azure.com/schemas/2016-06-01/Microsoft.Network.json#/resourceDefinitions/networkSecurityGroups" },
                  { "$ref": "https://schema.management.azure.com/schemas/2016-06-01/Microsoft.Network.json#/resourceDefinitions/networkInterfaces" },
                  { "$ref": "https://schema.management.azure.com/schemas/2016-06-01/Microsoft.Network.json#/resourceDefinitions/routeTables" },
                  { "$ref": "https://schema.management.azure.com/schemas/2016-07-01/Microsoft.Network.json#/resourceDefinitions/publicIPAddresses" },
                  { "$ref": "https://schema.management.azure.com/schemas/2016-07-01/Microsoft.Network.json#/resourceDefinitions/virtualNetworks" },
                  { "$ref": "https://schema.management.azure.com/schemas/2016-07-01/Microsoft.Network.json#/resourceDefinitions/loadBalancers" },
                  { "$ref": "https://schema.management.azure.com/schemas/2016-07-01/Microsoft.Network.json#/resourceDefinitions/networkSecurityGroups" },
                  { "$ref": "https://schema.management.azure.com/schemas/2016-07-01/Microsoft.Network.json#/resourceDefinitions/networkInterfaces" },
                  { "$ref": "https://schema.management.azure.com/schemas/2016-07-01/Microsoft.Network.json#/resourceDefinitions/routeTables" },
                  { "$ref": "https://schema.management.azure.com/schemas/2016-08-01/Microsoft.Network.json#/resourceDefinitions/publicIPAddresses" },
                  { "$ref": "https://schema.management.azure.com/schemas/2016-08-01/Microsoft.Network.json#/resourceDefinitions/virtualNetworks" },
                  { "$ref": "https://schema.management.azure.com/schemas/2016-08-01/Microsoft.Network.json#/resourceDefinitions/loadBalancers" },
                  { "$ref": "https://schema.management.azure.com/schemas/2016-08-01/Microsoft.Network.json#/resourceDefinitions/networkSecurityGroups" },
                  { "$ref": "https://schema.management.azure.com/schemas/2016-08-01/Microsoft.Network.json#/resourceDefinitions/networkInterfaces" },
                  { "$ref": "https://schema.management.azure.com/schemas/2016-08-01/Microsoft.Network.json#/resourceDefinitions/routeTables" },
                  { "$ref": "https://schema.management.azure.com/schemas/2016-09-01/Microsoft.Network.json#/resourceDefinitions/publicIPAddresses" },
                  { "$ref": "https://schema.management.azure.com/schemas/2016-09-01/Microsoft.Network.json#/resourceDefinitions/virtualNetworks" },
                  { "$ref": "https://schema.management.azure.com/schemas/2016-09-01/Microsoft.Network.json#/resourceDefinitions/loadBalancers" },
                  { "$ref": "https://schema.management.azure.com/schemas/2016-09-01/Microsoft.Network.json#/resourceDefinitions/networkSecurityGroups" },
                  { "$ref": "https://schema.management.azure.com/schemas/2016-09-01/Microsoft.Network.json#/resourceDefinitions/networkInterfaces" },
                  { "$ref": "https://schema.management.azure.com/schemas/2016-09-01/Microsoft.Network.json#/resourceDefinitions/routeTables" },
                  { "$ref": "https://schema.management.azure.com/schemas/2016-10-01/Microsoft.Network.json#/resourceDefinitions/publicIPAddresses" },
                  { "$ref": "https://schema.management.azure.com/schemas/2016-10-01/Microsoft.Network.json#/resourceDefinitions/virtualNetworks" },
                  { "$ref": "https://schema.management.azure.com/schemas/2016-10-01/Microsoft.Network.json#/resourceDefinitions/loadBalancers" },
                  { "$ref": "https://schema.management.azure.com/schemas/2016-10-01/Microsoft.Network.json#/resourceDefinitions/networkSecurityGroups" },
                  { "$ref": "https://schema.management.azure.com/schemas/2016-10-01/Microsoft.Network.json#/resourceDefinitions/networkInterfaces" },
                  { "$ref": "https://schema.management.azure.com/schemas/2016-10-01/Microsoft.Network.json#/resourceDefinitions/routeTables" },
                  { "$ref": "https://schema.management.azure.com/schemas/2016-11-01/Microsoft.Network.json#/resourceDefinitions/publicIPAddresses" },
                  { "$ref": "https://schema.management.azure.com/schemas/2016-11-01/Microsoft.Network.json#/resourceDefinitions/virtualNetworks" },
                  { "$ref": "https://schema.management.azure.com/schemas/2016-11-01/Microsoft.Network.json#/resourceDefinitions/loadBalancers" },
                  { "$ref": "https://schema.management.azure.com/schemas/2016-11-01/Microsoft.Network.json#/resourceDefinitions/networkSecurityGroups" },
                  { "$ref": "https://schema.management.azure.com/schemas/2016-11-01/Microsoft.Network.json#/resourceDefinitions/networkInterfaces" },
                  { "$ref": "https://schema.management.azure.com/schemas/2016-11-01/Microsoft.Network.json#/resourceDefinitions/routeTables" },
                  { "$ref": "https://schema.management.azure.com/schemas/2016-12-01/Microsoft.Network.json#/resourceDefinitions/publicIPAddresses" },
                  { "$ref": "https://schema.management.azure.com/schemas/2016-12-01/Microsoft.Network.json#/resourceDefinitions/virtualNetworks" },
                  { "$ref": "https://schema.management.azure.com/schemas/2016-12-01/Microsoft.Network.json#/resourceDefinitions/loadBalancers" },
                  { "$ref": "https://schema.management.azure.com/schemas/2016-12-01/Microsoft.Network.json#/resourceDefinitions/networkSecurityGroups" },
                  { "$ref": "https://schema.management.azure.com/schemas/2016-12-01/Microsoft.Network.json#/resourceDefinitions/networkInterfaces" },
                  { "$ref": "https://schema.management.azure.com/schemas/2016-12-01/Microsoft.Network.json#/resourceDefinitions/routeTables" },
                  { "$ref": "https://schema.management.azure.com/schemas/2017-03-01/Microsoft.Network.json#/resourceDefinitions/publicIPAddresses" },
                  { "$ref": "https://schema.management.azure.com/schemas/2017-03-01/Microsoft.Network.json#/resourceDefinitions/virtualNetworks" },
                  { "$ref": "https://schema.management.azure.com/schemas/2017-03-01/Microsoft.Network.json#/resourceDefinitions/loadBalancers" },
                  { "$ref": "https://schema.management.azure.com/schemas/2017-03-01/Microsoft.Network.json#/resourceDefinitions/networkSecurityGroups" },
                  { "$ref": "https://schema.management.azure.com/schemas/2017-03-01/Microsoft.Network.json#/resourceDefinitions/networkInterfaces" },
                  { "$ref": "https://schema.management.azure.com/schemas/2017-03-01/Microsoft.Network.json#/resourceDefinitions/routeTables" },
                  { "$ref": "https://schema.management.azure.com/schemas/2017-06-01/Microsoft.Network.json#/resourceDefinitions/publicIPAddresses" },
                  { "$ref": "https://schema.management.azure.com/schemas/2017-06-01/Microsoft.Network.json#/resourceDefinitions/virtualNetworks" },
                  { "$ref": "https://schema.management.azure.com/schemas/2017-06-01/Microsoft.Network.json#/resourceDefinitions/loadBalancers" },
                  { "$ref": "https://schema.management.azure.com/schemas/2017-06-01/Microsoft.Network.json#/resourceDefinitions/networkSecurityGroups" },
                  { "$ref": "https://schema.management.azure.com/schemas/2017-06-01/Microsoft.Network.json#/resourceDefinitions/networkInterfaces" },
                  { "$ref": "https://schema.management.azure.com/schemas/2017-06-01/Microsoft.Network.json#/resourceDefinitions/routeTables" },
                  { "$ref": "https://schema.management.azure.com/schemas/2017-03-30/Microsoft.Compute.json#/resourceDefinitions/disks" },
                  { "$ref": "https://schema.management.azure.com/schemas/2017-03-30/Microsoft.Compute.json#/resourceDefinitions/snapshots" },
                  { "$ref": "https://schema.management.azure.com/schemas/2017-03-30/Microsoft.Compute.json#/resourceDefinitions/images" },
                  { "$ref": "https://schema.management.azure.com/schemas/2017-03-30/Microsoft.Compute.json#/resourceDefinitions/availabilitySets" },
                  { "$ref": "https://schema.management.azure.com/schemas/2017-03-30/Microsoft.Compute.json#/resourceDefinitions/virtualMachines" },
                  { "$ref": "https://schema.management.azure.com/schemas/2017-03-30/Microsoft.Compute.json#/resourceDefinitions/virtualMachineScaleSets" },
                  { "$ref": "https://schema.management.azure.com/schemas/2017-03-30/Microsoft.Compute.json#/resourceDefinitions/extensions" },
                  { "$ref": "https://schema.management.azure.com/schemas/2017-04-01/Microsoft.Insights.json#/resourceDefinitions/actionGroups" },
                  { "$ref": "https://schema.management.azure.com/schemas/2017-04-01/Microsoft.Insights.json#/resourceDefinitions/activityLogAlerts" },
                  { "$ref": "https://schema.management.azure.com/schemas/2014-04-01/Microsoft.Sql.json#/resourceDefinitions/servers" },
                  { "$ref": "https://schema.management.azure.com/schemas/2014-04-01/Microsoft.Sql.json#/resourceDefinitions/servers_administrators" },
                  { "$ref": "https://schema.management.azure.com/schemas/2014-04-01/Microsoft.Sql.json#/resourceDefinitions/servers_auditingPolicies" },
                  { "$ref": "https://schema.management.azure.com/schemas/2014-04-01/Microsoft.Sql.json#/resourceDefinitions/servers_backupLongTermRetentionVaults" },
                  { "$ref": "https://schema.management.azure.com/schemas/2014-04-01/Microsoft.Sql.json#/resourceDefinitions/servers_communicationLinks" },
                  { "$ref": "https://schema.management.azure.com/schemas/2014-04-01/Microsoft.Sql.json#/resourceDefinitions/servers_connectionPolicies" },
                  { "$ref": "https://schema.management.azure.com/schemas/2014-04-01/Microsoft.Sql.json#/resourceDefinitions/servers_databases" },
                  { "$ref": "https://schema.management.azure.com/schemas/2014-04-01/Microsoft.Sql.json#/resourceDefinitions/servers_databases_advisors" },
                  { "$ref": "https://schema.management.azure.com/schemas/2014-04-01/Microsoft.Sql.json#/resourceDefinitions/servers_databases_auditingPolicies" },
                  { "$ref": "https://schema.management.azure.com/schemas/2014-04-01/Microsoft.Sql.json#/resourceDefinitions/servers_databases_backupLongTermRetentionPolicies" },
                  { "$ref": "https://schema.management.azure.com/schemas/2014-04-01/Microsoft.Sql.json#/resourceDefinitions/servers_databases_dataMaskingPolicies" },
                  { "$ref": "https://schema.management.azure.com/schemas/2014-04-01/Microsoft.Sql.json#/resourceDefinitions/servers_databases_dataMaskingPolicies_rules" },
                  { "$ref": "https://schema.management.azure.com/schemas/2014-04-01/Microsoft.Sql.json#/resourceDefinitions/servers_databases_extensions" },
                  { "$ref": "https://schema.management.azure.com/schemas/2014-04-01/Microsoft.Sql.json#/resourceDefinitions/servers_databases_geoBackupPolicies" },
                  { "$ref": "https://schema.management.azure.com/schemas/2014-04-01/Microsoft.Sql.json#/resourceDefinitions/servers_databases_securityAlertPolicies" },
                  { "$ref": "https://schema.management.azure.com/schemas/2014-04-01/Microsoft.Sql.json#/resourceDefinitions/servers_databases_transparentDataEncryption" },
                  { "$ref": "https://schema.management.azure.com/schemas/2014-04-01/Microsoft.Sql.json#/resourceDefinitions/servers_elasticPools" },
                  { "$ref": "https://schema.management.azure.com/schemas/2014-04-01/Microsoft.Sql.json#/resourceDefinitions/servers_firewallRules" },
                  { "$ref": "https://schema.management.azure.com/schemas/2015-05-01-preview/Microsoft.Sql.json#/resourceDefinitions/servers" },
                  { "$ref": "https://schema.management.azure.com/schemas/2015-05-01-preview/Microsoft.Sql.json#/resourceDefinitions/servers_databases_auditingSettings" },
                  { "$ref": "https://schema.management.azure.com/schemas/2015-05-01-preview/Microsoft.Sql.json#/resourceDefinitions/servers_databases_syncGroups" },
                  { "$ref": "https://schema.management.azure.com/schemas/2015-05-01-preview/Microsoft.Sql.json#/resourceDefinitions/servers_databases_syncGroups_syncMembers" },
                  { "$ref": "https://schema.management.azure.com/schemas/2015-05-01-preview/Microsoft.Sql.json#/resourceDefinitions/servers_encryptionProtector" },
                  { "$ref": "https://schema.management.azure.com/schemas/2015-05-01-preview/Microsoft.Sql.json#/resourceDefinitions/servers_failoverGroups" },
                  { "$ref": "https://schema.management.azure.com/schemas/2015-05-01-preview/Microsoft.Sql.json#/resourceDefinitions/servers_keys" },
                  { "$ref": "https://schema.management.azure.com/schemas/2015-05-01-preview/Microsoft.Sql.json#/resourceDefinitions/servers_syncAgents" },
                  { "$ref": "https://schema.management.azure.com/schemas/2015-05-01-preview/Microsoft.Sql.json#/resourceDefinitions/servers_virtualNetworkRules" },
                  { "$ref": "https://schema.management.azure.com/schemas/2017-04-01/Microsoft.ServiceBus.json#/resourceDefinitions/namespaces" },
                  { "$ref": "https://schema.management.azure.com/schemas/2017-04-01/Microsoft.ServiceBus.json#/resourceDefinitions/namespaces_AuthorizationRules" },
                  { "$ref": "https://schema.management.azure.com/schemas/2017-04-01/Microsoft.ServiceBus.json#/resourceDefinitions/namespaces_queues" },
                  { "$ref": "https://schema.management.azure.com/schemas/2017-04-01/Microsoft.ServiceBus.json#/resourceDefinitions/namespaces_queues_authorizationRules" },
                  { "$ref": "https://schema.management.azure.com/schemas/2017-04-01/Microsoft.ServiceBus.json#/resourceDefinitions/namespaces_topics" },
                  { "$ref": "https://schema.management.azure.com/schemas/2017-04-01/Microsoft.ServiceBus.json#/resourceDefinitions/namespaces_topics_authorizationRules" },
                  { "$ref": "https://schema.management.azure.com/schemas/2017-04-01/Microsoft.ServiceBus.json#/resourceDefinitions/namespaces_topics_subscriptions" },
                  { "$ref": "https://schema.management.azure.com/schemas/2017-04-01/Microsoft.ServiceBus.json#/resourceDefinitions/namespaces_topics_subscriptions_rules" },
                  { "$ref": "https://schema.management.azure.com/schemas/2017-04-01/Microsoft.EventHub.json#/resourceDefinitions/namespaces" },
                  { "$ref": "https://schema.management.azure.com/schemas/2017-04-01/Microsoft.EventHub.json#/resourceDefinitions/namespaces_AuthorizationRules" },
                  { "$ref": "https://schema.management.azure.com/schemas/2017-04-01/Microsoft.EventHub.json#/resourceDefinitions/namespaces_eventhubs" },
                  { "$ref": "https://schema.management.azure.com/schemas/2017-04-01/Microsoft.EventHub.json#/resourceDefinitions/namespaces_eventhubs_authorizationRules" },
                  { "$ref": "https://schema.management.azure.com/schemas/2017-04-01/Microsoft.EventHub.json#/resourceDefinitions/namespaces_eventhubs_consumergroups" },
                  { "$ref": "https://schema.management.azure.com/schemas/2017-04-01/Microsoft.Relay.json#/resourceDefinitions/namespaces" },
                  { "$ref": "https://schema.management.azure.com/schemas/2017-04-01/Microsoft.Relay.json#/resourceDefinitions/namespaces_AuthorizationRules" },
                  { "$ref": "https://schema.management.azure.com/schemas/2017-04-01/Microsoft.Relay.json#/resourceDefinitions/namespaces_wcfRelays" },
                  { "$ref": "https://schema.management.azure.com/schemas/2017-04-01/Microsoft.Relay.json#/resourceDefinitions/namespaces_wcfRelays_authorizationRules" },
                  { "$ref": "https://schema.management.azure.com/schemas/2017-04-01/Microsoft.Relay.json#/resourceDefinitions/namespaces_hybridConnections" },
                  { "$ref": "https://schema.management.azure.com/schemas/2017-04-01/Microsoft.Relay.json#/resourceDefinitions/namespaces_hybridConnections_authorizationRules" },
                  { "$ref": "https://schema.management.azure.com/schemas/2016-03-01/Microsoft.StreamAnalytics.json#/resourceDefinitions/streamingjobs" },
                  { "$ref": "https://schema.management.azure.com/schemas/2017-01-01/Microsoft.CustomerInsights.json#/resourceDefinitions/hubs" },
                  { "$ref": "https://schema.management.azure.com/schemas/2017-01-01/Microsoft.CustomerInsights.json#/resourceDefinitions/hubs_authorizationPolicies" },
                  { "$ref": "https://schema.management.azure.com/schemas/2017-01-01/Microsoft.CustomerInsights.json#/resourceDefinitions/hubs_connectors" },
                  { "$ref": "https://schema.management.azure.com/schemas/2017-01-01/Microsoft.CustomerInsights.json#/resourceDefinitions/hubs_connectors_mappings" },
                  { "$ref": "https://schema.management.azure.com/schemas/2017-01-01/Microsoft.CustomerInsights.json#/resourceDefinitions/hubs_interactions" },
                  { "$ref": "https://schema.management.azure.com/schemas/2017-01-01/Microsoft.CustomerInsights.json#/resourceDefinitions/hubs_kpi" },
                  { "$ref": "https://schema.management.azure.com/schemas/2017-01-01/Microsoft.CustomerInsights.json#/resourceDefinitions/hubs_links" },
                  { "$ref": "https://schema.management.azure.com/schemas/2017-01-01/Microsoft.CustomerInsights.json#/resourceDefinitions/hubs_profiles" },
                  { "$ref": "https://schema.management.azure.com/schemas/2017-01-01/Microsoft.CustomerInsights.json#/resourceDefinitions/hubs_relationshipLinks" },
                  { "$ref": "https://schema.management.azure.com/schemas/2017-01-01/Microsoft.CustomerInsights.json#/resourceDefinitions/hubs_relationships" },
                  { "$ref": "https://schema.management.azure.com/schemas/2017-01-01/Microsoft.CustomerInsights.json#/resourceDefinitions/hubs_roleAssignments" },
                  { "$ref": "https://schema.management.azure.com/schemas/2017-01-01/Microsoft.CustomerInsights.json#/resourceDefinitions/hubs_views" },
                  { "$ref": "https://schema.management.azure.com/schemas/2017-04-26/Microsoft.CustomerInsights.json#/resourceDefinitions/hubs" },
                  { "$ref": "https://schema.management.azure.com/schemas/2017-04-26/Microsoft.CustomerInsights.json#/resourceDefinitions/hubs_authorizationPolicies" },
                  { "$ref": "https://schema.management.azure.com/schemas/2017-04-26/Microsoft.CustomerInsights.json#/resourceDefinitions/hubs_connectors" },
                  { "$ref": "https://schema.management.azure.com/schemas/2017-04-26/Microsoft.CustomerInsights.json#/resourceDefinitions/hubs_connectors_mappings" },
                  { "$ref": "https://schema.management.azure.com/schemas/2017-04-26/Microsoft.CustomerInsights.json#/resourceDefinitions/hubs_interactions" },
                  { "$ref": "https://schema.management.azure.com/schemas/2017-04-26/Microsoft.CustomerInsights.json#/resourceDefinitions/hubs_kpi" },
                  { "$ref": "https://schema.management.azure.com/schemas/2017-04-26/Microsoft.CustomerInsights.json#/resourceDefinitions/hubs_links" },
                  { "$ref": "https://schema.management.azure.com/schemas/2017-04-26/Microsoft.CustomerInsights.json#/resourceDefinitions/hubs_predictions" },
                  { "$ref": "https://schema.management.azure.com/schemas/2017-04-26/Microsoft.CustomerInsights.json#/resourceDefinitions/hubs_profiles" },
                  { "$ref": "https://schema.management.azure.com/schemas/2017-04-26/Microsoft.CustomerInsights.json#/resourceDefinitions/hubs_relationshipLinks" },
                  { "$ref": "https://schema.management.azure.com/schemas/2017-04-26/Microsoft.CustomerInsights.json#/resourceDefinitions/hubs_relationships" },
                  { "$ref": "https://schema.management.azure.com/schemas/2017-04-26/Microsoft.CustomerInsights.json#/resourceDefinitions/hubs_roleAssignments" },
                  { "$ref": "https://schema.management.azure.com/schemas/2017-04-26/Microsoft.CustomerInsights.json#/resourceDefinitions/hubs_views" },
                  { "$ref": "https://schema.management.azure.com/schemas/2017-11-15/Microsoft.TimeSeriesInsights.json#/resourceDefinitions/environments" },
                  { "$ref": "https://schema.management.azure.com/schemas/2017-11-15/Microsoft.TimeSeriesInsights.json#/resourceDefinitions/environments_eventSources" },
                  { "$ref": "https://schema.management.azure.com/schemas/2017-11-15/Microsoft.TimeSeriesInsights.json#/resourceDefinitions/environments_referenceDataSets" },
                  { "$ref": "https://schema.management.azure.com/schemas/2017-11-15/Microsoft.TimeSeriesInsights.json#/resourceDefinitions/environments_accessPolicies" },
                  { "$ref": "https://schema.management.azure.com/schemas/2016-11-01/Microsoft.ImportExport.json#/resourceDefinitions/jobs" }
                ]
              }
            ]
          },
          {
            "allOf": [
              {
                "$ref": "#/definitions/resourceBaseExternal"
              },
              {
                "oneOf": [
                  { "$ref": "https://schema.management.azure.com/schemas/2014-04-01/SuccessBricks.ClearDB.json#/resourceDefinitions/databases" },
                  { "$ref": "https://schema.management.azure.com/schemas/2015-01-01/Sendgrid.Email.json#/resourceDefinitions/accounts" }
                ]
              }
            ]
          },
          {
            "allOf": [
              {
                "$ref": "#/definitions/ARMResourceBase"
              },
              {
                "oneOf": [
                  { "$ref": "https://schema.management.azure.com/schemas/2015-01-01/Microsoft.Resources.json#/resourceDefinitions/deployments" },
                  { "$ref": "https://schema.management.azure.com/schemas/2016-02-01/Microsoft.Resources.json#/resourceDefinitions/deployments" },
                  { "$ref": "https://schema.management.azure.com/schemas/2015-01-01/Microsoft.Resources.json#/resourceDefinitions/links" },
                  { "$ref": "https://schema.management.azure.com/schemas/2015-01-01/Microsoft.Authorization.json#/resourceDefinitions/locks" },
                  { "$ref": "https://schema.management.azure.com/schemas/2014-10-01-preview/Microsoft.Authorization.json#/resourceDefinitions/roleAssignments" }
                ]
              }
            ]
          }
        ]
      }
    },
    "outputs": {
      "type": "object",
      "description": "Output parameter definitions",
      "additionalProperties": {
        "$ref": "#/definitions/output"
      }
    }
  },
  "additionalProperties": false,
  "required": [
    "$schema",
    "contentVersion",
    "resources"
  ],
  "definitions": {
    "ARMResourceBase": {
      "type": "object",
      "properties": {
        "name": {
          "type": "string",
          "description": "Name of the resource"
        },
        "type": {
          "type": "string",
          "description": "Resource type"
        },
        "condition": {
          "oneOf": [
            {
              "type": "boolean"
            },
            {
              "$ref": "#/definitions/expression"
            }
          ],
          "description": "Condition of the resource"
        },
        "apiVersion": {
          "type": "string",
          "description": "API Version of the resource type"
        },
        "dependsOn": {
          "type": "array",
          "items": {
            "type": "string"
          },
          "description": "Collection of resources this resource depends on"
        }
      },
      "required": [
        "name",
        "type",
        "apiVersion"
      ]
    },
    "proxyResourceBase": {
      "allOf": [
        {
          "$ref": "#/definitions/ARMResourceBase"
        },
        {
          "properties": {
            "location": {
              "$ref": "#/definitions/resourceLocations",
              "description": "Location to deploy resource to"
            }
          }
        }
      ]
    },
    "resourceBase": {
      "allOf": [
        {
          "$ref": "#/definitions/ARMResourceBase"
        },
        {
          "properties": {
            "location": {
              "$ref": "#/definitions/resourceLocations",
              "description": "Location to deploy resource to"
            },
            "tags": {
              "type": "object",
              "description": "Name-value pairs to add to the resource"
            },
            "copy": {
              "$ref": "#/definitions/resourceCopy"
            },
            "comments": {
              "type": "string"
            }
          }
        }
      ]
    },
    "resourceBaseExternal": {
      "$ref": "#/definitions/resourceBase",
      "required": [
        "plan"
      ]
    },
    "resourceSku": {
      "type": "object",
      "properties": {
        "name": {
          "type": "string",
          "description": "Name of the sku"
        },
        "tier": {
          "type": "string",
          "description": "Tier of the sku"
        },
        "size": {
          "type": "string",
          "description": "Size of the sku"
        },
        "family": {
          "type": "string",
          "description": "Family of the sku"
        },
        "capacity": {
          "type": "integer",
          "description": "Capacity of the sku"
        }
      },
      "required": [
        "name"
      ]
    },
    "resourceCopy": {
      "type": "object",
      "properties": {
        "name": {
          "type": "string",
          "description": "Name of the copy"
        },
        "count": {
          "oneOf": [
            {
              "$ref": "#/definitions/expression"
            },
            {
              "type": "integer"
            }
          ],
          "description": "Count of the copy"
        },
        "mode": {
          "type": "string",
          "enum": [
            "Parallel",
            "Serial"
          ],
          "description": "The copy mode"
        },
        "batchSize": {
          "oneOf": [
            {
              "$ref": "#/definitions/expression"
            },
            {
              "type": "integer"
            }
          ],
          "description": "The serial copy batch size"
        }
      }
    },
    "resourceKind": {
      "type": "string",
      "maxLength": 64,
      "pattern": "(^[a-zA-Z0-9_.()-]+$)",
      "description": "Kind of resource"
    },
    "resourcePlan": {
      "type": "object",
      "properties": {
        "name": {
          "type": "string",
          "description": "Name of the plan"
        },
        "promotionCode": {
          "type": "string",
          "description": "Plan promotion code"
        },
        "publisher": {
          "type": "string",
          "description": "Name of the publisher"
        },
        "product": {
          "type": "string",
          "description": "Name of the product"
        },
        "version": {
          "type": "string",
          "description": "Version of the product"
        }
      },
      "required": [
        "name"
      ],
      "description": "Plan of the resource"
    },
    "resourceLocations": {
      "anyOf": [
        {
          "type": "string"
        },
        {
          "enum": [
            "East Asia",
            "Southeast Asia",
            "Central US",
            "East US",
            "East US 2",
            "West US",
            "North Central US",
            "South Central US",
            "North Europe",
            "West Europe",
            "Japan West",
            "Japan East",
            "Brazil South",
            "Australia East",
            "Australia Southeast",
            "Central India",
            "West India",
            "South India",
            "Canada Central",
            "Canada East",
            "West Central US",
            "West US 2",
            "UK South",
            "UK West",
            "Korea Central",
            "Korea South",
            "global"
          ]
        }
      ]
    },
    "parameter": {
      "type": "object",
      "properties": {
        "type": {
          "$ref": "#/definitions/parameterTypes",
          "description": "Type of input parameter"
        },
        "defaultValue": {
          "$ref": "#/definitions/parameterValueTypes",
          "description": "Default value to be used if one is not provided"
        },
        "allowedValues": {
          "type": "array",
          "description": "Value can only be one of these values"
        },
        "metadata": {
          "type": "object",
          "description": "Metadata for the parameter, can be any valid JSON object"
        },
        "minValue": {
          "type": "integer",
          "description": "Minimum value for the int type parameter"
        },
        "maxValue": {
          "type": "integer",
          "description": "Maximum value for the int type parameter"
        },
        "minLength": {
          "type": "integer",
          "description": "Minimum length for the string or array type parameter"
        },
        "maxLength": {
          "type": "integer",
          "description": "Maximum length for the string or array type parameter"
        }
      },
      "required": [ "type" ],
      "description": "Input parameter definitions"
    },
    "output": {
      "type": "object",
      "properties": {
        "type": {
          "$ref": "#/definitions/parameterTypes",
          "description": "Type of output value"
        },
        "value": {
          "$ref": "#/definitions/parameterValueTypes",
          "description": "Value assigned for output"
        }
      },
      "required": [ "type", "value" ],
      "description": "Set of output parameters"
    },
    "parameterTypes": {
      "enum": [ "string", "securestring", "int", "bool", "object", "secureObject", "array" ]
    },
    "parameterValueTypes": {
      "type": [ "string", "boolean", "integer", "number", "object", "array", "null" ]
    },
    "keyVaultReference": {
      "type": "object",
      "properties": {
        "keyVault": {
          "type": "object",
          "properties": {
            "id": {
              "type": "string",
              "minLength": 1
            }
          },
          "required": [ "id" ],
          "additionalProperties": false
        },
        "secretName": {
          "type": "string",
          "minLength": 1
        },
        "secretVersion": {
          "type": "string",
          "minLength": 1
        }
      },
      "required": [
        "keyVault",
        "secretName"
      ],
      "additionalProperties": false
    },
    "expression": {
      "type": "string",
      "pattern": "^\\[(json|if|and|or|not|concat|parameters|variables|deployment|reference|resourceId|resourceGroup|subscription|list.*|base64|providers|copyIndex|padLeft|replace|toLower|toUpper|startsWith|endsWith|length|split|skip|take|contains|intersection|union|first|last|indexOf|lastIndexOf|add|sub|mul|div|mod|min|max|range|string|int|float|bool|trim|uri|uniqueString|substring|base64ToString|base64ToJson|uriComponentToString|uriComponent|dataUriToString|dataUri|array|createArray|coalesce|empty|less|lessOrEquals|greater|greaterOrEquals|equals)\\(.*\\).*\\]$",
      "description": "Deployment template expression. Expressions are enclosed in [] and must start with a function of json(), if(), and(), or(), not(), concat(), parameters(), variables(), deployment(), reference(), resourceId(), resourceGroup(), subscription(), list*(), base64(), providers(), copyIndex(), padLeft(), replace(), toLower(), toUpper(), length(), split(), skip(), take(), add(), sub(), mul(), div(), mod(), string(), int(), trim(), uri(), uniqueString(), substring(), empty(), contains(), intersection(), union(), first(), last(), indexOf(), lastIndexOf(), startsWith(), endsWith(), min(), max(), range(), base64ToString(), base64ToJson(), uriComponentToString(), uriComponent(), dataUriToString(), dataUri(), array(), createArray(), coalesce(), float(), bool(), less(), lessOrEquals(), greater(), greaterOrEquals(), equals()"
    },
    "numberOrExpression": {
      "oneOf": [
        { "type": "number" },
        { "$ref": "#/definitions/expression" }
      ]
    },
    "Iso8601Duration": {
      "type": "string",
      "pattern": "^P(\\d+Y)?(\\d+M)?(\\d+D)?(T(((\\d+H)(\\d+M)?(\\d+(\\.\\d{1,2})?S)?)|((\\d+M)(\\d+(\\.\\d{1,2})?S)?)|((\\d+(\\.\\d{1,2})?S))))?$"
    },
    "UTC": {
      "type": "string",
      "pattern": "^\\d{4}(-(0[1-9]|1[0-2])(-([012]\\d|3[01])(T((([01]\\d|2[0123]):[0-5]\\d)|(24:00))(:(([0-5]\\d)|60)(\\.\\d{1,}){0,1}){0,1}){0,1}((Z)|([+-]((([01]\\d|2[0123]):[0-5]\\d)|(24:00)))){0,1}){0,1}){0,1}$"
    },
    "apiVersion": {
      "type": "string",
      "pattern": "(^((\\d\\d\\d\\d-\\d\\d-\\d\\d)|([0-9]+(\\.[0-9]+)?))(-[a-zA-Z][a-zA-Z0-9]*)?$)",
      "description": "API version of the resource type"
    }
  }
}<|MERGE_RESOLUTION|>--- conflicted
+++ resolved
@@ -215,16 +215,13 @@
                   { "$ref": "https://schema.management.azure.com/schemas/2015-10-31/Microsoft.Automation.json#/resourceDefinitions/jobSchedules" },
                   { "$ref": "https://schema.management.azure.com/schemas/2015-10-01/Microsoft.Media.json#/resourceDefinitions/mediaServices" },
                   { "$ref": "https://schema.management.azure.com/schemas/2016-02-03/Microsoft.Devices.json#/resourceDefinitions/IotHubs" },
-<<<<<<< HEAD
                   { "$ref": "https://schema.management.azure.com/schemas/2017-09-01-preview/Microsoft.DataFactory.json#/resourceDefinitions/factories" },
                   { "$ref": "https://schema.management.azure.com/schemas/2017-09-01-preview/Microsoft.DataFactory.json#/resourceDefinitions/factories_linkedservices" },
                   { "$ref": "https://schema.management.azure.com/schemas/2017-09-01-preview/Microsoft.DataFactory.json#/resourceDefinitions/factories_datasets" },
                   { "$ref": "https://schema.management.azure.com/schemas/2017-09-01-preview/Microsoft.DataFactory.json#/resourceDefinitions/factories_pipelines" },
                   { "$ref": "https://schema.management.azure.com/schemas/2017-09-01-preview/Microsoft.DataFactory.json#/resourceDefinitions/factories_triggers" },
                   { "$ref": "https://schema.management.azure.com/schemas/2017-09-01-preview/Microsoft.DataFactory.json#/resourceDefinitions/factories_integrationRuntimes" },
-=======
                   { "$ref": "https://schema.management.azure.com/schemas/2017-08-21-preview/Microsoft.Devices.json#/resourceDefinitions/ProvisioningServices" },
->>>>>>> c65550a6
                   { "$ref": "https://schema.management.azure.com/schemas/2016-03-01/Microsoft.ServiceFabric.json#/resourceDefinitions/clusters" },
                   { "$ref": "https://schema.management.azure.com/schemas/2016-09-01/Microsoft.ServiceFabric.json#/resourceDefinitions/clusters" },
                   { "$ref": "https://schema.management.azure.com/schemas/2017-07-01-preview/Microsoft.ServiceFabric.json#/resourceDefinitions/clusters" },
