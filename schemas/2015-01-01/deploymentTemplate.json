--- conflicted
+++ resolved
@@ -121,13 +121,10 @@
                   { "$ref": "http://schema.management.azure.com/schemas/2015-12-01/Microsoft.Batch.json#/resourceDefinitions/batchAccounts" },
                   { "$ref": "http://schema.management.azure.com/schemas/2015-12-01/Microsoft.Batch.json#/resourceDefinitions/batchAccounts_applications" },
                   { "$ref": "http://schema.management.azure.com/schemas/2015-12-01/Microsoft.Batch.json#/resourceDefinitions/batchAccounts_applications_versions" },
-<<<<<<< HEAD
                   { "$ref": "http://schema.management.azure.com/schemas/2015-02-01-preview/Microsoft.Logic.json#/resourceDefinitions/workflows"},
                   { "$ref": "http://schema.management.azure.com/schemas/2015-02-01-preview/Microsoft.Logic.json#/resourceDefinitions/workflows_accessKeys"},
-=======
                   { "$ref": "http://schema.management.azure.com/schemas/2016-03-01/Microsoft.Scheduler.json#/resourceDefinitions/jobCollections"},
                   { "$ref": "http://schema.management.azure.com/schemas/2016-03-01/Microsoft.Scheduler.json#/resourceDefinitions/jobCollections_jobs"},
->>>>>>> 5b4756be
                   { "$ref": "http://schema.management.azure.com/schemas/2016-05-01-preview/Microsoft.MachineLearning.json#/resourceDefinitions/webServices"},
                   { "$ref": "http://schema.management.azure.com/schemas/2015-10-31/Microsoft.Automation.json#/resourceDefinitions/automationAccounts" },
                   { "$ref": "http://schema.management.azure.com/schemas/2015-10-31/Microsoft.Automation.json#/resourceDefinitions/runbooks" },
