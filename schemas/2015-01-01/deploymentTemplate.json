﻿{
  "id": "https://schema.management.azure.com/schemas/2015-01-01/deploymentTemplate.json#",
  "$schema": "http://json-schema.org/draft-04/schema#",
  "title": "Template",
  "description": "An Azure deployment template",
  "type": "object",
  "properties": {
    "$schema": {
      "type": "string",
      "description": "JSON schema reference"
    },
    "apiProfile": {
      "type": "string",
      "enum": [
        "2017-03-09-profile",
        "2018-03-01-hybrid",
        "2018-06-01-profile"
      ],
      "description": "The apiProfile to use for all resources in the template."
    },
    "contentVersion": {
      "type": "string",
      "pattern": "(^[0-9]+\\.[0-9]+\\.[0-9]+\\.[0-9]+$)",
      "description": "A 4 number format for the version number of this template file. For example, 1.0.0.0"
    },
    "variables": {
      "type": "object",
      "description": "Variable definitions"
    },
    "parameters": {
      "type": "object",
      "description": "Input parameter definitions",
      "additionalProperties": {
        "$ref": "#/definitions/parameter"
      }
    },
    "functions": {
      "type": "array",
      "items": {
        "$ref": "#/definitions/functionNamespace"
      },
      "description": "User defined functions"
    },
    "resources": {
      "type": "array",
      "description": "Collection of resources to be deployed",
      "items": {
        "oneOf": [
          {
            "allOf": [
              {
                "$ref": "#/definitions/resourceBase"
              },
              {
                "oneOf": [
                  { "$ref": "https://schema.management.azure.com/schemas/2017-08-01-preview/Microsoft.Genomics.json#/resourceDefinitions/accounts" },
                  { "$ref": "https://schema.management.azure.com/schemas/2018-08-01/Microsoft.Network.json#/resourceDefinitions/frontDoors" },
                  { "$ref": "https://schema.management.azure.com/schemas/2018-08-01/Microsoft.Network.json#/resourceDefinitions/frontDoorWebApplicationFirewallPolicies" },
                  { "$ref": "https://schema.management.azure.com/schemas/2017-10-01/Microsoft.Cache.json#/resourceDefinitions/Redis" },
                  { "$ref": "https://schema.management.azure.com/schemas/2017-10-01/Microsoft.Cache.json#/resourceDefinitions/Redis_firewallRules" },
                  { "$ref": "https://schema.management.azure.com/schemas/2017-10-01/Microsoft.Cache.json#/resourceDefinitions/Redis_linkedServers" },
                  { "$ref": "https://schema.management.azure.com/schemas/2017-10-01/Microsoft.Cache.json#/resourceDefinitions/Redis_patchSchedules" },
                  { "$ref": "https://schema.management.azure.com/schemas/2015-08-19/Microsoft.Search.json#/resourceDefinitions/searchServices" },
                  { "$ref": "https://schema.management.azure.com/schemas/2016-05-16/Microsoft.AnalysisServices.json#/resourceDefinitions/servers" },
                  { "$ref": "https://schema.management.azure.com/schemas/2017-08-01/Microsoft.AnalysisServices.json#/resourceDefinitions/servers" },
                  { "$ref": "https://schema.management.azure.com/schemas/2016-06-01/Microsoft.RecoveryServices.json#/resourceDefinitions/vaults" },
                  { "$ref": "https://schema.management.azure.com/schemas/2016-06-01/Microsoft.RecoveryServices.json#/resourceDefinitions/vaults_certificates" },
                  { "$ref": "https://schema.management.azure.com/schemas/2016-06-01/Microsoft.RecoveryServices.json#/resourceDefinitions/vaults_extendedInformation" },
                  { "$ref": "https://schema.management.azure.com/schemas/2015-07-01-preview/Microsoft.ServerManagement.json#/resourceDefinitions/nodes" },
                  { "$ref": "https://schema.management.azure.com/schemas/2015-07-01-preview/Microsoft.ServerManagement.json#/resourceDefinitions/gateways" },
                  { "$ref": "https://schema.management.azure.com/schemas/2015-07-01-preview/Microsoft.ServerManagement.json#/resourceDefinitions/sessions" },
                  { "$ref": "https://schema.management.azure.com/schemas/2016-07-01-preview/Microsoft.ServerManagement.json#/resourceDefinitions/nodes" },
                  { "$ref": "https://schema.management.azure.com/schemas/2016-07-01-preview/Microsoft.ServerManagement.json#/resourceDefinitions/gateways" },
                  { "$ref": "https://schema.management.azure.com/schemas/2016-07-01-preview/Microsoft.ServerManagement.json#/resourceDefinitions/sessions" },
                  { "$ref": "https://schema.management.azure.com/schemas/2015-04-08/Microsoft.DocumentDB.json#/resourceDefinitions/databaseAccounts" },
                  { "$ref": "https://schema.management.azure.com/schemas/2015-06-01/Microsoft.KeyVault.json#/resourceDefinitions/secrets" },
                  { "$ref": "https://schema.management.azure.com/schemas/2016-10-01/Microsoft.KeyVault.json#/resourceDefinitions/vaults_secrets" },
                  { "$ref": "https://schema.management.azure.com/schemas/2016-05-15/Microsoft.DevTestLab.json#/resourceDefinitions/labs" },
                  { "$ref": "https://schema.management.azure.com/schemas/2016-05-15/Microsoft.DevTestLab.json#/resourceDefinitions/labs_artifactsources" },
                  { "$ref": "https://schema.management.azure.com/schemas/2016-05-15/Microsoft.DevTestLab.json#/resourceDefinitions/labs_customimages" },
                  { "$ref": "https://schema.management.azure.com/schemas/2016-05-15/Microsoft.DevTestLab.json#/resourceDefinitions/labs_formulas" },
                  { "$ref": "https://schema.management.azure.com/schemas/2016-05-15/Microsoft.DevTestLab.json#/resourceDefinitions/labs_policysets_policies" },
                  { "$ref": "https://schema.management.azure.com/schemas/2016-05-15/Microsoft.DevTestLab.json#/resourceDefinitions/labs_schedules" },
                  { "$ref": "https://schema.management.azure.com/schemas/2016-05-15/Microsoft.DevTestLab.json#/resourceDefinitions/labs_virtualmachines" },
                  { "$ref": "https://schema.management.azure.com/schemas/2016-05-15/Microsoft.DevTestLab.json#/resourceDefinitions/labs_virtualnetworks" },
                  { "$ref": "https://schema.management.azure.com/schemas/2018-01-10/Microsoft.RecoveryServices.json#/resourceDefinitions/vaults_replicationAlertSettings" },
                  { "$ref": "https://schema.management.azure.com/schemas/2018-01-10/Microsoft.RecoveryServices.json#/resourceDefinitions/vaults_replicationFabrics" },
                  { "$ref": "https://schema.management.azure.com/schemas/2018-01-10/Microsoft.RecoveryServices.json#/resourceDefinitions/vaults_replicationFabrics_replicationNetworks_replicationNetworkMappings" },
                  { "$ref": "https://schema.management.azure.com/schemas/2018-01-10/Microsoft.RecoveryServices.json#/resourceDefinitions/vaults_replicationFabrics_replicationProtectionContainers" },
                  { "$ref": "https://schema.management.azure.com/schemas/2018-01-10/Microsoft.RecoveryServices.json#/resourceDefinitions/vaults_replicationFabrics_replicationProtectionContainers_replicationProtectedItems" },
                  { "$ref": "https://schema.management.azure.com/schemas/2018-01-10/Microsoft.RecoveryServices.json#/resourceDefinitions/vaults_replicationFabrics_replicationProtectionContainers_replicationProtectionContainerMappings" },
                  { "$ref": "https://schema.management.azure.com/schemas/2018-01-10/Microsoft.RecoveryServices.json#/resourceDefinitions/vaults_replicationFabrics_replicationStorageClassifications_replicationStorageClassificationMappings" },
                  { "$ref": "https://schema.management.azure.com/schemas/2018-01-10/Microsoft.RecoveryServices.json#/resourceDefinitions/vaults_replicationFabrics_replicationvCenters" },
                  { "$ref": "https://schema.management.azure.com/schemas/2018-01-10/Microsoft.RecoveryServices.json#/resourceDefinitions/vaults_replicationPolicies" },
                  { "$ref": "https://schema.management.azure.com/schemas/2018-01-10/Microsoft.RecoveryServices.json#/resourceDefinitions/vaults_replicationRecoveryPlans" },
                  { "$ref": "https://schema.management.azure.com/schemas/2015-05-21-preview/Microsoft.DevTestLab.json#/resourceDefinitions/labs" },
                  { "$ref": "https://schema.management.azure.com/schemas/2015-05-21-preview/Microsoft.DevTestLab.json#/resourceDefinitions/virtualMachines" },
                  { "$ref": "https://schema.management.azure.com/schemas/2014-06-01/Microsoft.Web.json#/resourceDefinitions/certificates" },
                  { "$ref": "https://schema.management.azure.com/schemas/2014-06-01/Microsoft.Web.json#/resourceDefinitions/serverfarms" },
                  { "$ref": "https://schema.management.azure.com/schemas/2015-08-01/Microsoft.Web.json#/resourceDefinitions/certificates" },
                  { "$ref": "https://schema.management.azure.com/schemas/2015-08-01/Microsoft.Web.json#/resourceDefinitions/serverfarms" },
                  { "$ref": "https://schema.management.azure.com/schemas/2015-04-01/Microsoft.DomainRegistration.json#/resourceDefinitions/domains" },
                  { "$ref": "https://schema.management.azure.com/schemas/2015-04-01/Microsoft.DomainRegistration.json#/resourceDefinitions/domains_domainOwnershipIdentifiers" },
                  { "$ref": "https://schema.management.azure.com/schemas/2015-08-01/Microsoft.CertificateRegistration.json#/resourceDefinitions/certificateOrders" },
                  { "$ref": "https://schema.management.azure.com/schemas/2015-08-01/Microsoft.CertificateRegistration.json#/resourceDefinitions/certificateOrders_certificates" },
                  { "$ref": "https://schema.management.azure.com/schemas/2016-03-01/Microsoft.Web.json#/resourceDefinitions/certificates" },
                  { "$ref": "https://schema.management.azure.com/schemas/2016-03-01/Microsoft.Web.json#/resourceDefinitions/csrs" },
                  { "$ref": "https://schema.management.azure.com/schemas/2016-08-01/Microsoft.Web.json#/resourceDefinitions/sites" },
                  { "$ref": "https://schema.management.azure.com/schemas/2016-08-01/Microsoft.Web.json#/resourceDefinitions/sites_appsettings" },
                  { "$ref": "https://schema.management.azure.com/schemas/2016-08-01/Microsoft.Web.json#/resourceDefinitions/sites_config" },
                  { "$ref": "https://schema.management.azure.com/schemas/2016-08-01/Microsoft.Web.json#/resourceDefinitions/sites_connectionstrings" },
                  { "$ref": "https://schema.management.azure.com/schemas/2016-08-01/Microsoft.Web.json#/resourceDefinitions/sites_deployments" },
                  { "$ref": "https://schema.management.azure.com/schemas/2016-08-01/Microsoft.Web.json#/resourceDefinitions/sites_domainOwnershipIdentifiers" },
                  { "$ref": "https://schema.management.azure.com/schemas/2016-08-01/Microsoft.Web.json#/resourceDefinitions/sites_hostNameBindings" },
                  { "$ref": "https://schema.management.azure.com/schemas/2016-08-01/Microsoft.Web.json#/resourceDefinitions/sites_hybridconnection" },
                  { "$ref": "https://schema.management.azure.com/schemas/2016-08-01/Microsoft.Web.json#/resourceDefinitions/sites_hybridConnectionNamespaces_relays" },
                  { "$ref": "https://schema.management.azure.com/schemas/2016-08-01/Microsoft.Web.json#/resourceDefinitions/sites_instances_deployments" },
                  { "$ref": "https://schema.management.azure.com/schemas/2016-08-01/Microsoft.Web.json#/resourceDefinitions/sites_premieraddons" },
                  { "$ref": "https://schema.management.azure.com/schemas/2016-08-01/Microsoft.Web.json#/resourceDefinitions/sites_publicCertificates" },
                  { "$ref": "https://schema.management.azure.com/schemas/2016-08-01/Microsoft.Web.json#/resourceDefinitions/sites_slots" },
                  { "$ref": "https://schema.management.azure.com/schemas/2016-08-01/Microsoft.Web.json#/resourceDefinitions/sites_slots_appsettings" },
                  { "$ref": "https://schema.management.azure.com/schemas/2016-08-01/Microsoft.Web.json#/resourceDefinitions/sites_slots_config" },
                  { "$ref": "https://schema.management.azure.com/schemas/2016-08-01/Microsoft.Web.json#/resourceDefinitions/sites_slots_connectionstrings" },
                  { "$ref": "https://schema.management.azure.com/schemas/2016-08-01/Microsoft.Web.json#/resourceDefinitions/sites_slots_deployments" },
                  { "$ref": "https://schema.management.azure.com/schemas/2016-08-01/Microsoft.Web.json#/resourceDefinitions/sites_slots_domainOwnershipIdentifiers" },
                  { "$ref": "https://schema.management.azure.com/schemas/2016-08-01/Microsoft.Web.json#/resourceDefinitions/sites_slots_hostNameBindings" },
                  { "$ref": "https://schema.management.azure.com/schemas/2016-08-01/Microsoft.Web.json#/resourceDefinitions/sites_slots_hybridconnection" },
                  { "$ref": "https://schema.management.azure.com/schemas/2016-08-01/Microsoft.Web.json#/resourceDefinitions/sites_slots_hybridConnectionNamespaces_relays" },
                  { "$ref": "https://schema.management.azure.com/schemas/2016-08-01/Microsoft.Web.json#/resourceDefinitions/sites_slots_instances_deployments" },
                  { "$ref": "https://schema.management.azure.com/schemas/2016-08-01/Microsoft.Web.json#/resourceDefinitions/sites_slots_premieraddons" },
                  { "$ref": "https://schema.management.azure.com/schemas/2016-08-01/Microsoft.Web.json#/resourceDefinitions/sites_slots_publicCertificates" },
                  { "$ref": "https://schema.management.azure.com/schemas/2016-08-01/Microsoft.Web.json#/resourceDefinitions/sites_slots_virtualNetworkConnections" },
                  { "$ref": "https://schema.management.azure.com/schemas/2016-08-01/Microsoft.Web.json#/resourceDefinitions/sites_slots_virtualNetworkConnections_gateways" },
                  { "$ref": "https://schema.management.azure.com/schemas/2016-08-01/Microsoft.Web.json#/resourceDefinitions/sites_sourcecontrol" },
                  { "$ref": "https://schema.management.azure.com/schemas/2016-08-01/Microsoft.Web.json#/resourceDefinitions/sites_slots_sourcecontrol" },
                  { "$ref": "https://schema.management.azure.com/schemas/2016-08-01/Microsoft.Web.json#/resourceDefinitions/sites_virtualNetworkConnections" },
                  { "$ref": "https://schema.management.azure.com/schemas/2016-08-01/Microsoft.Web.json#/resourceDefinitions/sites_virtualNetworkConnections_gateways" },
                  { "$ref": "https://schema.management.azure.com/schemas/2016-09-01/Microsoft.Web.json#/resourceDefinitions/hostingEnvironments" },
                  { "$ref": "https://schema.management.azure.com/schemas/2016-09-01/Microsoft.Web.json#/resourceDefinitions/hostingEnvironments_workerPools" },
                  { "$ref": "https://schema.management.azure.com/schemas/2016-09-01/Microsoft.Web.json#/resourceDefinitions/hostingEnvironments_multiRolePools" },
                  { "$ref": "https://schema.management.azure.com/schemas/2016-09-01/Microsoft.Web.json#/resourceDefinitions/serverfarms" },
                  { "$ref": "https://schema.management.azure.com/schemas/2016-09-01/Microsoft.Web.json#/resourceDefinitions/serverfarms_virtualNetworkConnections_gateways" },
                  { "$ref": "https://schema.management.azure.com/schemas/2016-09-01/Microsoft.Web.json#/resourceDefinitions/serverfarms_virtualNetworkConnections_routes" },
                  { "$ref": "https://schema.management.azure.com/schemas/2014-04-01-preview/Microsoft.Sql.json#/resourceDefinitions/databases" },
                  { "$ref": "https://schema.management.azure.com/schemas/2014-04-01-preview/Microsoft.Sql.json#/resourceDefinitions/firewallrules" },
                  { "$ref": "https://schema.management.azure.com/schemas/2014-04-01-preview/Microsoft.Sql.json#/resourceDefinitions/administrators" },
                  { "$ref": "https://schema.management.azure.com/schemas/2014-04-01-preview/Microsoft.Sql.json#/resourceDefinitions/disasterrecoveryconfiguration" },
                  { "$ref": "https://schema.management.azure.com/schemas/2017-09-07-privatepreview/Microsoft.Kusto.json#/resourceDefinitions/clusters" },
                  { "$ref": "https://schema.management.azure.com/schemas/2017-09-07-privatepreview/Microsoft.Kusto.json#/resourceDefinitions/clusters_databases" },
                  { "$ref": "https://schema.management.azure.com/schemas/2018-09-07-preview/Microsoft.Kusto.json#/resourceDefinitions/clusters" },
                  { "$ref": "https://schema.management.azure.com/schemas/2018-09-07-preview/Microsoft.Kusto.json#/resourceDefinitions/clusters_databases" },
                  { "$ref": "https://schema.management.azure.com/schemas/2014-04-01/Microsoft.Insights.json#/resourceDefinitions/alertrules" },
                  { "$ref": "https://schema.management.azure.com/schemas/2014-04-01/Microsoft.Insights.json#/resourceDefinitions/components" },
                  { "$ref": "https://schema.management.azure.com/schemas/2014-04-01/Microsoft.Insights.json#/resourceDefinitions/autoscalesettings" },
                  { "$ref": "https://schema.management.azure.com/schemas/2014-04-01/Microsoft.Insights.json#/resourceDefinitions/webtests" },
                  { "$ref": "https://schema.management.azure.com/schemas/2014-02-26/microsoft.visualstudio.json#/resourceDefinitions/account" },
                  { "$ref": "https://schema.management.azure.com/schemas/2014-04-01-preview/Microsoft.Cache.json#/resourceDefinitions/Redis" },
                  { "$ref": "https://schema.management.azure.com/schemas/2014-04-01/Microsoft.BizTalkServices.json#/resourceDefinitions/BizTalk" },
                  { "$ref": "https://schema.management.azure.com/schemas/2014-04-01/Microsoft.BizTalkServices.json#/resourceDefinitions/HybridConnection" },
                  { "$ref": "https://schema.management.azure.com/schemas/2015-03-01-preview/Microsoft.AppService.json#/resourceDefinitions/apiapps" },
                  { "$ref": "https://schema.management.azure.com/schemas/2015-03-01-preview/Microsoft.AppService.json#/resourceDefinitions/registrations" },
                  { "$ref": "https://schema.management.azure.com/schemas/2015-04-01/Microsoft.NotificationHubs.json#/resourceDefinitions/notificationHubs" },
                  { "$ref": "https://schema.management.azure.com/schemas/2015-04-01/Microsoft.NotificationHubs.json#/resourceDefinitions/namespaces_notificationhubs_authorizationRules" },
                  { "$ref": "https://schema.management.azure.com/schemas/2017-04-01/Microsoft.NotificationHubs.json#/resourceDefinitions/notificationHubs" },
                  { "$ref": "https://schema.management.azure.com/schemas/2017-04-01/Microsoft.NotificationHubs.json#/resourceDefinitions/namespaces_notificationhubs_authorizationRules" },
                  { "$ref": "https://schema.management.azure.com/schemas/2015-08-01-preview/Microsoft.DataConnect.json#/resourceDefinitions/connectionManagers" },
                  { "$ref": "https://schema.management.azure.com/schemas/2015-08-01/Microsoft.Cache.json#/resourceDefinitions/Redis" },
                  { "$ref": "https://schema.management.azure.com/schemas/2015-08-01/Microsoft.Network.json#/resourceDefinitions/publicIPAddresses" },
                  { "$ref": "https://schema.management.azure.com/schemas/2015-08-01/Microsoft.Network.json#/resourceDefinitions/virtualNetworks" },
                  { "$ref": "https://schema.management.azure.com/schemas/2015-08-01/Microsoft.Network.json#/resourceDefinitions/loadBalancers" },
                  { "$ref": "https://schema.management.azure.com/schemas/2015-08-01/Microsoft.Network.json#/resourceDefinitions/networkSecurityGroups" },
                  { "$ref": "https://schema.management.azure.com/schemas/2015-08-01/Microsoft.Network.json#/resourceDefinitions/networkInterfaces" },
                  { "$ref": "https://schema.management.azure.com/schemas/2015-08-01/Microsoft.Network.json#/resourceDefinitions/routeTables" },
                  { "$ref": "https://schema.management.azure.com/schemas/2015-11-01/Microsoft.Network.json#/resourceDefinitions/trafficManagerProfiles" },
                  { "$ref": "https://schema.management.azure.com/schemas/2017-03-01/Microsoft.Network.json#/resourceDefinitions/trafficManagerProfiles" },
                  { "$ref": "https://schema.management.azure.com/schemas/2017-05-01/Microsoft.Network.json#/resourceDefinitions/trafficManagerProfiles" },
                  { "$ref": "https://schema.management.azure.com/schemas/2018-04-01/Microsoft.Network.json#/resourceDefinitions/trafficManagerProfiles" },
                  { "$ref": "https://schema.management.azure.com/schemas/2015-08-01/Microsoft.Storage.json#/resourceDefinitions/storageAccounts" },
                  { "$ref": "https://schema.management.azure.com/schemas/2016-01-01/Microsoft.Storage.json#/resourceDefinitions/storageAccounts" },
                  { "$ref": "https://schema.management.azure.com/schemas/2017-06-01/Microsoft.Storage.json#/resourceDefinitions/storageAccounts" },
                  { "$ref": "https://schema.management.azure.com/schemas/2017-10-01/Microsoft.Storage.json#/resourceDefinitions/storageAccounts" },
                  { "$ref": "https://schema.management.azure.com/schemas/2018-02-01/Microsoft.Storage.json#/resourceDefinitions/storageAccounts" },
                  { "$ref": "https://schema.management.azure.com/schemas/2018-02-01/Microsoft.Storage.json#/resourceDefinitions/storageAccounts_blobServices_containers" },
                  { "$ref": "https://schema.management.azure.com/schemas/2018-02-01/Microsoft.Storage.json#/resourceDefinitions/storageAccounts_blobServices_containers_immutabilityPolicies" },
                  { "$ref": "https://schema.management.azure.com/schemas/2018-03-01-preview/Microsoft.Storage.json#/resourceDefinitions/storageAccounts" },
                  { "$ref": "https://schema.management.azure.com/schemas/2018-03-01-preview/Microsoft.Storage.json#/resourceDefinitions/storageAccounts_managementPolicies" },
                  { "$ref": "https://schema.management.azure.com/schemas/2018-03-01-preview/Microsoft.Storage.json#/resourceDefinitions/storageAccounts_blobServices_containers" },
                  { "$ref": "https://schema.management.azure.com/schemas/2018-03-01-preview/Microsoft.Storage.json#/resourceDefinitions/storageAccounts_blobServices_containers_immutabilityPolicies" },
                  { "$ref": "https://schema.management.azure.com/schemas/2018-07-01/Microsoft.Storage.json#/resourceDefinitions/storageAccounts" },
                  { "$ref": "https://schema.management.azure.com/schemas/2018-07-01/Microsoft.Storage.json#/resourceDefinitions/storageAccounts_blobServices" },
                  { "$ref": "https://schema.management.azure.com/schemas/2018-07-01/Microsoft.Storage.json#/resourceDefinitions/storageAccounts_blobServices_containers" },
                  { "$ref": "https://schema.management.azure.com/schemas/2018-07-01/Microsoft.Storage.json#/resourceDefinitions/storageAccounts_blobServices_containers_immutabilityPolicies" },
                  { "$ref": "https://schema.management.azure.com/schemas/2015-08-01/Microsoft.Compute.json#/resourceDefinitions/availabilitySets" },
                  { "$ref": "https://schema.management.azure.com/schemas/2015-08-01/Microsoft.Compute.json#/resourceDefinitions/extensions" },
                  { "$ref": "https://schema.management.azure.com/schemas/2015-08-01/Microsoft.Compute.json#/resourceDefinitions/virtualMachineScaleSets" },
                  { "$ref": "https://schema.management.azure.com/schemas/2015-06-01/Microsoft.KeyVault.json#/resourceDefinitions/vaults" },
                  { "$ref": "https://schema.management.azure.com/schemas/2016-10-01/Microsoft.KeyVault.json#/resourceDefinitions/vaults" },
                  { "$ref": "https://schema.management.azure.com/schemas/2014-06-01/Microsoft.Web.json#/resourceDefinitions/sites" },
                  { "$ref": "https://schema.management.azure.com/schemas/2015-08-01/Microsoft.Web.json#/resourceDefinitions/sites" },
                  { "$ref": "https://schema.management.azure.com/schemas/2014-04-01-preview/Microsoft.Sql.json#/resourceDefinitions/servers" },
                  { "$ref": "https://schema.management.azure.com/schemas/2014-08-01-preview/Microsoft.Scheduler.json#/resourceDefinitions/jobCollections" },
                  { "$ref": "https://schema.management.azure.com/schemas/2015-03-01-preview/Microsoft.AppService.json#/resourceDefinitions/gateways" },
                  { "$ref": "https://schema.management.azure.com/schemas/2015-04-01/Microsoft.NotificationHubs.json#/resourceDefinitions/namespaces" },
                  { "$ref": "https://schema.management.azure.com/schemas/2015-04-01/Microsoft.NotificationHubs.json#/resourceDefinitions/namespaces_authorizationRules" },
                  { "$ref": "https://schema.management.azure.com/schemas/2017-04-01/Microsoft.NotificationHubs.json#/resourceDefinitions/namespaces" },
                  { "$ref": "https://schema.management.azure.com/schemas/2017-04-01/Microsoft.NotificationHubs.json#/resourceDefinitions/namespaces_authorizationRules" },
                  { "$ref": "https://schema.management.azure.com/schemas/2015-08-01/Microsoft.Compute.json#/resourceDefinitions/virtualMachines" },
                  { "$ref": "https://schema.management.azure.com/schemas/2015-10-01-preview/Microsoft.DataLakeStore.json#/resourceDefinitions/accounts" },
                  { "$ref": "https://schema.management.azure.com/schemas/2016-11-01/Microsoft.DataLakeStore.json#/resourceDefinitions/accounts" },
                  { "$ref": "https://schema.management.azure.com/schemas/2016-11-01/Microsoft.DataLakeStore.json#/resourceDefinitions/accounts_firewallRules" },
                  { "$ref": "https://schema.management.azure.com/schemas/2016-11-01/Microsoft.DataLakeStore.json#/resourceDefinitions/accounts_trustedIdProviders" },
                  { "$ref": "https://schema.management.azure.com/schemas/2015-10-01-preview/Microsoft.DataLakeAnalytics.json#/resourceDefinitions/accounts" },
                  { "$ref": "https://schema.management.azure.com/schemas/2016-11-01/Microsoft.DataLakeAnalytics.json#/resourceDefinitions/accounts" },
                  { "$ref": "https://schema.management.azure.com/schemas/2016-11-01/Microsoft.DataLakeAnalytics.json#/resourceDefinitions/accounts_dataLakeStoreAccounts" },
                  { "$ref": "https://schema.management.azure.com/schemas/2016-11-01/Microsoft.DataLakeAnalytics.json#/resourceDefinitions/accounts_storageAccounts" },
                  { "$ref": "https://schema.management.azure.com/schemas/2016-11-01/Microsoft.DataLakeAnalytics.json#/resourceDefinitions/accounts_firewallRules" },
                  { "$ref": "https://schema.management.azure.com/schemas/2016-11-01/Microsoft.DataLakeAnalytics.json#/resourceDefinitions/accounts_computePolicies" },
                  { "$ref": "https://schema.management.azure.com/schemas/2016-02-01-preview/Microsoft.CognitiveServices.json#/resourceDefinitions/accounts" },
                  { "$ref": "https://schema.management.azure.com/schemas/2016-01-29/Microsoft.PowerBI.json#/resourceDefinitions/workspaceCollections" },
                  { "$ref": "https://schema.management.azure.com/schemas/2017-10-01/Microsoft.PowerBIDedicated.json#/resourceDefinitions/capacities" },
                  { "$ref": "https://schema.management.azure.com/schemas/2016-03-30/Microsoft.DataCatalog.json#/resourceDefinitions/catalogs" },
                  { "$ref": "https://schema.management.azure.com/schemas/2016-03-30/Microsoft.ContainerService.json#/resourceDefinitions/containerServices" },
                  { "$ref": "https://schema.management.azure.com/schemas/2015-05-04-preview/Microsoft.Network.json#/resourceDefinitions/dnszones" },
                  { "$ref": "https://schema.management.azure.com/schemas/2015-05-04-preview/Microsoft.Network.json#/resourceDefinitions/dnszones_A" },
                  { "$ref": "https://schema.management.azure.com/schemas/2015-05-04-preview/Microsoft.Network.json#/resourceDefinitions/dnszones_AAAA" },
                  { "$ref": "https://schema.management.azure.com/schemas/2015-05-04-preview/Microsoft.Network.json#/resourceDefinitions/dnszones_CNAME" },
                  { "$ref": "https://schema.management.azure.com/schemas/2015-05-04-preview/Microsoft.Network.json#/resourceDefinitions/dnszones_MX" },
                  { "$ref": "https://schema.management.azure.com/schemas/2015-05-04-preview/Microsoft.Network.json#/resourceDefinitions/dnszones_NS" },
                  { "$ref": "https://schema.management.azure.com/schemas/2015-05-04-preview/Microsoft.Network.json#/resourceDefinitions/dnszones_PTR" },
                  { "$ref": "https://schema.management.azure.com/schemas/2015-05-04-preview/Microsoft.Network.json#/resourceDefinitions/dnszones_SOA" },
                  { "$ref": "https://schema.management.azure.com/schemas/2015-05-04-preview/Microsoft.Network.json#/resourceDefinitions/dnszones_SRV" },
                  { "$ref": "https://schema.management.azure.com/schemas/2015-05-04-preview/Microsoft.Network.json#/resourceDefinitions/dnszones_TXT" },
                  { "$ref": "https://schema.management.azure.com/schemas/2016-04-01/Microsoft.Network.json#/resourceDefinitions/dnszones" },
                  { "$ref": "https://schema.management.azure.com/schemas/2016-04-01/Microsoft.Network.json#/resourceDefinitions/dnszones_A" },
                  { "$ref": "https://schema.management.azure.com/schemas/2016-04-01/Microsoft.Network.json#/resourceDefinitions/dnszones_AAAA" },
                  { "$ref": "https://schema.management.azure.com/schemas/2016-04-01/Microsoft.Network.json#/resourceDefinitions/dnszones_CNAME" },
                  { "$ref": "https://schema.management.azure.com/schemas/2016-04-01/Microsoft.Network.json#/resourceDefinitions/dnszones_MX" },
                  { "$ref": "https://schema.management.azure.com/schemas/2016-04-01/Microsoft.Network.json#/resourceDefinitions/dnszones_NS" },
                  { "$ref": "https://schema.management.azure.com/schemas/2016-04-01/Microsoft.Network.json#/resourceDefinitions/dnszones_PTR" },
                  { "$ref": "https://schema.management.azure.com/schemas/2016-04-01/Microsoft.Network.json#/resourceDefinitions/dnszones_SOA" },
                  { "$ref": "https://schema.management.azure.com/schemas/2016-04-01/Microsoft.Network.json#/resourceDefinitions/dnszones_SRV" },
                  { "$ref": "https://schema.management.azure.com/schemas/2016-04-01/Microsoft.Network.json#/resourceDefinitions/dnszones_TXT" },
                  { "$ref": "https://schema.management.azure.com/schemas/2015-06-01/Microsoft.Cdn.json#/resourceDefinitions/profiles" },
                  { "$ref": "https://schema.management.azure.com/schemas/2015-06-01/Microsoft.Cdn.json#/resourceDefinitions/profiles_endpoints" },
                  { "$ref": "https://schema.management.azure.com/schemas/2015-06-01/Microsoft.Cdn.json#/resourceDefinitions/profiles_endpoints_customDomains" },
                  { "$ref": "https://schema.management.azure.com/schemas/2015-06-01/Microsoft.Cdn.json#/resourceDefinitions/profiles_endpoints_origins" },
                  { "$ref": "https://schema.management.azure.com/schemas/2016-04-02/Microsoft.Cdn.json#/resourceDefinitions/profiles" },
                  { "$ref": "https://schema.management.azure.com/schemas/2016-04-02/Microsoft.Cdn.json#/resourceDefinitions/profiles_endpoints" },
                  { "$ref": "https://schema.management.azure.com/schemas/2016-04-02/Microsoft.Cdn.json#/resourceDefinitions/profiles_endpoints_customDomains" },
                  { "$ref": "https://schema.management.azure.com/schemas/2016-04-02/Microsoft.Cdn.json#/resourceDefinitions/profiles_endpoints_origins" },
                  { "$ref": "https://schema.management.azure.com/schemas/2015-12-01/Microsoft.Batch.json#/resourceDefinitions/batchAccounts" },
                  { "$ref": "https://schema.management.azure.com/schemas/2015-12-01/Microsoft.Batch.json#/resourceDefinitions/batchAccounts_applications" },
                  { "$ref": "https://schema.management.azure.com/schemas/2015-12-01/Microsoft.Batch.json#/resourceDefinitions/batchAccounts_applications_versions" },
                  { "$ref": "https://schema.management.azure.com/schemas/2017-09-01/Microsoft.Batch.json#/resourceDefinitions/batchAccounts" },
                  { "$ref": "https://schema.management.azure.com/schemas/2017-09-01/Microsoft.Batch.json#/resourceDefinitions/batchAccounts_applications" },
                  { "$ref": "https://schema.management.azure.com/schemas/2017-09-01/Microsoft.Batch.json#/resourceDefinitions/batchAccounts_applications_versions" },
                  { "$ref": "https://schema.management.azure.com/schemas/2017-09-01/Microsoft.Batch.json#/resourceDefinitions/batchAccounts_certificates" },
                  { "$ref": "https://schema.management.azure.com/schemas/2017-09-01/Microsoft.Batch.json#/resourceDefinitions/batchAccounts_pools" },
                  { "$ref": "https://schema.management.azure.com/schemas/2016-04-01/Microsoft.Cache.json#/resourceDefinitions/Redis" },
                  { "$ref": "https://schema.management.azure.com/schemas/2015-02-01-preview/Microsoft.Logic.json#/resourceDefinitions/workflows" },
                  { "$ref": "https://schema.management.azure.com/schemas/2016-06-01/Microsoft.Logic.json#/resourceDefinitions/workflows" },
                  { "$ref": "https://schema.management.azure.com/schemas/2016-06-01/Microsoft.Logic.json#/resourceDefinitions/integrationAccounts" },
                  { "$ref": "https://schema.management.azure.com/schemas/2016-06-01/Microsoft.Logic.json#/resourceDefinitions/integrationAccounts_agreements" },
                  { "$ref": "https://schema.management.azure.com/schemas/2016-06-01/Microsoft.Logic.json#/resourceDefinitions/integrationAccounts_certificates" },
                  { "$ref": "https://schema.management.azure.com/schemas/2016-06-01/Microsoft.Logic.json#/resourceDefinitions/integrationAccounts_maps" },
                  { "$ref": "https://schema.management.azure.com/schemas/2016-06-01/Microsoft.Logic.json#/resourceDefinitions/integrationAccounts_partners" },
                  { "$ref": "https://schema.management.azure.com/schemas/2016-06-01/Microsoft.Logic.json#/resourceDefinitions/integrationAccounts_schemas" },
                  { "$ref": "https://schema.management.azure.com/schemas/2016-06-01/Microsoft.Logic.json#/resourceDefinitions/integrationAccounts_assemblies" },
                  { "$ref": "https://schema.management.azure.com/schemas/2016-06-01/Microsoft.Logic.json#/resourceDefinitions/integrationAccounts_batchConfigurations" },
                  { "$ref": "https://schema.management.azure.com/schemas/2016-10-01/Microsoft.Logic.json#/resourceDefinitions/workflows" },
                  { "$ref": "https://schema.management.azure.com/schemas/2017-07-01/Microsoft.Logic.json#/resourceDefinitions/workflows" },
                  { "$ref": "https://schema.management.azure.com/schemas/2016-06-01/Microsoft.Web.json#/resourceDefinitions/connections" },
                  { "$ref": "https://schema.management.azure.com/schemas/2016-06-01/Microsoft.Web.json#/resourceDefinitions/connectionGateways" },
                  { "$ref": "https://schema.management.azure.com/schemas/2016-06-01/Microsoft.Web.json#/resourceDefinitions/customApis" },
                  { "$ref": "https://schema.management.azure.com/schemas/2016-03-01/Microsoft.Scheduler.json#/resourceDefinitions/jobCollections" },
                  { "$ref": "https://schema.management.azure.com/schemas/2016-03-01/Microsoft.Scheduler.json#/resourceDefinitions/jobCollections_jobs" },
                  { "$ref": "https://schema.management.azure.com/schemas/2016-05-01-preview/Microsoft.MachineLearning.json#/resourceDefinitions/webServices" },
                  { "$ref": "https://schema.management.azure.com/schemas/2016-05-01-preview/Microsoft.MachineLearning.json#/resourceDefinitions/commitmentPlans" },
                  { "$ref": "https://schema.management.azure.com/schemas/2016-04-01/Microsoft.MachineLearning.json#/resourceDefinitions/workspaces" },
                  { "$ref": "https://schema.management.azure.com/schemas/2017-05-01-preview/Microsoft.MachineLearningExperimentation.json#/resourceDefinitions/accounts" },
                  { "$ref": "https://schema.management.azure.com/schemas/2017-05-01-preview/Microsoft.MachineLearningExperimentation.json#/resourceDefinitions/accounts_workspaces" },
                  { "$ref": "https://schema.management.azure.com/schemas/2017-05-01-preview/Microsoft.MachineLearningExperimentation.json#/resourceDefinitions/accounts_workspaces_projects" },
                  { "$ref": "https://schema.management.azure.com/schemas/2017-09-01-preview/Microsoft.MachineLearningModelManagement.json#/resourceDefinitions/accounts" },
                  { "$ref": "https://schema.management.azure.com/schemas/2018-03-01-preview/Microsoft.MachineLearningServices.json#/resourceDefinitions/workspaces" },
                  { "$ref": "https://schema.management.azure.com/schemas/2015-10-31/Microsoft.Automation.json#/resourceDefinitions/automationAccounts" },
                  { "$ref": "https://schema.management.azure.com/schemas/2015-10-31/Microsoft.Automation.json#/resourceDefinitions/automationAccounts_runbooks" },
                  { "$ref": "https://schema.management.azure.com/schemas/2015-10-31/Microsoft.Automation.json#/resourceDefinitions/automationAccounts_modules" },
                  { "$ref": "https://schema.management.azure.com/schemas/2015-10-31/Microsoft.Automation.json#/resourceDefinitions/automationAccounts_certificates" },
                  { "$ref": "https://schema.management.azure.com/schemas/2015-10-31/Microsoft.Automation.json#/resourceDefinitions/automationAccounts_connections" },
                  { "$ref": "https://schema.management.azure.com/schemas/2015-10-31/Microsoft.Automation.json#/resourceDefinitions/automationAccounts_variables" },
                  { "$ref": "https://schema.management.azure.com/schemas/2015-10-31/Microsoft.Automation.json#/resourceDefinitions/automationAccounts_schedules" },
                  { "$ref": "https://schema.management.azure.com/schemas/2015-10-31/Microsoft.Automation.json#/resourceDefinitions/automationAccounts_jobs" },
                  { "$ref": "https://schema.management.azure.com/schemas/2015-10-31/Microsoft.Automation.json#/resourceDefinitions/automationAccounts_connectionTypes" },
                  { "$ref": "https://schema.management.azure.com/schemas/2015-10-31/Microsoft.Automation.json#/resourceDefinitions/automationAccounts_compilationjobs" },
                  { "$ref": "https://schema.management.azure.com/schemas/2015-10-31/Microsoft.Automation.json#/resourceDefinitions/automationAccounts_configurations" },
                  { "$ref": "https://schema.management.azure.com/schemas/2015-10-31/Microsoft.Automation.json#/resourceDefinitions/automationAccounts_jobSchedules" },
                  { "$ref": "https://schema.management.azure.com/schemas/2015-10-31/Microsoft.Automation.json#/resourceDefinitions/automationAccounts_nodeConfigurations" },
                  { "$ref": "https://schema.management.azure.com/schemas/2015-10-31/Microsoft.Automation.json#/resourceDefinitions/automationAccounts_webhooks" },
                  { "$ref": "https://schema.management.azure.com/schemas/2015-10-31/Microsoft.Automation.json#/resourceDefinitions/automationAccounts_credentials" },
                  { "$ref": "https://schema.management.azure.com/schemas/2015-10-31/Microsoft.Automation.json#/resourceDefinitions/automationAccounts_watchers" },
                  { "$ref": "https://schema.management.azure.com/schemas/2017-05-15-preview/Microsoft.Automation.json#/resourceDefinitions/automationAccounts_softwareUpdateConfigurations" },
                  { "$ref": "https://schema.management.azure.com/schemas/2017-05-15-preview/Microsoft.Automation.json#/resourceDefinitions/automationAccounts_jobs" },
                  { "$ref": "https://schema.management.azure.com/schemas/2017-05-15-preview/Microsoft.Automation.json#/resourceDefinitions/automationAccounts_sourceControls" },
                  { "$ref": "https://schema.management.azure.com/schemas/2017-05-15-preview/Microsoft.Automation.json#/resourceDefinitions/automationAccounts_sourceControls_sourceControlSyncJobs" },
                  { "$ref": "https://schema.management.azure.com/schemas/2018-01-15/Microsoft.Automation.json#/resourceDefinitions/automationAccounts_compilationjobs" },
                  { "$ref": "https://schema.management.azure.com/schemas/2018-01-15/Microsoft.Automation.json#/resourceDefinitions/automationAccounts_nodeConfigurations" },
                  { "$ref": "https://schema.management.azure.com/schemas/2018-06-30/Microsoft.Automation.json#/resourceDefinitions/automationAccounts_python2Packages" },
                  { "$ref": "https://schema.management.azure.com/schemas/2018-06-30/Microsoft.Automation.json#/resourceDefinitions/automationAccounts_runbooks" },
                  { "$ref": "https://schema.management.azure.com/schemas/2015-10-01/Microsoft.Media.json#/resourceDefinitions/mediaServices" },
                  { "$ref": "https://schema.management.azure.com/schemas/2018-07-01/Microsoft.Media.json#/resourceDefinitions/mediaServices" },
                  { "$ref": "https://schema.management.azure.com/schemas/2018-07-01/Microsoft.Media.json#/resourceDefinitions/mediaServices_accountFilters" },
                  { "$ref": "https://schema.management.azure.com/schemas/2018-07-01/Microsoft.Media.json#/resourceDefinitions/mediaServices_assets" },
                  { "$ref": "https://schema.management.azure.com/schemas/2018-07-01/Microsoft.Media.json#/resourceDefinitions/mediaServices_assets_assetFilters" },
                  { "$ref": "https://schema.management.azure.com/schemas/2018-07-01/Microsoft.Media.json#/resourceDefinitions/mediaServices_contentKeyPolicies" },
                  { "$ref": "https://schema.management.azure.com/schemas/2018-07-01/Microsoft.Media.json#/resourceDefinitions/mediaServices_liveEvents" },
                  { "$ref": "https://schema.management.azure.com/schemas/2018-07-01/Microsoft.Media.json#/resourceDefinitions/mediaServices_liveEvents_liveOutputs" },
                  { "$ref": "https://schema.management.azure.com/schemas/2018-07-01/Microsoft.Media.json#/resourceDefinitions/mediaServices_streamingEndpoints" },
                  { "$ref": "https://schema.management.azure.com/schemas/2018-07-01/Microsoft.Media.json#/resourceDefinitions/mediaServices_streamingLocators" },
                  { "$ref": "https://schema.management.azure.com/schemas/2018-07-01/Microsoft.Media.json#/resourceDefinitions/mediaServices_streamingPolicies" },
                  { "$ref": "https://schema.management.azure.com/schemas/2018-07-01/Microsoft.Media.json#/resourceDefinitions/mediaServices_transforms" },
                  { "$ref": "https://schema.management.azure.com/schemas/2018-07-01/Microsoft.Media.json#/resourceDefinitions/mediaServices_transforms_jobs" },
                  { "$ref": "https://schema.management.azure.com/schemas/2016-02-03/Microsoft.Devices.json#/resourceDefinitions/IotHubs" },
                  { "$ref": "https://schema.management.azure.com/schemas/2017-07-01/Microsoft.Devices.json#/resourceDefinitions/IotHubs" },
                  { "$ref": "https://schema.management.azure.com/schemas/2018-01-22/Microsoft.Devices.json#/resourceDefinitions/IotHubs" },
                  { "$ref": "https://schema.management.azure.com/schemas/2018-04-01/Microsoft.Devices.json#/resourceDefinitions/IotHubs" },
                  { "$ref": "https://schema.management.azure.com/schemas/2018-01-22/Microsoft.Devices.json#/resourceDefinitions/IotHubs_eventHubEndpoints_ConsumerGroups" },
                  { "$ref": "https://schema.management.azure.com/schemas/2018-04-01/Microsoft.Devices.json#/resourceDefinitions/IotHubs_eventHubEndpoints_ConsumerGroups" },
                  { "$ref": "https://schema.management.azure.com/schemas/2017-08-21-preview/Microsoft.Devices.json#/resourceDefinitions/ProvisioningServices" },
                  { "$ref": "https://schema.management.azure.com/schemas/2017-11-15/Microsoft.Devices.json#/resourceDefinitions/ProvisioningServices" },
                  { "$ref": "https://schema.management.azure.com/schemas/2016-03-01/Microsoft.ServiceFabric.json#/resourceDefinitions/clusters" },
                  { "$ref": "https://schema.management.azure.com/schemas/2016-09-01/Microsoft.ServiceFabric.json#/resourceDefinitions/clusters" },
                  { "$ref": "https://schema.management.azure.com/schemas/2017-07-01-preview/CloudSimple.PrivateCloudIaaS.json#/resourceDefinitions/virtualMachines" },
                  { "$ref": "https://schema.management.azure.com/schemas/2017-07-01-preview/Microsoft.ServiceFabric.json#/resourceDefinitions/clusters" },
                  { "$ref": "https://schema.management.azure.com/schemas/2017-07-01-preview/Microsoft.ServiceFabric.json#/resourceDefinitions/clusters_applicationTypes" },
                  { "$ref": "https://schema.management.azure.com/schemas/2017-07-01-preview/Microsoft.ServiceFabric.json#/resourceDefinitions/clusters_applicationTypes_versions" },
                  { "$ref": "https://schema.management.azure.com/schemas/2017-07-01-preview/Microsoft.ServiceFabric.json#/resourceDefinitions/clusters_applications" },
                  { "$ref": "https://schema.management.azure.com/schemas/2017-07-01-preview/Microsoft.ServiceFabric.json#/resourceDefinitions/clusters_applications_services" },
                  { "$ref": "https://schema.management.azure.com/schemas/2018-02-01/Microsoft.ServiceFabric.json#/resourceDefinitions/clusters" },
                  { "$ref": "https://schema.management.azure.com/schemas/2015-08-01/Microsoft.ServiceBus.json#/resourceDefinitions/namespaces" },
                  { "$ref": "https://schema.management.azure.com/schemas/2015-08-01/Microsoft.ServiceBus.json#/resourceDefinitions/namespaces_AuthorizationRules" },
                  { "$ref": "https://schema.management.azure.com/schemas/2015-08-01/Microsoft.ServiceBus.json#/resourceDefinitions/namespaces_queues" },
                  { "$ref": "https://schema.management.azure.com/schemas/2015-08-01/Microsoft.ServiceBus.json#/resourceDefinitions/namespaces_queues_authorizationRules" },
                  { "$ref": "https://schema.management.azure.com/schemas/2015-08-01/Microsoft.ServiceBus.json#/resourceDefinitions/namespaces_topics" },
                  { "$ref": "https://schema.management.azure.com/schemas/2015-08-01/Microsoft.ServiceBus.json#/resourceDefinitions/namespaces_topics_authorizationRules" },
                  { "$ref": "https://schema.management.azure.com/schemas/2015-08-01/Microsoft.ServiceBus.json#/resourceDefinitions/namespaces_topics_subscriptions" },
                  { "$ref": "https://schema.management.azure.com/schemas/2015-08-01/Microsoft.EventHub.json#/resourceDefinitions/namespaces" },
                  { "$ref": "https://schema.management.azure.com/schemas/2015-08-01/Microsoft.EventHub.json#/resourceDefinitions/namespaces_AuthorizationRules" },
                  { "$ref": "https://schema.management.azure.com/schemas/2015-08-01/Microsoft.EventHub.json#/resourceDefinitions/namespaces_eventhubs" },
                  { "$ref": "https://schema.management.azure.com/schemas/2015-08-01/Microsoft.EventHub.json#/resourceDefinitions/namespaces_eventhubs_authorizationRules" },
                  { "$ref": "https://schema.management.azure.com/schemas/2015-08-01/Microsoft.EventHub.json#/resourceDefinitions/namespaces_eventhubs_consumergroups" },
                  { "$ref": "https://schema.management.azure.com/schemas/2016-09-01/Microsoft.Authorization.json#/resourceDefinitions/locks" },
                  { "$ref": "https://schema.management.azure.com/schemas/2016-09-01/Microsoft.Resources.json#/resourceDefinitions/deployments" },
                  { "$ref": "https://schema.management.azure.com/schemas/2017-05-10/Microsoft.Resources.json#/resourceDefinitions/deployments" },
                  { "$ref": "https://schema.management.azure.com/schemas/2016-09-01-preview/Microsoft.Solutions.json#/resourceDefinitions/applianceDefinitions" },
                  { "$ref": "https://schema.management.azure.com/schemas/2016-09-01-preview/Microsoft.Solutions.json#/resourceDefinitions/appliances" },
                  { "$ref": "https://schema.management.azure.com/schemas/2016-07-07/Microsoft.ApiManagement.json#/resourceDefinitions/service" },
                  { "$ref": "https://schema.management.azure.com/schemas/2017-03-01/Microsoft.ApiManagement.json#/resourceDefinitions/service" },
                  { "$ref": "https://schema.management.azure.com/schemas/2017-03-01/Microsoft.ApiManagement.json#/resourceDefinitions/service_apis" },
                  { "$ref": "https://schema.management.azure.com/schemas/2017-03-01/Microsoft.ApiManagement.json#/resourceDefinitions/service_apis_operations" },
                  { "$ref": "https://schema.management.azure.com/schemas/2017-03-01/Microsoft.ApiManagement.json#/resourceDefinitions/service_apis_operations_policies" },
                  { "$ref": "https://schema.management.azure.com/schemas/2017-03-01/Microsoft.ApiManagement.json#/resourceDefinitions/service_apis_operations_tags" },
                  { "$ref": "https://schema.management.azure.com/schemas/2017-03-01/Microsoft.ApiManagement.json#/resourceDefinitions/service_apis_policies" },
                  { "$ref": "https://schema.management.azure.com/schemas/2017-03-01/Microsoft.ApiManagement.json#/resourceDefinitions/service_apis_releases" },
                  { "$ref": "https://schema.management.azure.com/schemas/2017-03-01/Microsoft.ApiManagement.json#/resourceDefinitions/service_apis_schemas" },
                  { "$ref": "https://schema.management.azure.com/schemas/2017-03-01/Microsoft.ApiManagement.json#/resourceDefinitions/service_apis_tagDescriptions" },
                  { "$ref": "https://schema.management.azure.com/schemas/2017-03-01/Microsoft.ApiManagement.json#/resourceDefinitions/service_apis_tags" },
                  { "$ref": "https://schema.management.azure.com/schemas/2017-03-01/Microsoft.ApiManagement.json#/resourceDefinitions/service_authorizationServers" },
                  { "$ref": "https://schema.management.azure.com/schemas/2017-03-01/Microsoft.ApiManagement.json#/resourceDefinitions/service_backends" },
                  { "$ref": "https://schema.management.azure.com/schemas/2017-03-01/Microsoft.ApiManagement.json#/resourceDefinitions/service_certificates" },
                  { "$ref": "https://schema.management.azure.com/schemas/2017-03-01/Microsoft.ApiManagement.json#/resourceDefinitions/service_diagnostics" },
                  { "$ref": "https://schema.management.azure.com/schemas/2017-03-01/Microsoft.ApiManagement.json#/resourceDefinitions/service_diagnostics_loggers" },
                  { "$ref": "https://schema.management.azure.com/schemas/2017-03-01/Microsoft.ApiManagement.json#/resourceDefinitions/service_groups" },
                  { "$ref": "https://schema.management.azure.com/schemas/2017-03-01/Microsoft.ApiManagement.json#/resourceDefinitions/service_groups_users" },
                  { "$ref": "https://schema.management.azure.com/schemas/2017-03-01/Microsoft.ApiManagement.json#/resourceDefinitions/service_identityProviders" },
                  { "$ref": "https://schema.management.azure.com/schemas/2017-03-01/Microsoft.ApiManagement.json#/resourceDefinitions/service_loggers" },
                  { "$ref": "https://schema.management.azure.com/schemas/2017-03-01/Microsoft.ApiManagement.json#/resourceDefinitions/service_notifications" },
                  { "$ref": "https://schema.management.azure.com/schemas/2017-03-01/Microsoft.ApiManagement.json#/resourceDefinitions/service_notifications_recipientEmails" },
                  { "$ref": "https://schema.management.azure.com/schemas/2017-03-01/Microsoft.ApiManagement.json#/resourceDefinitions/service_notifications_recipientUsers" },
                  { "$ref": "https://schema.management.azure.com/schemas/2017-03-01/Microsoft.ApiManagement.json#/resourceDefinitions/service_openidConnectProviders" },
                  { "$ref": "https://schema.management.azure.com/schemas/2017-03-01/Microsoft.ApiManagement.json#/resourceDefinitions/service_policies" },
                  { "$ref": "https://schema.management.azure.com/schemas/2017-03-01/Microsoft.ApiManagement.json#/resourceDefinitions/service_products" },
                  { "$ref": "https://schema.management.azure.com/schemas/2017-03-01/Microsoft.ApiManagement.json#/resourceDefinitions/service_products_apis" },
                  { "$ref": "https://schema.management.azure.com/schemas/2017-03-01/Microsoft.ApiManagement.json#/resourceDefinitions/service_products_groups" },
                  { "$ref": "https://schema.management.azure.com/schemas/2017-03-01/Microsoft.ApiManagement.json#/resourceDefinitions/service_products_policies" },
                  { "$ref": "https://schema.management.azure.com/schemas/2017-03-01/Microsoft.ApiManagement.json#/resourceDefinitions/service_products_tags" },
                  { "$ref": "https://schema.management.azure.com/schemas/2017-03-01/Microsoft.ApiManagement.json#/resourceDefinitions/service_properties" },
                  { "$ref": "https://schema.management.azure.com/schemas/2017-03-01/Microsoft.ApiManagement.json#/resourceDefinitions/service_subscriptions" },
                  { "$ref": "https://schema.management.azure.com/schemas/2017-03-01/Microsoft.ApiManagement.json#/resourceDefinitions/service_tags" },
                  { "$ref": "https://schema.management.azure.com/schemas/2017-03-01/Microsoft.ApiManagement.json#/resourceDefinitions/service_templates" },
                  { "$ref": "https://schema.management.azure.com/schemas/2017-03-01/Microsoft.ApiManagement.json#/resourceDefinitions/service_users" },
                  { "$ref": "https://schema.management.azure.com/schemas/2018-01-01/Microsoft.ApiManagement.json#/resourceDefinitions/service" },
                  { "$ref": "https://schema.management.azure.com/schemas/2018-01-01/Microsoft.ApiManagement.json#/resourceDefinitions/service_apis" },
                  { "$ref": "https://schema.management.azure.com/schemas/2018-01-01/Microsoft.ApiManagement.json#/resourceDefinitions/service_apis_operations" },
                  { "$ref": "https://schema.management.azure.com/schemas/2018-01-01/Microsoft.ApiManagement.json#/resourceDefinitions/service_apis_operations_policies" },
                  { "$ref": "https://schema.management.azure.com/schemas/2018-01-01/Microsoft.ApiManagement.json#/resourceDefinitions/service_apis_operations_tags" },
                  { "$ref": "https://schema.management.azure.com/schemas/2018-01-01/Microsoft.ApiManagement.json#/resourceDefinitions/service_apis_policies" },
                  { "$ref": "https://schema.management.azure.com/schemas/2018-01-01/Microsoft.ApiManagement.json#/resourceDefinitions/service_apis_releases" },
                  { "$ref": "https://schema.management.azure.com/schemas/2018-01-01/Microsoft.ApiManagement.json#/resourceDefinitions/service_apis_schemas" },
                  { "$ref": "https://schema.management.azure.com/schemas/2018-01-01/Microsoft.ApiManagement.json#/resourceDefinitions/service_apis_tagDescriptions" },
                  { "$ref": "https://schema.management.azure.com/schemas/2018-01-01/Microsoft.ApiManagement.json#/resourceDefinitions/service_apis_tags" },
                  { "$ref": "https://schema.management.azure.com/schemas/2018-01-01/Microsoft.ApiManagement.json#/resourceDefinitions/service_authorizationServers" },
                  { "$ref": "https://schema.management.azure.com/schemas/2018-01-01/Microsoft.ApiManagement.json#/resourceDefinitions/service_backends" },
                  { "$ref": "https://schema.management.azure.com/schemas/2018-01-01/Microsoft.ApiManagement.json#/resourceDefinitions/service_certificates" },
                  { "$ref": "https://schema.management.azure.com/schemas/2018-01-01/Microsoft.ApiManagement.json#/resourceDefinitions/service_diagnostics" },
                  { "$ref": "https://schema.management.azure.com/schemas/2018-01-01/Microsoft.ApiManagement.json#/resourceDefinitions/service_diagnostics_loggers" },
                  { "$ref": "https://schema.management.azure.com/schemas/2018-01-01/Microsoft.ApiManagement.json#/resourceDefinitions/service_groups" },
                  { "$ref": "https://schema.management.azure.com/schemas/2018-01-01/Microsoft.ApiManagement.json#/resourceDefinitions/service_groups_users" },
                  { "$ref": "https://schema.management.azure.com/schemas/2018-01-01/Microsoft.ApiManagement.json#/resourceDefinitions/service_identityProviders" },
                  { "$ref": "https://schema.management.azure.com/schemas/2018-01-01/Microsoft.ApiManagement.json#/resourceDefinitions/service_loggers" },
                  { "$ref": "https://schema.management.azure.com/schemas/2018-01-01/Microsoft.ApiManagement.json#/resourceDefinitions/service_notifications" },
                  { "$ref": "https://schema.management.azure.com/schemas/2018-01-01/Microsoft.ApiManagement.json#/resourceDefinitions/service_notifications_recipientEmails" },
                  { "$ref": "https://schema.management.azure.com/schemas/2018-01-01/Microsoft.ApiManagement.json#/resourceDefinitions/service_notifications_recipientUsers" },
                  { "$ref": "https://schema.management.azure.com/schemas/2018-01-01/Microsoft.ApiManagement.json#/resourceDefinitions/service_openidConnectProviders" },
                  { "$ref": "https://schema.management.azure.com/schemas/2018-01-01/Microsoft.ApiManagement.json#/resourceDefinitions/service_policies" },
                  { "$ref": "https://schema.management.azure.com/schemas/2018-01-01/Microsoft.ApiManagement.json#/resourceDefinitions/service_products" },
                  { "$ref": "https://schema.management.azure.com/schemas/2018-01-01/Microsoft.ApiManagement.json#/resourceDefinitions/service_products_apis" },
                  { "$ref": "https://schema.management.azure.com/schemas/2018-01-01/Microsoft.ApiManagement.json#/resourceDefinitions/service_products_groups" },
                  { "$ref": "https://schema.management.azure.com/schemas/2018-01-01/Microsoft.ApiManagement.json#/resourceDefinitions/service_products_policies" },
                  { "$ref": "https://schema.management.azure.com/schemas/2018-01-01/Microsoft.ApiManagement.json#/resourceDefinitions/service_products_tags" },
                  { "$ref": "https://schema.management.azure.com/schemas/2018-01-01/Microsoft.ApiManagement.json#/resourceDefinitions/service_properties" },
                  { "$ref": "https://schema.management.azure.com/schemas/2018-01-01/Microsoft.ApiManagement.json#/resourceDefinitions/service_subscriptions" },
                  { "$ref": "https://schema.management.azure.com/schemas/2018-01-01/Microsoft.ApiManagement.json#/resourceDefinitions/service_tags" },
                  { "$ref": "https://schema.management.azure.com/schemas/2018-01-01/Microsoft.ApiManagement.json#/resourceDefinitions/service_templates" },
                  { "$ref": "https://schema.management.azure.com/schemas/2018-01-01/Microsoft.ApiManagement.json#/resourceDefinitions/service_users" },
                  { "$ref": "https://schema.management.azure.com/schemas/2016-04-30-preview/Microsoft.Compute.json#/resourceDefinitions/disks" },
                  { "$ref": "https://schema.management.azure.com/schemas/2016-04-30-preview/Microsoft.Compute.json#/resourceDefinitions/snapshots" },
                  { "$ref": "https://schema.management.azure.com/schemas/2016-04-30-preview/Microsoft.Compute.json#/resourceDefinitions/images" },
                  { "$ref": "https://schema.management.azure.com/schemas/2016-04-30-preview/Microsoft.Compute.json#/resourceDefinitions/availabilitySets" },
                  { "$ref": "https://schema.management.azure.com/schemas/2016-04-30-preview/Microsoft.Compute.json#/resourceDefinitions/virtualMachines" },
                  { "$ref": "https://schema.management.azure.com/schemas/2016-04-30-preview/Microsoft.Compute.json#/resourceDefinitions/virtualMachineScaleSets" },
                  { "$ref": "https://schema.management.azure.com/schemas/2016-04-30-preview/Microsoft.Compute.json#/resourceDefinitions/extensions" },
                  { "$ref": "https://schema.management.azure.com/schemas/2016-06-27-preview/Microsoft.ContainerRegistry.json#/resourceDefinitions/registries" },
                  { "$ref": "https://schema.management.azure.com/schemas/2017-03-01/Microsoft.ContainerRegistry.json#/resourceDefinitions/registries" },
                  { "$ref": "https://schema.management.azure.com/schemas/2017-06-01-preview/Microsoft.ContainerRegistry.json#/resourceDefinitions/registries" },
                  { "$ref": "https://schema.management.azure.com/schemas/2017-06-01-preview/Microsoft.ContainerRegistry.json#/resourceDefinitions/registries_replications" },
                  { "$ref": "https://schema.management.azure.com/schemas/2017-06-01-preview/Microsoft.ContainerRegistry.json#/resourceDefinitions/registries_webhooks" },
                  { "$ref": "https://schema.management.azure.com/schemas/2017-10-01/Microsoft.ContainerRegistry.json#/resourceDefinitions/registries" },
                  { "$ref": "https://schema.management.azure.com/schemas/2017-10-01/Microsoft.ContainerRegistry.json#/resourceDefinitions/registries_replications" },
                  { "$ref": "https://schema.management.azure.com/schemas/2017-10-01/Microsoft.ContainerRegistry.json#/resourceDefinitions/registries_webhooks" },
                  { "$ref": "https://schema.management.azure.com/schemas/2018-02-01-preview/Microsoft.ContainerRegistry.json#/resourceDefinitions/registries_buildTasks" },
                  { "$ref": "https://schema.management.azure.com/schemas/2018-02-01-preview/Microsoft.ContainerRegistry.json#/resourceDefinitions/registries_buildTasks_steps" },
                  { "$ref": "https://schema.management.azure.com/schemas/2018-09-01/Microsoft.ContainerRegistry.json#/resourceDefinitions/registries_tasks" },
                  { "$ref": "https://schema.management.azure.com/schemas/2017-03-01-preview/Microsoft.Insights.json#/resourceDefinitions/actionGroups" },
                  { "$ref": "https://schema.management.azure.com/schemas/2017-03-01-preview/Microsoft.Insights.json#/resourceDefinitions/activityLogAlerts" },
                  { "$ref": "https://schema.management.azure.com/schemas/2016-06-01/Microsoft.Network.json#/resourceDefinitions/publicIPAddresses" },
                  { "$ref": "https://schema.management.azure.com/schemas/2016-06-01/Microsoft.Network.json#/resourceDefinitions/virtualNetworks" },
                  { "$ref": "https://schema.management.azure.com/schemas/2016-06-01/Microsoft.Network.json#/resourceDefinitions/loadBalancers" },
                  { "$ref": "https://schema.management.azure.com/schemas/2016-06-01/Microsoft.Network.json#/resourceDefinitions/networkSecurityGroups" },
                  { "$ref": "https://schema.management.azure.com/schemas/2016-06-01/Microsoft.Network.json#/resourceDefinitions/networkInterfaces" },
                  { "$ref": "https://schema.management.azure.com/schemas/2016-06-01/Microsoft.Network.json#/resourceDefinitions/routeTables" },
                  { "$ref": "https://schema.management.azure.com/schemas/2016-07-01/Microsoft.Network.json#/resourceDefinitions/publicIPAddresses" },
                  { "$ref": "https://schema.management.azure.com/schemas/2016-07-01/Microsoft.Network.json#/resourceDefinitions/virtualNetworks" },
                  { "$ref": "https://schema.management.azure.com/schemas/2016-07-01/Microsoft.Network.json#/resourceDefinitions/loadBalancers" },
                  { "$ref": "https://schema.management.azure.com/schemas/2016-07-01/Microsoft.Network.json#/resourceDefinitions/networkSecurityGroups" },
                  { "$ref": "https://schema.management.azure.com/schemas/2016-07-01/Microsoft.Network.json#/resourceDefinitions/networkInterfaces" },
                  { "$ref": "https://schema.management.azure.com/schemas/2016-07-01/Microsoft.Network.json#/resourceDefinitions/routeTables" },
                  { "$ref": "https://schema.management.azure.com/schemas/2016-08-01/Microsoft.Network.json#/resourceDefinitions/publicIPAddresses" },
                  { "$ref": "https://schema.management.azure.com/schemas/2016-08-01/Microsoft.Network.json#/resourceDefinitions/virtualNetworks" },
                  { "$ref": "https://schema.management.azure.com/schemas/2016-08-01/Microsoft.Network.json#/resourceDefinitions/loadBalancers" },
                  { "$ref": "https://schema.management.azure.com/schemas/2016-08-01/Microsoft.Network.json#/resourceDefinitions/networkSecurityGroups" },
                  { "$ref": "https://schema.management.azure.com/schemas/2016-08-01/Microsoft.Network.json#/resourceDefinitions/networkInterfaces" },
                  { "$ref": "https://schema.management.azure.com/schemas/2016-08-01/Microsoft.Network.json#/resourceDefinitions/routeTables" },
                  { "$ref": "https://schema.management.azure.com/schemas/2016-09-01/Microsoft.Network.json#/resourceDefinitions/publicIPAddresses" },
                  { "$ref": "https://schema.management.azure.com/schemas/2016-09-01/Microsoft.Network.json#/resourceDefinitions/virtualNetworks" },
                  { "$ref": "https://schema.management.azure.com/schemas/2016-09-01/Microsoft.Network.json#/resourceDefinitions/loadBalancers" },
                  { "$ref": "https://schema.management.azure.com/schemas/2016-09-01/Microsoft.Network.json#/resourceDefinitions/networkSecurityGroups" },
                  { "$ref": "https://schema.management.azure.com/schemas/2016-09-01/Microsoft.Network.json#/resourceDefinitions/networkInterfaces" },
                  { "$ref": "https://schema.management.azure.com/schemas/2016-09-01/Microsoft.Network.json#/resourceDefinitions/routeTables" },
                  { "$ref": "https://schema.management.azure.com/schemas/2016-10-01/Microsoft.Network.json#/resourceDefinitions/publicIPAddresses" },
                  { "$ref": "https://schema.management.azure.com/schemas/2016-10-01/Microsoft.Network.json#/resourceDefinitions/virtualNetworks" },
                  { "$ref": "https://schema.management.azure.com/schemas/2016-10-01/Microsoft.Network.json#/resourceDefinitions/loadBalancers" },
                  { "$ref": "https://schema.management.azure.com/schemas/2016-10-01/Microsoft.Network.json#/resourceDefinitions/networkSecurityGroups" },
                  { "$ref": "https://schema.management.azure.com/schemas/2016-10-01/Microsoft.Network.json#/resourceDefinitions/networkInterfaces" },
                  { "$ref": "https://schema.management.azure.com/schemas/2016-10-01/Microsoft.Network.json#/resourceDefinitions/routeTables" },
                  { "$ref": "https://schema.management.azure.com/schemas/2016-11-01/Microsoft.Network.json#/resourceDefinitions/publicIPAddresses" },
                  { "$ref": "https://schema.management.azure.com/schemas/2016-11-01/Microsoft.Network.json#/resourceDefinitions/virtualNetworks" },
                  { "$ref": "https://schema.management.azure.com/schemas/2016-11-01/Microsoft.Network.json#/resourceDefinitions/loadBalancers" },
                  { "$ref": "https://schema.management.azure.com/schemas/2016-11-01/Microsoft.Network.json#/resourceDefinitions/networkSecurityGroups" },
                  { "$ref": "https://schema.management.azure.com/schemas/2016-11-01/Microsoft.Network.json#/resourceDefinitions/networkInterfaces" },
                  { "$ref": "https://schema.management.azure.com/schemas/2016-11-01/Microsoft.Network.json#/resourceDefinitions/routeTables" },
                  { "$ref": "https://schema.management.azure.com/schemas/2016-12-01/Microsoft.Network.json#/resourceDefinitions/publicIPAddresses" },
                  { "$ref": "https://schema.management.azure.com/schemas/2016-12-01/Microsoft.Network.json#/resourceDefinitions/virtualNetworks" },
                  { "$ref": "https://schema.management.azure.com/schemas/2016-12-01/Microsoft.Network.json#/resourceDefinitions/loadBalancers" },
                  { "$ref": "https://schema.management.azure.com/schemas/2016-12-01/Microsoft.Network.json#/resourceDefinitions/networkSecurityGroups" },
                  { "$ref": "https://schema.management.azure.com/schemas/2016-12-01/Microsoft.Network.json#/resourceDefinitions/networkInterfaces" },
                  { "$ref": "https://schema.management.azure.com/schemas/2016-12-01/Microsoft.Network.json#/resourceDefinitions/routeTables" },
                  { "$ref": "https://schema.management.azure.com/schemas/2017-03-01/Microsoft.Network.json#/resourceDefinitions/publicIPAddresses" },
                  { "$ref": "https://schema.management.azure.com/schemas/2017-03-01/Microsoft.Network.json#/resourceDefinitions/virtualNetworks" },
                  { "$ref": "https://schema.management.azure.com/schemas/2017-03-01/Microsoft.Network.json#/resourceDefinitions/loadBalancers" },
                  { "$ref": "https://schema.management.azure.com/schemas/2017-03-01/Microsoft.Network.json#/resourceDefinitions/networkSecurityGroups" },
                  { "$ref": "https://schema.management.azure.com/schemas/2017-03-01/Microsoft.Network.json#/resourceDefinitions/networkInterfaces" },
                  { "$ref": "https://schema.management.azure.com/schemas/2017-03-01/Microsoft.Network.json#/resourceDefinitions/routeTables" },
                  { "$ref": "https://schema.management.azure.com/schemas/2017-06-01/Microsoft.Network.json#/resourceDefinitions/publicIPAddresses" },
                  { "$ref": "https://schema.management.azure.com/schemas/2017-06-01/Microsoft.Network.json#/resourceDefinitions/virtualNetworks" },
                  { "$ref": "https://schema.management.azure.com/schemas/2017-06-01/Microsoft.Network.json#/resourceDefinitions/loadBalancers" },
                  { "$ref": "https://schema.management.azure.com/schemas/2017-06-01/Microsoft.Network.json#/resourceDefinitions/networkSecurityGroups" },
                  { "$ref": "https://schema.management.azure.com/schemas/2017-06-01/Microsoft.Network.json#/resourceDefinitions/networkInterfaces" },
                  { "$ref": "https://schema.management.azure.com/schemas/2017-06-01/Microsoft.Network.json#/resourceDefinitions/routeTables" },
                  { "$ref": "https://schema.management.azure.com/schemas/2017-06-01/Microsoft.Network.json#/resourceDefinitions/applicationGateways" },
                  { "$ref": "https://schema.management.azure.com/schemas/2017-03-30/Microsoft.Compute.json#/resourceDefinitions/disks" },
                  { "$ref": "https://schema.management.azure.com/schemas/2017-03-30/Microsoft.Compute.json#/resourceDefinitions/snapshots" },
                  { "$ref": "https://schema.management.azure.com/schemas/2017-03-30/Microsoft.Compute.json#/resourceDefinitions/images" },
                  { "$ref": "https://schema.management.azure.com/schemas/2017-03-30/Microsoft.Compute.json#/resourceDefinitions/availabilitySets" },
                  { "$ref": "https://schema.management.azure.com/schemas/2017-03-30/Microsoft.Compute.json#/resourceDefinitions/virtualMachines" },
                  { "$ref": "https://schema.management.azure.com/schemas/2017-03-30/Microsoft.Compute.json#/resourceDefinitions/virtualMachineScaleSets" },
                  { "$ref": "https://schema.management.azure.com/schemas/2017-03-30/Microsoft.Compute.json#/resourceDefinitions/extensions" },
                  { "$ref": "https://schema.management.azure.com/schemas/2017-04-01/Microsoft.Insights.json#/resourceDefinitions/actionGroups" },
                  { "$ref": "https://schema.management.azure.com/schemas/2017-04-01/Microsoft.Insights.json#/resourceDefinitions/activityLogAlerts" },
                  { "$ref": "https://schema.management.azure.com/schemas/2014-04-01/Microsoft.Sql.json#/resourceDefinitions/servers" },
                  { "$ref": "https://schema.management.azure.com/schemas/2014-04-01/Microsoft.Sql.json#/resourceDefinitions/servers_advisors" },
                  { "$ref": "https://schema.management.azure.com/schemas/2014-04-01/Microsoft.Sql.json#/resourceDefinitions/servers_administrators" },
                  { "$ref": "https://schema.management.azure.com/schemas/2014-04-01/Microsoft.Sql.json#/resourceDefinitions/servers_auditingPolicies" },
                  { "$ref": "https://schema.management.azure.com/schemas/2014-04-01/Microsoft.Sql.json#/resourceDefinitions/servers_backupLongTermRetentionVaults" },
                  { "$ref": "https://schema.management.azure.com/schemas/2014-04-01/Microsoft.Sql.json#/resourceDefinitions/servers_communicationLinks" },
                  { "$ref": "https://schema.management.azure.com/schemas/2014-04-01/Microsoft.Sql.json#/resourceDefinitions/servers_connectionPolicies" },
                  { "$ref": "https://schema.management.azure.com/schemas/2014-04-01/Microsoft.Sql.json#/resourceDefinitions/servers_databases" },
                  { "$ref": "https://schema.management.azure.com/schemas/2014-04-01/Microsoft.Sql.json#/resourceDefinitions/servers_databases_advisors" },
                  { "$ref": "https://schema.management.azure.com/schemas/2014-04-01/Microsoft.Sql.json#/resourceDefinitions/servers_databases_auditingPolicies" },
                  { "$ref": "https://schema.management.azure.com/schemas/2014-04-01/Microsoft.Sql.json#/resourceDefinitions/servers_databases_backupLongTermRetentionPolicies" },
                  { "$ref": "https://schema.management.azure.com/schemas/2014-04-01/Microsoft.Sql.json#/resourceDefinitions/servers_databases_connectionPolicies" },
                  { "$ref": "https://schema.management.azure.com/schemas/2014-04-01/Microsoft.Sql.json#/resourceDefinitions/servers_databases_dataMaskingPolicies" },
                  { "$ref": "https://schema.management.azure.com/schemas/2014-04-01/Microsoft.Sql.json#/resourceDefinitions/servers_databases_dataMaskingPolicies_rules" },
                  { "$ref": "https://schema.management.azure.com/schemas/2014-04-01/Microsoft.Sql.json#/resourceDefinitions/servers_databases_extensions" },
                  { "$ref": "https://schema.management.azure.com/schemas/2014-04-01/Microsoft.Sql.json#/resourceDefinitions/servers_databases_geoBackupPolicies" },
                  { "$ref": "https://schema.management.azure.com/schemas/2014-04-01/Microsoft.Sql.json#/resourceDefinitions/servers_databases_securityAlertPolicies" },
                  { "$ref": "https://schema.management.azure.com/schemas/2014-04-01/Microsoft.Sql.json#/resourceDefinitions/servers_databases_transparentDataEncryption" },
                  { "$ref": "https://schema.management.azure.com/schemas/2014-04-01/Microsoft.Sql.json#/resourceDefinitions/servers_disasterRecoveryConfiguration" },
                  { "$ref": "https://schema.management.azure.com/schemas/2014-04-01/Microsoft.Sql.json#/resourceDefinitions/servers_elasticPools" },
                  { "$ref": "https://schema.management.azure.com/schemas/2014-04-01/Microsoft.Sql.json#/resourceDefinitions/servers_firewallRules" },
                  { "$ref": "https://schema.management.azure.com/schemas/2015-05-01/Microsoft.Insights.json#/resourceDefinitions/components" },
                  { "$ref": "https://schema.management.azure.com/schemas/2015-05-01/Microsoft.Insights.json#/resourceDefinitions/webtests" },
                  { "$ref": "https://schema.management.azure.com/schemas/2015-05-01-preview/Microsoft.Sql.json#/resourceDefinitions/managedInstances" },
                  { "$ref": "https://schema.management.azure.com/schemas/2015-05-01-preview/Microsoft.Sql.json#/resourceDefinitions/servers" },
                  { "$ref": "https://schema.management.azure.com/schemas/2015-05-01-preview/Microsoft.Sql.json#/resourceDefinitions/servers_databases_auditingSettings" },
                  { "$ref": "https://schema.management.azure.com/schemas/2015-05-01-preview/Microsoft.Sql.json#/resourceDefinitions/servers_databases_syncGroups" },
                  { "$ref": "https://schema.management.azure.com/schemas/2015-05-01-preview/Microsoft.Sql.json#/resourceDefinitions/servers_databases_syncGroups_syncMembers" },
                  { "$ref": "https://schema.management.azure.com/schemas/2015-05-01-preview/Microsoft.Sql.json#/resourceDefinitions/servers_encryptionProtector" },
                  { "$ref": "https://schema.management.azure.com/schemas/2015-05-01-preview/Microsoft.Sql.json#/resourceDefinitions/servers_failoverGroups" },
                  { "$ref": "https://schema.management.azure.com/schemas/2015-05-01-preview/Microsoft.Sql.json#/resourceDefinitions/servers_firewallRules" },
                  { "$ref": "https://schema.management.azure.com/schemas/2015-05-01-preview/Microsoft.Sql.json#/resourceDefinitions/servers_keys" },
                  { "$ref": "https://schema.management.azure.com/schemas/2015-05-01-preview/Microsoft.Sql.json#/resourceDefinitions/servers_syncAgents" },
                  { "$ref": "https://schema.management.azure.com/schemas/2015-05-01-preview/Microsoft.Sql.json#/resourceDefinitions/servers_virtualNetworkRules" },
                  { "$ref": "https://schema.management.azure.com/schemas/2017-03-01-preview/Microsoft.Sql.json#/resourceDefinitions/managedInstances_databases" },
                  { "$ref": "https://schema.management.azure.com/schemas/2017-03-01-preview/Microsoft.Sql.json#/resourceDefinitions/servers_auditingSettings" },
                  { "$ref": "https://schema.management.azure.com/schemas/2017-03-01-preview/Microsoft.Sql.json#/resourceDefinitions/servers_databases" },
                  { "$ref": "https://schema.management.azure.com/schemas/2017-03-01-preview/Microsoft.Sql.json#/resourceDefinitions/servers_databases_auditingSettings" },
                  { "$ref": "https://schema.management.azure.com/schemas/2017-03-01-preview/Microsoft.Sql.json#/resourceDefinitions/servers_databases_backupLongTermRetentionPolicies" },
                  { "$ref": "https://schema.management.azure.com/schemas/2017-03-01-preview/Microsoft.Sql.json#/resourceDefinitions/servers_databases_extendedAuditingSettings" },
                  { "$ref": "https://schema.management.azure.com/schemas/2017-03-01-preview/Microsoft.Sql.json#/resourceDefinitions/servers_databases_vulnerabilityAssessments_rules_baselines" },
                  { "$ref": "https://schema.management.azure.com/schemas/2017-03-01-preview/Microsoft.Sql.json#/resourceDefinitions/servers_dnsAliases" },
                  { "$ref": "https://schema.management.azure.com/schemas/2017-03-01-preview/Microsoft.Sql.json#/resourceDefinitions/servers_extendedAuditingSettings" },
                  { "$ref": "https://schema.management.azure.com/schemas/2017-03-01-preview/Microsoft.Sql.json#/resourceDefinitions/servers_jobAgents" },
                  { "$ref": "https://schema.management.azure.com/schemas/2017-03-01-preview/Microsoft.Sql.json#/resourceDefinitions/servers_jobAgents_credentials" },
                  { "$ref": "https://schema.management.azure.com/schemas/2017-03-01-preview/Microsoft.Sql.json#/resourceDefinitions/servers_jobAgents_jobs" },
                  { "$ref": "https://schema.management.azure.com/schemas/2017-03-01-preview/Microsoft.Sql.json#/resourceDefinitions/servers_jobAgents_jobs_executions" },
                  { "$ref": "https://schema.management.azure.com/schemas/2017-03-01-preview/Microsoft.Sql.json#/resourceDefinitions/servers_jobAgents_jobs_steps" },
                  { "$ref": "https://schema.management.azure.com/schemas/2017-03-01-preview/Microsoft.Sql.json#/resourceDefinitions/servers_jobAgents_targetGroups" },
                  { "$ref": "https://schema.management.azure.com/schemas/2017-04-01/Microsoft.ServiceBus.json#/resourceDefinitions/namespaces" },
                  { "$ref": "https://schema.management.azure.com/schemas/2017-04-01/Microsoft.ServiceBus.json#/resourceDefinitions/namespaces_AuthorizationRules" },
                  { "$ref": "https://schema.management.azure.com/schemas/2017-04-01/Microsoft.ServiceBus.json#/resourceDefinitions/namespaces_queues" },
                  { "$ref": "https://schema.management.azure.com/schemas/2017-04-01/Microsoft.ServiceBus.json#/resourceDefinitions/namespaces_queues_authorizationRules" },
                  { "$ref": "https://schema.management.azure.com/schemas/2017-04-01/Microsoft.ServiceBus.json#/resourceDefinitions/namespaces_topics" },
                  { "$ref": "https://schema.management.azure.com/schemas/2017-04-01/Microsoft.ServiceBus.json#/resourceDefinitions/namespaces_topics_authorizationRules" },
                  { "$ref": "https://schema.management.azure.com/schemas/2017-04-01/Microsoft.ServiceBus.json#/resourceDefinitions/namespaces_topics_subscriptions" },
                  { "$ref": "https://schema.management.azure.com/schemas/2017-04-01/Microsoft.ServiceBus.json#/resourceDefinitions/namespaces_topics_subscriptions_rules" },
                  { "$ref": "https://schema.management.azure.com/schemas/2017-04-01/Microsoft.ServiceBus.json#/resourceDefinitions/namespaces_migrationConfigurations" },
                  { "$ref": "https://schema.management.azure.com/schemas/2017-04-01/Microsoft.EventHub.json#/resourceDefinitions/namespaces" },
                  { "$ref": "https://schema.management.azure.com/schemas/2017-04-01/Microsoft.EventHub.json#/resourceDefinitions/namespaces_AuthorizationRules" },
                  { "$ref": "https://schema.management.azure.com/schemas/2017-04-01/Microsoft.EventHub.json#/resourceDefinitions/namespaces_eventhubs" },
                  { "$ref": "https://schema.management.azure.com/schemas/2017-04-01/Microsoft.EventHub.json#/resourceDefinitions/namespaces_eventhubs_authorizationRules" },
                  { "$ref": "https://schema.management.azure.com/schemas/2017-04-01/Microsoft.EventHub.json#/resourceDefinitions/namespaces_eventhubs_consumergroups" },
                  { "$ref": "https://schema.management.azure.com/schemas/2017-04-01/Microsoft.Relay.json#/resourceDefinitions/namespaces" },
                  { "$ref": "https://schema.management.azure.com/schemas/2017-04-01/Microsoft.Relay.json#/resourceDefinitions/namespaces_AuthorizationRules" },
                  { "$ref": "https://schema.management.azure.com/schemas/2017-04-01/Microsoft.Relay.json#/resourceDefinitions/namespaces_wcfRelays" },
                  { "$ref": "https://schema.management.azure.com/schemas/2017-04-01/Microsoft.Relay.json#/resourceDefinitions/namespaces_wcfRelays_authorizationRules" },
                  { "$ref": "https://schema.management.azure.com/schemas/2017-04-01/Microsoft.Relay.json#/resourceDefinitions/namespaces_hybridConnections" },
                  { "$ref": "https://schema.management.azure.com/schemas/2017-04-01/Microsoft.Relay.json#/resourceDefinitions/namespaces_hybridConnections_authorizationRules" },
                  { "$ref": "https://schema.management.azure.com/schemas/2016-03-01/Microsoft.StreamAnalytics.json#/resourceDefinitions/streamingjobs" },
                  { "$ref": "https://schema.management.azure.com/schemas/2016-03-01/Microsoft.StreamAnalytics.json#/resourceDefinitions/streamingjobs_functions" },
                  { "$ref": "https://schema.management.azure.com/schemas/2016-03-01/Microsoft.StreamAnalytics.json#/resourceDefinitions/streamingjobs_inputs" },
                  { "$ref": "https://schema.management.azure.com/schemas/2016-03-01/Microsoft.StreamAnalytics.json#/resourceDefinitions/streamingjobs_outputs" },
                  { "$ref": "https://schema.management.azure.com/schemas/2016-03-01/Microsoft.StreamAnalytics.json#/resourceDefinitions/streamingjobs_transformations" },
                  { "$ref": "https://schema.management.azure.com/schemas/2017-01-01/Microsoft.CustomerInsights.json#/resourceDefinitions/hubs" },
                  { "$ref": "https://schema.management.azure.com/schemas/2017-01-01/Microsoft.CustomerInsights.json#/resourceDefinitions/hubs_authorizationPolicies" },
                  { "$ref": "https://schema.management.azure.com/schemas/2017-01-01/Microsoft.CustomerInsights.json#/resourceDefinitions/hubs_connectors" },
                  { "$ref": "https://schema.management.azure.com/schemas/2017-01-01/Microsoft.CustomerInsights.json#/resourceDefinitions/hubs_connectors_mappings" },
                  { "$ref": "https://schema.management.azure.com/schemas/2017-01-01/Microsoft.CustomerInsights.json#/resourceDefinitions/hubs_interactions" },
                  { "$ref": "https://schema.management.azure.com/schemas/2017-01-01/Microsoft.CustomerInsights.json#/resourceDefinitions/hubs_kpi" },
                  { "$ref": "https://schema.management.azure.com/schemas/2017-01-01/Microsoft.CustomerInsights.json#/resourceDefinitions/hubs_links" },
                  { "$ref": "https://schema.management.azure.com/schemas/2017-01-01/Microsoft.CustomerInsights.json#/resourceDefinitions/hubs_profiles" },
                  { "$ref": "https://schema.management.azure.com/schemas/2017-01-01/Microsoft.CustomerInsights.json#/resourceDefinitions/hubs_relationshipLinks" },
                  { "$ref": "https://schema.management.azure.com/schemas/2017-01-01/Microsoft.CustomerInsights.json#/resourceDefinitions/hubs_relationships" },
                  { "$ref": "https://schema.management.azure.com/schemas/2017-01-01/Microsoft.CustomerInsights.json#/resourceDefinitions/hubs_roleAssignments" },
                  { "$ref": "https://schema.management.azure.com/schemas/2017-01-01/Microsoft.CustomerInsights.json#/resourceDefinitions/hubs_views" },
                  { "$ref": "https://schema.management.azure.com/schemas/2017-04-26/Microsoft.CustomerInsights.json#/resourceDefinitions/hubs" },
                  { "$ref": "https://schema.management.azure.com/schemas/2017-04-26/Microsoft.CustomerInsights.json#/resourceDefinitions/hubs_authorizationPolicies" },
                  { "$ref": "https://schema.management.azure.com/schemas/2017-04-26/Microsoft.CustomerInsights.json#/resourceDefinitions/hubs_connectors" },
                  { "$ref": "https://schema.management.azure.com/schemas/2017-04-26/Microsoft.CustomerInsights.json#/resourceDefinitions/hubs_connectors_mappings" },
                  { "$ref": "https://schema.management.azure.com/schemas/2017-04-26/Microsoft.CustomerInsights.json#/resourceDefinitions/hubs_interactions" },
                  { "$ref": "https://schema.management.azure.com/schemas/2017-04-26/Microsoft.CustomerInsights.json#/resourceDefinitions/hubs_kpi" },
                  { "$ref": "https://schema.management.azure.com/schemas/2017-04-26/Microsoft.CustomerInsights.json#/resourceDefinitions/hubs_links" },
                  { "$ref": "https://schema.management.azure.com/schemas/2017-04-26/Microsoft.CustomerInsights.json#/resourceDefinitions/hubs_predictions" },
                  { "$ref": "https://schema.management.azure.com/schemas/2017-04-26/Microsoft.CustomerInsights.json#/resourceDefinitions/hubs_profiles" },
                  { "$ref": "https://schema.management.azure.com/schemas/2017-04-26/Microsoft.CustomerInsights.json#/resourceDefinitions/hubs_relationshipLinks" },
                  { "$ref": "https://schema.management.azure.com/schemas/2017-04-26/Microsoft.CustomerInsights.json#/resourceDefinitions/hubs_relationships" },
                  { "$ref": "https://schema.management.azure.com/schemas/2017-04-26/Microsoft.CustomerInsights.json#/resourceDefinitions/hubs_roleAssignments" },
                  { "$ref": "https://schema.management.azure.com/schemas/2017-04-26/Microsoft.CustomerInsights.json#/resourceDefinitions/hubs_views" },
                  { "$ref": "https://schema.management.azure.com/schemas/2017-11-15/Microsoft.TimeSeriesInsights.json#/resourceDefinitions/environments" },
                  { "$ref": "https://schema.management.azure.com/schemas/2017-11-15/Microsoft.TimeSeriesInsights.json#/resourceDefinitions/environments_eventSources" },
                  { "$ref": "https://schema.management.azure.com/schemas/2017-11-15/Microsoft.TimeSeriesInsights.json#/resourceDefinitions/environments_referenceDataSets" },
                  { "$ref": "https://schema.management.azure.com/schemas/2017-11-15/Microsoft.TimeSeriesInsights.json#/resourceDefinitions/environments_accessPolicies" },
                  { "$ref": "https://schema.management.azure.com/schemas/2017-08-01/Microsoft.Network.json#/resourceDefinitions/publicIPAddresses" },
                  { "$ref": "https://schema.management.azure.com/schemas/2017-08-01/Microsoft.Network.json#/resourceDefinitions/virtualNetworks" },
                  { "$ref": "https://schema.management.azure.com/schemas/2017-08-01/Microsoft.Network.json#/resourceDefinitions/loadBalancers" },
                  { "$ref": "https://schema.management.azure.com/schemas/2017-08-01/Microsoft.Network.json#/resourceDefinitions/networkSecurityGroups" },
                  { "$ref": "https://schema.management.azure.com/schemas/2017-08-01/Microsoft.Network.json#/resourceDefinitions/networkInterfaces" },
                  { "$ref": "https://schema.management.azure.com/schemas/2017-08-01/Microsoft.Network.json#/resourceDefinitions/routeTables" },
                  { "$ref": "https://schema.management.azure.com/schemas/2017-08-01/Microsoft.Network.json#/resourceDefinitions/applicationGateways" },
                  { "$ref": "https://schema.management.azure.com/schemas/2017-09-01/Microsoft.Network.json#/resourceDefinitions/publicIPAddresses" },
                  { "$ref": "https://schema.management.azure.com/schemas/2017-09-01/Microsoft.Network.json#/resourceDefinitions/virtualNetworks" },
                  { "$ref": "https://schema.management.azure.com/schemas/2017-09-01/Microsoft.Network.json#/resourceDefinitions/loadBalancers" },
                  { "$ref": "https://schema.management.azure.com/schemas/2017-09-01/Microsoft.Network.json#/resourceDefinitions/networkSecurityGroups" },
                  { "$ref": "https://schema.management.azure.com/schemas/2017-09-01/Microsoft.Network.json#/resourceDefinitions/networkInterfaces" },
                  { "$ref": "https://schema.management.azure.com/schemas/2017-09-01/Microsoft.Network.json#/resourceDefinitions/routeTables" },
                  { "$ref": "https://schema.management.azure.com/schemas/2017-09-01/Microsoft.Network.json#/resourceDefinitions/applicationGateways" },
                  { "$ref": "https://schema.management.azure.com/schemas/2017-10-01/Microsoft.Network.json#/resourceDefinitions/publicIPAddresses" },
                  { "$ref": "https://schema.management.azure.com/schemas/2017-10-01/Microsoft.Network.json#/resourceDefinitions/virtualNetworks" },
                  { "$ref": "https://schema.management.azure.com/schemas/2017-10-01/Microsoft.Network.json#/resourceDefinitions/loadBalancers" },
                  { "$ref": "https://schema.management.azure.com/schemas/2017-10-01/Microsoft.Network.json#/resourceDefinitions/networkSecurityGroups" },
                  { "$ref": "https://schema.management.azure.com/schemas/2017-10-01/Microsoft.Network.json#/resourceDefinitions/networkInterfaces" },
                  { "$ref": "https://schema.management.azure.com/schemas/2017-10-01/Microsoft.Network.json#/resourceDefinitions/routeTables" },
                  { "$ref": "https://schema.management.azure.com/schemas/2017-10-01/Microsoft.Network.json#/resourceDefinitions/applicationGateways" },
                  { "$ref": "https://schema.management.azure.com/schemas/2016-11-01/Microsoft.ImportExport.json#/resourceDefinitions/jobs" },
                  { "$ref": "https://schema.management.azure.com/schemas/2017-09-01/Microsoft.Network.json#/resourceDefinitions/dnsZones" },
                  { "$ref": "https://schema.management.azure.com/schemas/2017-09-01/Microsoft.Network.json#/resourceDefinitions/dnsZones_A" },
                  { "$ref": "https://schema.management.azure.com/schemas/2017-09-01/Microsoft.Network.json#/resourceDefinitions/dnsZones_AAAA" },
                  { "$ref": "https://schema.management.azure.com/schemas/2017-09-01/Microsoft.Network.json#/resourceDefinitions/dnsZones_CAA" },
                  { "$ref": "https://schema.management.azure.com/schemas/2017-09-01/Microsoft.Network.json#/resourceDefinitions/dnsZones_CNAME" },
                  { "$ref": "https://schema.management.azure.com/schemas/2017-09-01/Microsoft.Network.json#/resourceDefinitions/dnsZones_MX" },
                  { "$ref": "https://schema.management.azure.com/schemas/2017-09-01/Microsoft.Network.json#/resourceDefinitions/dnsZones_NS" },
                  { "$ref": "https://schema.management.azure.com/schemas/2017-09-01/Microsoft.Network.json#/resourceDefinitions/dnsZones_PTR" },
                  { "$ref": "https://schema.management.azure.com/schemas/2017-09-01/Microsoft.Network.json#/resourceDefinitions/dnsZones_SOA" },
                  { "$ref": "https://schema.management.azure.com/schemas/2017-09-01/Microsoft.Network.json#/resourceDefinitions/dnsZones_SRV" },
                  { "$ref": "https://schema.management.azure.com/schemas/2017-09-01/Microsoft.Network.json#/resourceDefinitions/dnsZones_TXT" },
                  { "$ref": "https://schema.management.azure.com/schemas/2018-02-02/Microsoft.Migrate.json#/resourceDefinitions/projects" },
                  { "$ref": "https://schema.management.azure.com/schemas/2018-02-02/Microsoft.Migrate.json#/resourceDefinitions/projects_groups" },
                  { "$ref": "https://schema.management.azure.com/schemas/2018-02-02/Microsoft.Migrate.json#/resourceDefinitions/projects_groups_assessments" },
                  { "$ref": "https://schema.management.azure.com/schemas/2017-10-01/Microsoft.Network.json#/resourceDefinitions/dnsZones" },
                  { "$ref": "https://schema.management.azure.com/schemas/2017-10-01/Microsoft.Network.json#/resourceDefinitions/dnsZones_A" },
                  { "$ref": "https://schema.management.azure.com/schemas/2017-10-01/Microsoft.Network.json#/resourceDefinitions/dnsZones_AAAA" },
                  { "$ref": "https://schema.management.azure.com/schemas/2017-10-01/Microsoft.Network.json#/resourceDefinitions/dnsZones_CAA" },
                  { "$ref": "https://schema.management.azure.com/schemas/2017-10-01/Microsoft.Network.json#/resourceDefinitions/dnsZones_CNAME" },
                  { "$ref": "https://schema.management.azure.com/schemas/2017-10-01/Microsoft.Network.json#/resourceDefinitions/dnsZones_MX" },
                  { "$ref": "https://schema.management.azure.com/schemas/2017-10-01/Microsoft.Network.json#/resourceDefinitions/dnsZones_NS" },
                  { "$ref": "https://schema.management.azure.com/schemas/2017-10-01/Microsoft.Network.json#/resourceDefinitions/dnsZones_PTR" },
                  { "$ref": "https://schema.management.azure.com/schemas/2017-10-01/Microsoft.Network.json#/resourceDefinitions/dnsZones_SOA" },
                  { "$ref": "https://schema.management.azure.com/schemas/2017-10-01/Microsoft.Network.json#/resourceDefinitions/dnsZones_SRV" },
                  { "$ref": "https://schema.management.azure.com/schemas/2017-10-01/Microsoft.Network.json#/resourceDefinitions/dnsZones_TXT" },
                  { "$ref": "https://schema.management.azure.com/schemas/2017-06-01/Microsoft.AzureStack.json#/resourceDefinitions/registrations" },
                  { "$ref": "https://schema.management.azure.com/schemas/2017-06-01/Microsoft.AzureStack.json#/resourceDefinitions/registrations_customerSubscriptions" },
                  { "$ref": "https://schema.management.azure.com/schemas/2017-11-01/Microsoft.Network.json#/resourceDefinitions/publicIPAddresses" },
                  { "$ref": "https://schema.management.azure.com/schemas/2017-11-01/Microsoft.Network.json#/resourceDefinitions/virtualNetworks" },
                  { "$ref": "https://schema.management.azure.com/schemas/2017-11-01/Microsoft.Network.json#/resourceDefinitions/loadBalancers" },
                  { "$ref": "https://schema.management.azure.com/schemas/2017-11-01/Microsoft.Network.json#/resourceDefinitions/networkSecurityGroups" },
                  { "$ref": "https://schema.management.azure.com/schemas/2017-11-01/Microsoft.Network.json#/resourceDefinitions/networkInterfaces" },
                  { "$ref": "https://schema.management.azure.com/schemas/2017-11-01/Microsoft.Network.json#/resourceDefinitions/routeTables" },
                  { "$ref": "https://schema.management.azure.com/schemas/2017-11-01/Microsoft.Network.json#/resourceDefinitions/applicationGateways" },
                  { "$ref": "https://schema.management.azure.com/schemas/2017-12-01/Microsoft.Compute.json#/resourceDefinitions/images" },
                  { "$ref": "https://schema.management.azure.com/schemas/2017-12-01/Microsoft.Compute.json#/resourceDefinitions/availabilitySets" },
                  { "$ref": "https://schema.management.azure.com/schemas/2017-12-01/Microsoft.Compute.json#/resourceDefinitions/virtualMachines" },
                  { "$ref": "https://schema.management.azure.com/schemas/2017-12-01/Microsoft.Compute.json#/resourceDefinitions/virtualMachineScaleSets" },
                  { "$ref": "https://schema.management.azure.com/schemas/2017-12-01/Microsoft.Compute.json#/resourceDefinitions/extensions" },
                  { "$ref": "https://schema.management.azure.com/schemas/2017-12-01/Microsoft.Compute.json#/resourceDefinitions/vmssExtensions" },
                  { "$ref": "https://schema.management.azure.com/schemas/2017-12-01/Microsoft.DBforMySQL.json#/resourceDefinitions/servers" },
                  { "$ref": "https://schema.management.azure.com/schemas/2017-12-01/Microsoft.DBforMySQL.json#/resourceDefinitions/servers_configurations" },
                  { "$ref": "https://schema.management.azure.com/schemas/2017-12-01/Microsoft.DBforMySQL.json#/resourceDefinitions/servers_databases" },
                  { "$ref": "https://schema.management.azure.com/schemas/2017-12-01/Microsoft.DBforMySQL.json#/resourceDefinitions/servers_firewallRules" },
                  { "$ref": "https://schema.management.azure.com/schemas/2017-12-01/Microsoft.DBforMySQL.json#/resourceDefinitions/servers_virtualNetworkRules" },
                  { "$ref": "https://schema.management.azure.com/schemas/2017-12-01/Microsoft.DBforMySQL.json#/resourceDefinitions/servers_securityAlertPolicies" },
                  { "$ref": "https://schema.management.azure.com/schemas/2017-12-01/Microsoft.DBforPostgreSQL.json#/resourceDefinitions/servers" },
                  { "$ref": "https://schema.management.azure.com/schemas/2017-12-01/Microsoft.DBforPostgreSQL.json#/resourceDefinitions/servers_configurations" },
                  { "$ref": "https://schema.management.azure.com/schemas/2017-12-01/Microsoft.DBforPostgreSQL.json#/resourceDefinitions/servers_databases" },
                  { "$ref": "https://schema.management.azure.com/schemas/2017-12-01/Microsoft.DBforPostgreSQL.json#/resourceDefinitions/servers_firewallRules" },
                  { "$ref": "https://schema.management.azure.com/schemas/2017-12-01/Microsoft.DBforPostgreSQL.json#/resourceDefinitions/servers_virtualNetworkRules" },
                  { "$ref": "https://schema.management.azure.com/schemas/2017-12-01/Microsoft.DBforPostgreSQL.json#/resourceDefinitions/servers_securityAlertPolicies" },
                  { "$ref": "https://schema.management.azure.com/schemas/2017-12-01-preview/Microsoft.DBforMySQL.json#/resourceDefinitions/servers" },
                  { "$ref": "https://schema.management.azure.com/schemas/2017-12-01-preview/Microsoft.DBforMySQL.json#/resourceDefinitions/servers_configurations" },
                  { "$ref": "https://schema.management.azure.com/schemas/2017-12-01-preview/Microsoft.DBforMySQL.json#/resourceDefinitions/servers_databases" },
                  { "$ref": "https://schema.management.azure.com/schemas/2017-12-01-preview/Microsoft.DBforMySQL.json#/resourceDefinitions/servers_firewallRules" },
                  { "$ref": "https://schema.management.azure.com/schemas/2017-12-01-preview/Microsoft.DBforPostgreSQL.json#/resourceDefinitions/servers" },
                  { "$ref": "https://schema.management.azure.com/schemas/2017-12-01-preview/Microsoft.DBforPostgreSQL.json#/resourceDefinitions/servers_configurations" },
                  { "$ref": "https://schema.management.azure.com/schemas/2017-12-01-preview/Microsoft.DBforPostgreSQL.json#/resourceDefinitions/servers_databases" },
                  { "$ref": "https://schema.management.azure.com/schemas/2017-12-01-preview/Microsoft.DBforPostgreSQL.json#/resourceDefinitions/servers_firewallRules" },
                  { "$ref": "https://schema.management.azure.com/schemas/2018-01-01/Microsoft.Network.json#/resourceDefinitions/publicIPAddresses" },
                  { "$ref": "https://schema.management.azure.com/schemas/2018-01-01/Microsoft.Network.json#/resourceDefinitions/virtualNetworks" },
                  { "$ref": "https://schema.management.azure.com/schemas/2018-01-01/Microsoft.Network.json#/resourceDefinitions/loadBalancers" },
                  { "$ref": "https://schema.management.azure.com/schemas/2018-01-01/Microsoft.Network.json#/resourceDefinitions/networkSecurityGroups" },
                  { "$ref": "https://schema.management.azure.com/schemas/2018-01-01/Microsoft.Network.json#/resourceDefinitions/networkInterfaces" },
                  { "$ref": "https://schema.management.azure.com/schemas/2018-01-01/Microsoft.Network.json#/resourceDefinitions/routeTables" },
                  { "$ref": "https://schema.management.azure.com/schemas/2018-01-01/Microsoft.Network.json#/resourceDefinitions/applicationGateways" },
                  { "$ref": "https://schema.management.azure.com/schemas/2018-02-01/Microsoft.Network.json#/resourceDefinitions/ddosProtectionPlans" },
                  { "$ref": "https://schema.management.azure.com/schemas/2018-02-01/Microsoft.Network.json#/resourceDefinitions/expressRouteCircuits" },
                  { "$ref": "https://schema.management.azure.com/schemas/2018-02-01/Microsoft.Network.json#/resourceDefinitions/expressRouteCrossConnections" },
                  { "$ref": "https://schema.management.azure.com/schemas/2018-02-01/Microsoft.Network.json#/resourceDefinitions/publicIPAddresses" },
                  { "$ref": "https://schema.management.azure.com/schemas/2018-02-01/Microsoft.Network.json#/resourceDefinitions/virtualNetworks" },
                  { "$ref": "https://schema.management.azure.com/schemas/2018-02-01/Microsoft.Network.json#/resourceDefinitions/loadBalancers" },
                  { "$ref": "https://schema.management.azure.com/schemas/2018-02-01/Microsoft.Network.json#/resourceDefinitions/networkSecurityGroups" },
                  { "$ref": "https://schema.management.azure.com/schemas/2018-02-01/Microsoft.Network.json#/resourceDefinitions/networkInterfaces" },
                  { "$ref": "https://schema.management.azure.com/schemas/2018-02-01/Microsoft.Network.json#/resourceDefinitions/routeTables" },
                  { "$ref": "https://schema.management.azure.com/schemas/2018-08-01/Microsoft.Network.json#/resourceDefinitions/ddosProtectionPlans" },
                  { "$ref": "https://schema.management.azure.com/schemas/2018-08-01/Microsoft.Network.json#/resourceDefinitions/expressRouteCircuits" },
                  { "$ref": "https://schema.management.azure.com/schemas/2018-08-01/Microsoft.Network.json#/resourceDefinitions/expressRouteCrossConnections" },
                  { "$ref": "https://schema.management.azure.com/schemas/2018-08-01/Microsoft.Network.json#/resourceDefinitions/publicIPAddresses" },
                  { "$ref": "https://schema.management.azure.com/schemas/2018-08-01/Microsoft.Network.json#/resourceDefinitions/virtualNetworks" },
                  { "$ref": "https://schema.management.azure.com/schemas/2018-08-01/Microsoft.Network.json#/resourceDefinitions/loadBalancers" },
                  { "$ref": "https://schema.management.azure.com/schemas/2018-08-01/Microsoft.Network.json#/resourceDefinitions/networkSecurityGroups" },
                  { "$ref": "https://schema.management.azure.com/schemas/2018-08-01/Microsoft.Network.json#/resourceDefinitions/networkInterfaces" },
                  { "$ref": "https://schema.management.azure.com/schemas/2018-08-01/Microsoft.Network.json#/resourceDefinitions/routeTables" },
                  { "$ref": "https://schema.management.azure.com/schemas/2018-08-01/Microsoft.Network.json#/resourceDefinitions/applicationGateways" },
                  { "$ref": "https://schema.management.azure.com/schemas/2018-08-01/Microsoft.Network.json#/resourceDefinitions/expressRouteCircuits_authorizations" },
                  { "$ref": "https://schema.management.azure.com/schemas/2018-08-01/Microsoft.Network.json#/resourceDefinitions/ExpressRoutePorts" },
                  { "$ref": "https://schema.management.azure.com/schemas/2018-02-01/Microsoft.Network.json#/resourceDefinitions/applicationGateways" },
                  { "$ref": "https://schema.management.azure.com/schemas/2018-05-01/Microsoft.Network.json#/resourceDefinitions/dnsZones" },
                  { "$ref": "https://schema.management.azure.com/schemas/2018-05-01/Microsoft.Network.json#/resourceDefinitions/dnsZones_A" },
                  { "$ref": "https://schema.management.azure.com/schemas/2018-05-01/Microsoft.Network.json#/resourceDefinitions/dnsZones_AAAA" },
                  { "$ref": "https://schema.management.azure.com/schemas/2018-05-01/Microsoft.Network.json#/resourceDefinitions/dnsZones_CAA" },
                  { "$ref": "https://schema.management.azure.com/schemas/2018-05-01/Microsoft.Network.json#/resourceDefinitions/dnsZones_CNAME" },
                  { "$ref": "https://schema.management.azure.com/schemas/2018-05-01/Microsoft.Network.json#/resourceDefinitions/dnsZones_MX" },
                  { "$ref": "https://schema.management.azure.com/schemas/2018-05-01/Microsoft.Network.json#/resourceDefinitions/dnsZones_NS" },
                  { "$ref": "https://schema.management.azure.com/schemas/2018-05-01/Microsoft.Network.json#/resourceDefinitions/dnsZones_PTR" },
                  { "$ref": "https://schema.management.azure.com/schemas/2018-05-01/Microsoft.Network.json#/resourceDefinitions/dnsZones_SOA" },
                  { "$ref": "https://schema.management.azure.com/schemas/2018-05-01/Microsoft.Network.json#/resourceDefinitions/dnsZones_SRV" },
                  { "$ref": "https://schema.management.azure.com/schemas/2018-05-01/Microsoft.Network.json#/resourceDefinitions/dnsZones_TXT" },
                  { "$ref": "https://schema.management.azure.com/schemas/2017-11-15-preview/Microsoft.DataMigration.json#/resourceDefinitions/services" },
                  { "$ref": "https://schema.management.azure.com/schemas/2017-11-15-preview/Microsoft.DataMigration.json#/resourceDefinitions/services_projects" },
                  { "$ref": "https://schema.management.azure.com/schemas/2017-11-15-privatepreview/Microsoft.DataMigration.json#/resourceDefinitions/services" },
                  { "$ref": "https://schema.management.azure.com/schemas/2017-11-15-privatepreview/Microsoft.DataMigration.json#/resourceDefinitions/services_projects" },
                  { "$ref": "https://schema.management.azure.com/schemas/2016-03-01/Microsoft.Insights.json#/resourceDefinitions/alertrules" },
                  { "$ref": "https://schema.management.azure.com/schemas/2017-10-01/Microsoft.Insights.json#/resourceDefinitions/components_pricingPlans" },
                  { "$ref": "https://schema.management.azure.com/schemas/2018-01-31/Microsoft.Consumption.json#/resourceDefinitions/budgets" },
                  { "$ref": "https://schema.management.azure.com/schemas/2018-03-01/Microsoft.Insights.json#/resourceDefinitions/actionGroups" },
                  { "$ref": "https://schema.management.azure.com/schemas/2018-03-01/Microsoft.Insights.json#/resourceDefinitions/metricAlerts" },
                  { "$ref": "https://schema.management.azure.com/schemas/2018-01-01/Microsoft.EventGrid.json#/resourceDefinitions/topics" },
                  { "$ref": "https://schema.management.azure.com/schemas/2018-01-01/Microsoft.EventGrid.json#/resourceDefinitions/eventSubscriptions" },
                  { "$ref": "https://schema.management.azure.com/schemas/2018-03-01/Microsoft.BatchAI.json#/resourceDefinitions/clusters" },
                  { "$ref": "https://schema.management.azure.com/schemas/2018-03-01/Microsoft.BatchAI.json#/resourceDefinitions/fileServers" },
                  { "$ref": "https://schema.management.azure.com/schemas/2018-03-01/Microsoft.BatchAI.json#/resourceDefinitions/jobs" },
                  { "$ref": "https://schema.management.azure.com/schemas/2018-04-16/Microsoft.Insights.json#/resourceDefinitions/scheduledQueryRules" },
                  { "$ref": "https://schema.management.azure.com/schemas/2016-12-01/Microsoft.RecoveryServices.json#/resourceDefinitions/vaults_backupFabrics_protectionContainers" },
                  { "$ref": "https://schema.management.azure.com/schemas/2016-12-01/Microsoft.RecoveryServices.json#/resourceDefinitions/vaults_backupFabrics_protectionContainers_protectedItems" },
                  { "$ref": "https://schema.management.azure.com/schemas/2016-12-01/Microsoft.RecoveryServices.json#/resourceDefinitions/vaults_backupPolicies" },
                  { "$ref": "https://schema.management.azure.com/schemas/2017-07-01/Microsoft.RecoveryServices.json#/resourceDefinitions/vaults_backupFabrics_backupProtectionIntent" },
                  { "$ref": "https://schema.management.azure.com/schemas/2018-04-01/Microsoft.Compute.json#/resourceDefinitions/disks" },
                  { "$ref": "https://schema.management.azure.com/schemas/2018-04-01/Microsoft.Compute.json#/resourceDefinitions/snapshots" },
                  { "$ref": "https://schema.management.azure.com/schemas/2018-04-01/Microsoft.ContainerInstance.json#/resourceDefinitions/containerGroups" },
                  { "$ref": "https://schema.management.azure.com/schemas/2018-06-01/Microsoft.Compute.Galleries.json#/resourceDefinitions/galleries" },
                  { "$ref": "https://schema.management.azure.com/schemas/2018-06-01/Microsoft.Compute.Galleries.json#/resourceDefinitions/galleries_images" },
                  { "$ref": "https://schema.management.azure.com/schemas/2018-06-01/Microsoft.Compute.Galleries.json#/resourceDefinitions/galleries_images_versions" },
                  { "$ref": "https://schema.management.azure.com/schemas/2018-06-01/Microsoft.Compute.json#/resourceDefinitions/images" },
                  { "$ref": "https://schema.management.azure.com/schemas/2018-06-01/Microsoft.Compute.json#/resourceDefinitions/availabilitySets" },
                  { "$ref": "https://schema.management.azure.com/schemas/2018-06-01/Microsoft.Compute.json#/resourceDefinitions/virtualMachines" },
                  { "$ref": "https://schema.management.azure.com/schemas/2018-06-01/Microsoft.Compute.json#/resourceDefinitions/virtualMachineScaleSets" },
                  { "$ref": "https://schema.management.azure.com/schemas/2018-06-01/Microsoft.Compute.json#/resourceDefinitions/disks" },
                  { "$ref": "https://schema.management.azure.com/schemas/2018-06-01/Microsoft.Compute.json#/resourceDefinitions/snapshots" },
                  { "$ref": "https://schema.management.azure.com/schemas/2018-06-01/Microsoft.Compute.Extensions.json#/resourceDefinitions/virtualMachines_extensions" },
                  { "$ref": "https://schema.management.azure.com/schemas/2018-06-01/Microsoft.Compute.Extensions.json#/resourceDefinitions/virtualMachineScaleSets_extensions" },
                  { "$ref": "https://schema.management.azure.com/schemas/2017-07-01-privatepreview/Microsoft.IoTCentral.json#/resourceDefinitions/IoTApps" },
                  { "$ref": "https://schema.management.azure.com/schemas/2018-09-01/Microsoft.IoTCentral.json#/resourceDefinitions/IoTApps" },
                  { "$ref": "https://schema.management.azure.com/schemas/2018-05-01/Microsoft.Maps.json#/resourceDefinitions/accounts" },
                  { "$ref": "https://schema.management.azure.com/schemas/2018-05-01/Microsoft.BatchAI.json#/resourceDefinitions/workspaces" },
                  { "$ref": "https://schema.management.azure.com/schemas/2018-05-01/Microsoft.BatchAI.json#/resourceDefinitions/workspaces_clusters" },
                  { "$ref": "https://schema.management.azure.com/schemas/2018-05-01/Microsoft.BatchAI.json#/resourceDefinitions/workspaces_experiments" },
                  { "$ref": "https://schema.management.azure.com/schemas/2018-05-01/Microsoft.BatchAI.json#/resourceDefinitions/workspaces_experiments_jobs" },
                  { "$ref": "https://schema.management.azure.com/schemas/2018-05-01/Microsoft.BatchAI.json#/resourceDefinitions/workspaces_fileServers" },
                  { "$ref": "https://schema.management.azure.com/schemas/2018-05-01-preview/Microsoft.Insights.json#/resourceDefinitions/ProactiveDetectionConfigs" },
                  { "$ref": "https://schema.management.azure.com/schemas/2017-07-01/Microsoft.ContainerService.json#/resourceDefinitions/containerServices" },
                  { "$ref": "https://schema.management.azure.com/schemas/2018-03-31/Microsoft.ContainerService.json#/resourceDefinitions/managedClusters" },
                  { "$ref": "https://schema.management.azure.com/schemas/2015-03-20/Microsoft.OperationalInsights.json#/resourceDefinitions/workspaces_savedSearches" },
                  { "$ref": "https://schema.management.azure.com/schemas/2015-03-20/Microsoft.OperationalInsights.json#/resourceDefinitions/workspaces_storageInsightConfigs" },
                  { "$ref": "https://schema.management.azure.com/schemas/2015-11-01-preview/Microsoft.OperationalInsights.json#/resourceDefinitions/workspaces" },
                  { "$ref": "https://schema.management.azure.com/schemas/2015-11-01-preview/Microsoft.OperationalInsights.json#/resourceDefinitions/workspaces_dataSources" },
                  { "$ref": "https://schema.management.azure.com/schemas/2015-11-01-preview/Microsoft.OperationalInsights.json#/resourceDefinitions/workspaces_linkedServices" },
                  { "$ref": "https://schema.management.azure.com/schemas/2015-11-01-preview/Microsoft.OperationsManagement.json#/resourceDefinitions/ManagementConfigurations" },
                  { "$ref": "https://schema.management.azure.com/schemas/2015-11-01-preview/Microsoft.OperationsManagement.json#/resourceDefinitions/solutions" },
                  { "$ref": "https://schema.management.azure.com/schemas/2017-06-01/Microsoft.StorSimple.json#/resourceDefinitions/managers" },
                  { "$ref": "https://schema.management.azure.com/schemas/2017-06-01/Microsoft.StorSimple.json#/resourceDefinitions/managers_accessControlRecords" },
                  { "$ref": "https://schema.management.azure.com/schemas/2017-06-01/Microsoft.StorSimple.json#/resourceDefinitions/managers_bandwidthSettings" },
                  { "$ref": "https://schema.management.azure.com/schemas/2017-06-01/Microsoft.StorSimple.json#/resourceDefinitions/managers_devices_backupPolicies" },
                  { "$ref": "https://schema.management.azure.com/schemas/2017-06-01/Microsoft.StorSimple.json#/resourceDefinitions/managers_devices_backupPolicies_schedules" },
                  { "$ref": "https://schema.management.azure.com/schemas/2017-06-01/Microsoft.StorSimple.json#/resourceDefinitions/managers_devices_volumeContainers" },
                  { "$ref": "https://schema.management.azure.com/schemas/2017-06-01/Microsoft.StorSimple.json#/resourceDefinitions/managers_devices_volumeContainers_volumes" },
                  { "$ref": "https://schema.management.azure.com/schemas/2017-06-01/Microsoft.StorSimple.json#/resourceDefinitions/managers_storageAccountCredentials" },
                  { "$ref": "https://schema.management.azure.com/schemas/2016-10-01/Microsoft.StorSimple.json#/resourceDefinitions/managers" },
                  { "$ref": "https://schema.management.azure.com/schemas/2016-10-01/Microsoft.StorSimple.json#/resourceDefinitions/managers_accessControlRecords" },
                  { "$ref": "https://schema.management.azure.com/schemas/2016-10-01/Microsoft.StorSimple.json#/resourceDefinitions/managers_certificates" },
                  { "$ref": "https://schema.management.azure.com/schemas/2016-10-01/Microsoft.StorSimple.json#/resourceDefinitions/managers_devices_alertSettings" },
                  { "$ref": "https://schema.management.azure.com/schemas/2016-10-01/Microsoft.StorSimple.json#/resourceDefinitions/managers_devices_backupScheduleGroups" },
                  { "$ref": "https://schema.management.azure.com/schemas/2016-10-01/Microsoft.StorSimple.json#/resourceDefinitions/managers_devices_chapSettings" },
                  { "$ref": "https://schema.management.azure.com/schemas/2016-10-01/Microsoft.StorSimple.json#/resourceDefinitions/managers_devices_fileservers" },
                  { "$ref": "https://schema.management.azure.com/schemas/2016-10-01/Microsoft.StorSimple.json#/resourceDefinitions/managers_devices_fileservers_shares" },
                  { "$ref": "https://schema.management.azure.com/schemas/2016-10-01/Microsoft.StorSimple.json#/resourceDefinitions/managers_devices_iscsiservers" },
                  { "$ref": "https://schema.management.azure.com/schemas/2016-10-01/Microsoft.StorSimple.json#/resourceDefinitions/managers_devices_iscsiservers_disks" },
                  { "$ref": "https://schema.management.azure.com/schemas/2016-10-01/Microsoft.StorSimple.json#/resourceDefinitions/managers_extendedInformation" },
                  { "$ref": "https://schema.management.azure.com/schemas/2016-10-01/Microsoft.StorSimple.json#/resourceDefinitions/managers_storageAccountCredentials" },
                  { "$ref": "https://schema.management.azure.com/schemas/2016-10-01/Microsoft.StorSimple.json#/resourceDefinitions/managers_storageDomains" },
                  { "$ref": "https://schema.management.azure.com/schemas/2017-01-01/Microsoft.AAD.json#/resourceDefinitions/domainServices" },
                  { "$ref": "https://schema.management.azure.com/schemas/2017-06-01/Microsoft.AAD.json#/resourceDefinitions/domainServices" },
                  { "$ref": "https://schema.management.azure.com/schemas/2018-10-01/Microsoft.SignalRService.json#/resourceDefinitions/SignalR" },
<<<<<<< HEAD
                  { "$ref": "https://schema.management.azure.com/schemas/2015-08-31-preview/Microsoft.ManagedIdentity.json#/resourceDefinitions/UserAssignedIdentities" },
                  { "$ref": "https://schema.management.azure.com/schemas/2018-11-30/Microsoft.ManagedIdentity.json#/resourceDefinitions/UserAssignedIdentities" }
                ]
=======
                  { "$ref": "https://schema.management.azure.com/schemas/2017-08-15/Microsoft.NetApp.json#/resourceDefinitions/netAppAccounts" },
                  { "$ref": "https://schema.management.azure.com/schemas/2017-08-15/Microsoft.NetApp.json#/resourceDefinitions/capacityPools" },
                  { "$ref": "https://schema.management.azure.com/schemas/2017-08-15/Microsoft.NetApp.json#/resourceDefinitions/volumes" },
                  { "$ref": "https://schema.management.azure.com/schemas/2017-08-15/Microsoft.NetApp.json#/resourceDefinitions/snapshots" }
]
>>>>>>> d7418452
              }
            ]
          },
          {
            "allOf": [
              {
                "$ref": "#/definitions/resourceBaseExternal"
              },
              {
                "oneOf": [
                  { "$ref": "https://schema.management.azure.com/schemas/2014-04-01/SuccessBricks.ClearDB.json#/resourceDefinitions/databases" },
                  { "$ref": "https://schema.management.azure.com/schemas/2015-01-01/Sendgrid.Email.json#/resourceDefinitions/accounts" }
                ]
              }
            ]
          },
          {
            "allOf": [
              {
                "$ref": "#/definitions/ARMResourceBase"
              },
              {
                "oneOf": [
                  { "$ref": "https://schema.management.azure.com/schemas/2015-01-01/Microsoft.Resources.json#/resourceDefinitions/deployments" },
                  { "$ref": "https://schema.management.azure.com/schemas/2016-02-01/Microsoft.Resources.json#/resourceDefinitions/deployments" },
                  { "$ref": "https://schema.management.azure.com/schemas/2015-01-01/Microsoft.Resources.json#/resourceDefinitions/links" },
                  { "$ref": "https://schema.management.azure.com/schemas/2015-01-01/Microsoft.Authorization.json#/resourceDefinitions/locks" },
                  { "$ref": "https://schema.management.azure.com/schemas/2014-10-01-preview/Microsoft.Authorization.json#/resourceDefinitions/roleAssignments" },
                  { "$ref": "https://schema.management.azure.com/schemas/2017-09-01/Microsoft.Authorization.json#/resourceDefinitions/roleAssignments" },
                  { "$ref": "https://schema.management.azure.com/schemas/2017-09-01/Microsoft.Authorization.json#/resourceDefinitions/roleDefinitions" }
                ]
              }
            ]
          }
        ]
      }
    },
    "outputs": {
      "type": "object",
      "description": "Output parameter definitions",
      "additionalProperties": {
        "$ref": "#/definitions/output"
      }
    }
  },
  "additionalProperties": false,
  "required": [
    "$schema",
    "contentVersion",
    "resources"
  ],
  "definitions": {
    "ARMResourceBase": {
      "type": "object",
      "properties": {
        "name": {
          "type": "string",
          "description": "Name of the resource"
        },
        "type": {
          "type": "string",
          "description": "Resource type"
        },
        "condition": {
          "oneOf": [
            {
              "type": "boolean"
            },
            {
              "$ref": "#/definitions/expression"
            }
          ],
          "description": "Condition of the resource"
        },
        "apiVersion": {
          "type": "string",
          "description": "API Version of the resource type, optional when apiProfile is used on the template"
        },
        "dependsOn": {
          "type": "array",
          "items": {
            "type": "string"
          },
          "description": "Collection of resources this resource depends on"
        }
      },
      "required": [
        "name",
        "type"
      ]
    },
    "proxyResourceBase": {
      "allOf": [
        {
          "$ref": "#/definitions/ARMResourceBase"
        },
        {
          "properties": {
            "location": {
              "$ref": "#/definitions/resourceLocations",
              "description": "Location to deploy resource to"
            }
          }
        }
      ]
    },
    "resourceBase": {
      "allOf": [
        {
          "$ref": "#/definitions/ARMResourceBase"
        },
        {
          "properties": {
            "location": {
              "$ref": "#/definitions/resourceLocations",
              "description": "Location to deploy resource to"
            },
            "tags": {
              "type": "object",
              "description": "Name-value pairs to add to the resource"
            },
            "copy": {
              "$ref": "#/definitions/resourceCopy"
            },
            "comments": {
              "type": "string"
            }
          }
        }
      ]
    },
    "resourceBaseExternal": {
      "$ref": "#/definitions/resourceBase",
      "required": [
        "plan"
      ]
    },
    "resourceSku": {
      "type": "object",
      "properties": {
        "name": {
          "type": "string",
          "description": "Name of the sku"
        },
        "tier": {
          "type": "string",
          "description": "Tier of the sku"
        },
        "size": {
          "type": "string",
          "description": "Size of the sku"
        },
        "family": {
          "type": "string",
          "description": "Family of the sku"
        },
        "capacity": {
          "type": "integer",
          "description": "Capacity of the sku"
        }
      },
      "required": [
        "name"
      ]
    },
    "resourceCopy": {
      "type": "object",
      "properties": {
        "name": {
          "type": "string",
          "description": "Name of the copy"
        },
        "count": {
          "oneOf": [
            {
              "$ref": "#/definitions/expression"
            },
            {
              "type": "integer"
            }
          ],
          "description": "Count of the copy"
        },
        "mode": {
          "type": "string",
          "enum": [
            "Parallel",
            "Serial"
          ],
          "description": "The copy mode"
        },
        "batchSize": {
          "oneOf": [
            {
              "$ref": "#/definitions/expression"
            },
            {
              "type": "integer"
            }
          ],
          "description": "The serial copy batch size"
        }
      }
    },
    "resourceKind": {
      "type": "string",
      "maxLength": 64,
      "pattern": "(^[a-zA-Z0-9_.()-]+$)",
      "description": "Kind of resource"
    },
    "resourcePlan": {
      "type": "object",
      "properties": {
        "name": {
          "type": "string",
          "description": "Name of the plan"
        },
        "promotionCode": {
          "type": "string",
          "description": "Plan promotion code"
        },
        "publisher": {
          "type": "string",
          "description": "Name of the publisher"
        },
        "product": {
          "type": "string",
          "description": "Name of the product"
        },
        "version": {
          "type": "string",
          "description": "Version of the product"
        }
      },
      "required": [
        "name"
      ],
      "description": "Plan of the resource"
    },
    "resourceLocations": {
      "anyOf": [
        {
          "type": "string"
        },
        {
          "enum": [
            "East Asia",
            "Southeast Asia",
            "Central US",
            "East US",
            "East US 2",
            "West US",
            "North Central US",
            "South Central US",
            "North Europe",
            "West Europe",
            "Japan West",
            "Japan East",
            "Brazil South",
            "Australia East",
            "Australia Southeast",
            "Central India",
            "West India",
            "South India",
            "Canada Central",
            "Canada East",
            "West Central US",
            "West US 2",
            "UK South",
            "UK West",
            "Korea Central",
            "Korea South",
            "global"
          ]
        }
      ]
    },
    "functionNamespace": {
      "type": "object",
      "properties": {
        "namespace": {
          "type": "string",
          "minLength": 1,
          "description": "Function namespace"
        },
        "members": {
          "type": "object",
          "additionalProperties": {
            "$ref": "#/definitions/functionMember"
          },
          "description": "Function memebers"
        }
      }
    },
    "functionMember": {
      "type": "object",
      "properties": {
        "parameters": {
          "type": "array",
          "items": {
            "$ref": "#/definitions/functionParameter"
          },
          "description": "Function parameters"
        },
        "output": {
          "$ref": "#/definitions/functionOutput",
          "description": "Function output"
        }
      }
    },
    "functionParameter": {
      "type": "object",
      "properties": {
        "name": {
          "type": "string",
          "minLength": 1,
          "description": "Function parameter name"
        },
        "type": {
          "$ref": "#/definitions/parameterTypes",
          "description": "Type of function parameter value"
        }
      }
    },
    "functionOutput": {
      "type": "object",
      "properties": {
        "type": {
          "$ref": "#/definitions/parameterTypes",
          "description": "Type of function output value"
        },
        "value": {
          "$ref": "#/definitions/parameterValueTypes",
          "description": "Value assigned for function output"
        }
      }
    },
    "parameter": {
      "type": "object",
      "properties": {
        "type": {
          "$ref": "#/definitions/parameterTypes",
          "description": "Type of input parameter"
        },
        "defaultValue": {
          "$ref": "#/definitions/parameterValueTypes",
          "description": "Default value to be used if one is not provided"
        },
        "allowedValues": {
          "type": "array",
          "description": "Value can only be one of these values"
        },
        "metadata": {
          "type": "object",
          "description": "Metadata for the parameter, can be any valid JSON object"
        },
        "minValue": {
          "type": "integer",
          "description": "Minimum value for the int type parameter"
        },
        "maxValue": {
          "type": "integer",
          "description": "Maximum value for the int type parameter"
        },
        "minLength": {
          "type": "integer",
          "description": "Minimum length for the string or array type parameter"
        },
        "maxLength": {
          "type": "integer",
          "description": "Maximum length for the string or array type parameter"
        }
      },
      "required": [ "type" ],
      "description": "Input parameter definitions"
    },
    "output": {
      "type": "object",
      "properties": {
        "type": {
          "$ref": "#/definitions/parameterTypes",
          "description": "Type of output value"
        },
        "value": {
          "$ref": "#/definitions/parameterValueTypes",
          "description": "Value assigned for output"
        }
      },
      "required": [ "type", "value" ],
      "description": "Set of output parameters"
    },
    "parameterTypes": {
      "enum": [ "string", "securestring", "int", "bool", "object", "secureObject", "array" ]
    },
    "parameterValueTypes": {
      "type": [ "string", "boolean", "integer", "number", "object", "array", "null" ]
    },
    "keyVaultReference": {
      "type": "object",
      "properties": {
        "keyVault": {
          "type": "object",
          "properties": {
            "id": {
              "type": "string",
              "minLength": 1
            }
          },
          "required": [ "id" ],
          "additionalProperties": false
        },
        "secretName": {
          "type": "string",
          "minLength": 1
        },
        "secretVersion": {
          "type": "string",
          "minLength": 1
        }
      },
      "required": [
        "keyVault",
        "secretName"
      ],
      "additionalProperties": false
    },
    "expression": {
      "type": "string",
      "pattern": "^\\[(json|if|and|or|not|concat|parameters|variables|deployment|reference|resourceId|resourceGroup|subscription|list.*|base64|providers|copyIndex|padLeft|replace|toLower|toUpper|startsWith|endsWith|length|split|skip|take|contains|intersection|union|first|last|indexOf|lastIndexOf|add|sub|mul|div|mod|min|max|range|string|int|float|bool|trim|uri|uniqueString|substring|base64ToString|base64ToJson|uriComponentToString|uriComponent|dataUriToString|dataUri|array|createArray|coalesce|empty|less|lessOrEquals|greater|greaterOrEquals|equals|[\\w\\$]+\\.[\\w\\$]+)\\(.*\\).*\\]$",
      "description": "Deployment template expression. Expressions are enclosed in [] and must start with a function of json(), if(), and(), or(), not(), concat(), parameters(), variables(), deployment(), reference(), resourceId(), resourceGroup(), subscription(), list*(), base64(), providers(), copyIndex(), padLeft(), replace(), toLower(), toUpper(), length(), split(), skip(), take(), add(), sub(), mul(), div(), mod(), string(), int(), trim(), uri(), uniqueString(), substring(), empty(), contains(), intersection(), union(), first(), last(), indexOf(), lastIndexOf(), startsWith(), endsWith(), min(), max(), range(), base64ToString(), base64ToJson(), uriComponentToString(), uriComponent(), dataUriToString(), dataUri(), array(), createArray(), coalesce(), float(), bool(), less(), lessOrEquals(), greater(), greaterOrEquals(), equals()"
    },
    "numberOrExpression": {
      "oneOf": [
        { "type": "number" },
        { "$ref": "#/definitions/expression" }
      ]
    },
    "Iso8601Duration": {
      "type": "string",
      "pattern": "^P(\\d+Y)?(\\d+M)?(\\d+D)?(T(((\\d+H)(\\d+M)?(\\d+(\\.\\d{1,2})?S)?)|((\\d+M)(\\d+(\\.\\d{1,2})?S)?)|((\\d+(\\.\\d{1,2})?S))))?$"
    },
    "UTC": {
      "type": "string",
      "pattern": "^\\d{4}(-(0[1-9]|1[0-2])(-([012]\\d|3[01])(T((([01]\\d|2[0123]):[0-5]\\d)|(24:00))(:(([0-5]\\d)|60)(\\.\\d{1,}){0,1}){0,1}){0,1}((Z)|([+-]((([01]\\d|2[0123]):[0-5]\\d)|(24:00)))){0,1}){0,1}){0,1}$"
    },
    "apiVersion": {
      "type": "string",
      "pattern": "(^((\\d\\d\\d\\d-\\d\\d-\\d\\d)|([0-9]+(\\.[0-9]+)?))(-[a-zA-Z][a-zA-Z0-9]*)?$)",
      "description": "API version of the resource type"
    }
  }
}<|MERGE_RESOLUTION|>--- conflicted
+++ resolved
@@ -806,17 +806,14 @@
                   { "$ref": "https://schema.management.azure.com/schemas/2017-01-01/Microsoft.AAD.json#/resourceDefinitions/domainServices" },
                   { "$ref": "https://schema.management.azure.com/schemas/2017-06-01/Microsoft.AAD.json#/resourceDefinitions/domainServices" },
                   { "$ref": "https://schema.management.azure.com/schemas/2018-10-01/Microsoft.SignalRService.json#/resourceDefinitions/SignalR" },
-<<<<<<< HEAD
+                  { "$ref": "https://schema.management.azure.com/schemas/2017-08-15/Microsoft.NetApp.json#/resourceDefinitions/netAppAccounts" },
+                  { "$ref": "https://schema.management.azure.com/schemas/2017-08-15/Microsoft.NetApp.json#/resourceDefinitions/capacityPools" },
+                  { "$ref": "https://schema.management.azure.com/schemas/2017-08-15/Microsoft.NetApp.json#/resourceDefinitions/volumes" },
+                  { "$ref": "https://schema.management.azure.com/schemas/2017-08-15/Microsoft.NetApp.json#/resourceDefinitions/snapshots" },
                   { "$ref": "https://schema.management.azure.com/schemas/2015-08-31-preview/Microsoft.ManagedIdentity.json#/resourceDefinitions/UserAssignedIdentities" },
                   { "$ref": "https://schema.management.azure.com/schemas/2018-11-30/Microsoft.ManagedIdentity.json#/resourceDefinitions/UserAssignedIdentities" }
                 ]
-=======
-                  { "$ref": "https://schema.management.azure.com/schemas/2017-08-15/Microsoft.NetApp.json#/resourceDefinitions/netAppAccounts" },
-                  { "$ref": "https://schema.management.azure.com/schemas/2017-08-15/Microsoft.NetApp.json#/resourceDefinitions/capacityPools" },
-                  { "$ref": "https://schema.management.azure.com/schemas/2017-08-15/Microsoft.NetApp.json#/resourceDefinitions/volumes" },
-                  { "$ref": "https://schema.management.azure.com/schemas/2017-08-15/Microsoft.NetApp.json#/resourceDefinitions/snapshots" }
-]
->>>>>>> d7418452
+
               }
             ]
           },
