{
  "id": "http://schema.management.azure.com/schemas/2015-01-01/deploymentTemplate.json#",
  "$schema": "http://json-schema.org/draft-04/schema#",
  "title": "Template",
  "description": "An Azure deployment template",
  "type": "object",
  "properties": {
    "$schema": {
      "type": "string",
      "description": "JSON schema reference"
    },
    "contentVersion": {
      "type": "string",
      "pattern": "(^[0-9]+\\.[0-9]+\\.[0-9]+\\.[0-9]+$)",
      "description": "A 4 number format for the version number of this template file. For example, 1.0.0.0"
    },
    "variables": {
      "type": "object",
      "description": "Variable definitions"
    },
    "parameters": {
      "type": "object",
      "description": "Input parameter definitions",
      "additionalProperties": {
        "$ref": "#/definitions/parameter"
      }
    },
    "resources": {
      "type": "array",
      "description": "Collection of resources to be deployed",
      "items": {
        "oneOf": [
          {
            "allOf": [
              {
                "$ref": "#/definitions/resourceBase"
              },
              {
                "oneOf": [
                  { "$ref": "http://schema.management.azure.com/schemas/2015-07-01-preview/Microsoft.ServerManagement.json#/resourceDefinitions/node" },
                  { "$ref": "http://schema.management.azure.com/schemas/2015-07-01-preview/Microsoft.ServerManagement.json#/resourceDefinitions/gateway" },
                  { "$ref": "http://schema.management.azure.com/schemas/2015-04-08/Microsoft.DocumentDB.json#/resourceDefinitions/databaseAccounts" },
                  { "$ref": "http://schema.management.azure.com/schemas/2015-06-01/Microsoft.KeyVault.json#/resourceDefinitions/secrets" },
                  { "$ref": "http://schema.management.azure.com/schemas/2016-05-15/Microsoft.DevTestLab.json#/resourceDefinitions/labs" },
                  { "$ref": "http://schema.management.azure.com/schemas/2016-05-15/Microsoft.DevTestLab.json#/resourceDefinitions/virtualMachines" },
                  { "$ref": "http://schema.management.azure.com/schemas/2015-05-21-preview/Microsoft.DevTestLab.json#/resourceDefinitions/labs" },
                  { "$ref": "http://schema.management.azure.com/schemas/2015-05-21-preview/Microsoft.DevTestLab.json#/resourceDefinitions/virtualMachines" },
                  { "$ref": "http://schema.management.azure.com/schemas/2014-06-01/Microsoft.Web.json#/resourceDefinitions/certificates" },
                  { "$ref": "http://schema.management.azure.com/schemas/2014-06-01/Microsoft.Web.json#/resourceDefinitions/serverfarms" },
                  { "$ref": "http://schema.management.azure.com/schemas/2015-08-01/Microsoft.Web.json#/resourceDefinitions/certificates" },
                  { "$ref": "http://schema.management.azure.com/schemas/2015-08-01/Microsoft.Web.json#/resourceDefinitions/serverfarms" },
                  { "$ref": "http://schema.management.azure.com/schemas/2014-04-01-preview/Microsoft.Sql.json#/resourceDefinitions/databases" },
                  { "$ref": "http://schema.management.azure.com/schemas/2014-04-01-preview/Microsoft.Sql.json#/resourceDefinitions/firewallrules" },
                  { "$ref": "http://schema.management.azure.com/schemas/2014-04-01/Microsoft.Insights.json#/resourceDefinitions/alertrules" },
                  { "$ref": "http://schema.management.azure.com/schemas/2014-04-01/Microsoft.Insights.json#/resourceDefinitions/components" },
                  { "$ref": "http://schema.management.azure.com/schemas/2014-04-01/Microsoft.Insights.json#/resourceDefinitions/autoscalesettings" },
                  { "$ref": "http://schema.management.azure.com/schemas/2014-04-01/Microsoft.Insights.json#/resourceDefinitions/webtests" },
                  { "$ref": "http://schema.management.azure.com/schemas/2014-02-26/microsoft.visualstudio.json#/resourceDefinitions/account" },
                  { "$ref": "http://schema.management.azure.com/schemas/2014-04-01-preview/Microsoft.Cache.json#/resourceDefinitions/Redis" },
                  { "$ref": "http://schema.management.azure.com/schemas/2014-04-01/Microsoft.BizTalkServices.json#/resourceDefinitions/BizTalk" },
                  { "$ref": "http://schema.management.azure.com/schemas/2014-04-01/Microsoft.BizTalkServices.json#/resourceDefinitions/HybridConnection" },
                  { "$ref": "http://schema.management.azure.com/schemas/2015-03-01-preview/Microsoft.AppService.json#/resourceDefinitions/apiapps" },
                  { "$ref": "http://schema.management.azure.com/schemas/2015-03-01-preview/Microsoft.AppService.json#/resourceDefinitions/registrations" },
                  { "$ref": "http://schema.management.azure.com/schemas/2015-04-01/Microsoft.NotificationHubs.json#/resourceDefinitions/notificationHubs" },
                  { "$ref": "http://schema.management.azure.com/schemas/2015-08-01-preview/Microsoft.DataConnect.json#/resourceDefinitions/connectionManagers" },
                  { "$ref": "http://schema.management.azure.com/schemas/2015-08-01/Microsoft.Cache.json#/resourceDefinitions/Redis" },
                  { "$ref": "http://schema.management.azure.com/schemas/2015-08-01/Microsoft.Network.json#/resourceDefinitions/publicIPAddresses" },
                  { "$ref": "http://schema.management.azure.com/schemas/2015-08-01/Microsoft.Network.json#/resourceDefinitions/virtualNetworks" },
                  { "$ref": "http://schema.management.azure.com/schemas/2015-08-01/Microsoft.Network.json#/resourceDefinitions/loadBalancers" },
                  { "$ref": "http://schema.management.azure.com/schemas/2015-08-01/Microsoft.Network.json#/resourceDefinitions/networkSecurityGroups" },
                  { "$ref": "http://schema.management.azure.com/schemas/2015-08-01/Microsoft.Network.json#/resourceDefinitions/networkInterfaces" },
                  { "$ref": "http://schema.management.azure.com/schemas/2015-08-01/Microsoft.Network.json#/resourceDefinitions/routeTables" },
                  { "$ref": "http://schema.management.azure.com/schemas/2015-11-01/Microsoft.Network.json#/resourceDefinitions/trafficManagerProfiles" },
                  { "$ref": "http://schema.management.azure.com/schemas/2015-08-01/Microsoft.Storage.json#/resourceDefinitions/storageAccounts" },
                  { "$ref": "http://schema.management.azure.com/schemas/2016-01-01/Microsoft.Storage.json#/resourceDefinitions/storageAccounts" },
                  { "$ref": "http://schema.management.azure.com/schemas/2015-08-01/Microsoft.Compute.json#/resourceDefinitions/availabilitySets" },
                  { "$ref": "http://schema.management.azure.com/schemas/2015-08-01/Microsoft.Compute.json#/resourceDefinitions/extensions" },
                  { "$ref": "http://schema.management.azure.com/schemas/2015-08-01/Microsoft.Compute.json#/resourceDefinitions/virtualMachineScaleSets" },
                  { "$ref": "http://schema.management.azure.com/schemas/2015-06-01/Microsoft.KeyVault.json#/resourceDefinitions/vaults" },
                  { "$ref": "http://schema.management.azure.com/schemas/2014-06-01/Microsoft.Web.json#/resourceDefinitions/sites" },
                  { "$ref": "http://schema.management.azure.com/schemas/2015-08-01/Microsoft.Web.json#/resourceDefinitions/sites" },
                  { "$ref": "http://schema.management.azure.com/schemas/2014-04-01-preview/Microsoft.Sql.json#/resourceDefinitions/servers" },
                  { "$ref": "http://schema.management.azure.com/schemas/2014-08-01-preview/Microsoft.Scheduler.json#/resourceDefinitions/jobCollections" },
                  { "$ref": "http://schema.management.azure.com/schemas/2015-03-01-preview/Microsoft.AppService.json#/resourceDefinitions/gateways" },
                  { "$ref": "http://schema.management.azure.com/schemas/2015-04-01/Microsoft.NotificationHubs.json#/resourceDefinitions/namespaces" },
                  { "$ref": "http://schema.management.azure.com/schemas/2015-08-01/Microsoft.Compute.json#/resourceDefinitions/virtualMachines" },
                  { "$ref": "http://schema.management.azure.com/schemas/2015-10-01-preview/Microsoft.DataLakeStore.json#/resourceDefinitions/accounts" },
                  { "$ref": "http://schema.management.azure.com/schemas/2015-10-01-preview/Microsoft.DataLakeAnalytics.json#/resourceDefinitions/accounts" },
                  { "$ref": "http://schema.management.azure.com/schemas/2016-02-01-preview/Microsoft.CognitiveServices.json#/resourceDefinitions/accounts" },
                  { "$ref": "http://schema.management.azure.com/schemas/2016-01-29/Microsoft.PowerBI.json#/resourceDefinitions/workspaceCollections" },
                  { "$ref": "http://schema.management.azure.com/schemas/2016-03-30/Microsoft.DataCatalog.json#/resourceDefinitions/catalogs" },
                  { "$ref": "http://schema.management.azure.com/schemas/2016-03-30/Microsoft.ContainerService.json#/resourceDefinitions/containerServices" },
                  { "$ref": "http://schema.management.azure.com/schemas/2015-05-04-preview/Microsoft.Network.json#/resourceDefinitions/dnszones" },
                  { "$ref": "http://schema.management.azure.com/schemas/2015-05-04-preview/Microsoft.Network.json#/resourceDefinitions/dnszones_A" },
                  { "$ref": "http://schema.management.azure.com/schemas/2015-05-04-preview/Microsoft.Network.json#/resourceDefinitions/dnszones_AAAA" },
                  { "$ref": "http://schema.management.azure.com/schemas/2015-05-04-preview/Microsoft.Network.json#/resourceDefinitions/dnszones_CNAME" },
                  { "$ref": "http://schema.management.azure.com/schemas/2015-05-04-preview/Microsoft.Network.json#/resourceDefinitions/dnszones_MX" },
                  { "$ref": "http://schema.management.azure.com/schemas/2015-05-04-preview/Microsoft.Network.json#/resourceDefinitions/dnszones_NS" },
                  { "$ref": "http://schema.management.azure.com/schemas/2015-05-04-preview/Microsoft.Network.json#/resourceDefinitions/dnszones_PTR" },
                  { "$ref": "http://schema.management.azure.com/schemas/2015-05-04-preview/Microsoft.Network.json#/resourceDefinitions/dnszones_SOA" },
                  { "$ref": "http://schema.management.azure.com/schemas/2015-05-04-preview/Microsoft.Network.json#/resourceDefinitions/dnszones_SRV" },
                  { "$ref": "http://schema.management.azure.com/schemas/2015-05-04-preview/Microsoft.Network.json#/resourceDefinitions/dnszones_TXT" },
                  { "$ref": "http://schema.management.azure.com/schemas/2016-04-01/Microsoft.Network.json#/resourceDefinitions/dnszones" },
                  { "$ref": "http://schema.management.azure.com/schemas/2016-04-01/Microsoft.Network.json#/resourceDefinitions/dnszones_A" },
                  { "$ref": "http://schema.management.azure.com/schemas/2016-04-01/Microsoft.Network.json#/resourceDefinitions/dnszones_AAAA" },
                  { "$ref": "http://schema.management.azure.com/schemas/2016-04-01/Microsoft.Network.json#/resourceDefinitions/dnszones_CNAME" },
                  { "$ref": "http://schema.management.azure.com/schemas/2016-04-01/Microsoft.Network.json#/resourceDefinitions/dnszones_MX" },
                  { "$ref": "http://schema.management.azure.com/schemas/2016-04-01/Microsoft.Network.json#/resourceDefinitions/dnszones_NS" },
                  { "$ref": "http://schema.management.azure.com/schemas/2016-04-01/Microsoft.Network.json#/resourceDefinitions/dnszones_PTR" },
                  { "$ref": "http://schema.management.azure.com/schemas/2016-04-01/Microsoft.Network.json#/resourceDefinitions/dnszones_SOA" },
                  { "$ref": "http://schema.management.azure.com/schemas/2016-04-01/Microsoft.Network.json#/resourceDefinitions/dnszones_SRV" },
                  { "$ref": "http://schema.management.azure.com/schemas/2016-04-01/Microsoft.Network.json#/resourceDefinitions/dnszones_TXT" },
                  { "$ref": "http://schema.management.azure.com/schemas/2015-06-01/Microsoft.Cdn.json#/resourceDefinitions/profiles" },
                  { "$ref": "http://schema.management.azure.com/schemas/2015-06-01/Microsoft.Cdn.json#/resourceDefinitions/profiles_endpoints" },
                  { "$ref": "http://schema.management.azure.com/schemas/2015-06-01/Microsoft.Cdn.json#/resourceDefinitions/profiles_endpoints_customDomains" },
                  { "$ref": "http://schema.management.azure.com/schemas/2015-06-01/Microsoft.Cdn.json#/resourceDefinitions/profiles_endpoints_origins" },
                  { "$ref": "http://schema.management.azure.com/schemas/2016-04-02/Microsoft.Cdn.json#/resourceDefinitions/profiles" },
                  { "$ref": "http://schema.management.azure.com/schemas/2016-04-02/Microsoft.Cdn.json#/resourceDefinitions/profiles_endpoints" },
                  { "$ref": "http://schema.management.azure.com/schemas/2016-04-02/Microsoft.Cdn.json#/resourceDefinitions/profiles_endpoints_customDomains" },
                  { "$ref": "http://schema.management.azure.com/schemas/2016-04-02/Microsoft.Cdn.json#/resourceDefinitions/profiles_endpoints_origins" },
                  { "$ref": "http://schema.management.azure.com/schemas/2015-12-01/Microsoft.Batch.json#/resourceDefinitions/batchAccounts" },
                  { "$ref": "http://schema.management.azure.com/schemas/2015-12-01/Microsoft.Batch.json#/resourceDefinitions/batchAccounts_applications" },
                  { "$ref": "http://schema.management.azure.com/schemas/2015-12-01/Microsoft.Batch.json#/resourceDefinitions/batchAccounts_applications_versions" },
<<<<<<< HEAD
                  { "$ref": "http://schema.management.azure.com/schemas/2016-04-01/Microsoft.Cache.json#/resourceDefinitions/Redis" },
=======
                  { "$ref": "http://schema.management.azure.com/schemas/2016-05-01-preview/Microsoft.MachineLearning.json#/resourceDefinitions/webServices"},
>>>>>>> 9edc85ec
                  { "$ref": "http://schema.management.azure.com/schemas/2015-10-31/Microsoft.Automation.json#/resourceDefinitions/automationAccounts" },
                  { "$ref": "http://schema.management.azure.com/schemas/2015-10-31/Microsoft.Automation.json#/resourceDefinitions/runbooks" },
                  { "$ref": "http://schema.management.azure.com/schemas/2015-10-31/Microsoft.Automation.json#/resourceDefinitions/modules" },
                  { "$ref": "http://schema.management.azure.com/schemas/2015-10-31/Microsoft.Automation.json#/resourceDefinitions/certificates" },
                  { "$ref": "http://schema.management.azure.com/schemas/2015-10-31/Microsoft.Automation.json#/resourceDefinitions/connections" },
                  { "$ref": "http://schema.management.azure.com/schemas/2015-10-31/Microsoft.Automation.json#/resourceDefinitions/variables" },
                  { "$ref": "http://schema.management.azure.com/schemas/2015-10-31/Microsoft.Automation.json#/resourceDefinitions/schedules" },
                  { "$ref": "http://schema.management.azure.com/schemas/2015-10-31/Microsoft.Automation.json#/resourceDefinitions/jobs" },
                  { "$ref": "http://schema.management.azure.com/schemas/2015-10-31/Microsoft.Automation.json#/resourceDefinitions/jobSchedules" }
                ]
              }
            ]
          },
          {
            "allOf": [
              {
                "$ref": "#/definitions/resourceBaseExternal"
              },
              {
                "oneOf": [
                  { "$ref": "http://schema.management.azure.com/schemas/2014-04-01/SuccessBricks.ClearDB.json#/resourceDefinitions/databases" }
                ]
              }
            ]
          },
          {
            "allOf": [
              {
                "$ref": "#/definitions/ARMResourceBase"
              },
              {
                "oneOf": [
                  { "$ref": "http://schema.management.azure.com/schemas/2015-01-01/Microsoft.Resources.json#/resourceDefinitions/deployments" },
                  { "$ref": "http://schema.management.azure.com/schemas/2016-02-01/Microsoft.Resources.json#/resourceDefinitions/deployments" },
                  { "$ref": "http://schema.management.azure.com/schemas/2015-01-01/Microsoft.Resources.json#/resourceDefinitions/links" },
                  { "$ref": "http://schema.management.azure.com/schemas/2015-01-01/Microsoft.Authorization.json#/resourceDefinitions/locks" },
                  { "$ref": "http://schema.management.azure.com/schemas/2014-10-01-preview/Microsoft.Authorization.json#/resourceDefinitions/roleAssignments" }
                ]
              }
            ]
          }
        ]
      }
    },
    "outputs": {
      "type": "object",
      "description": "Output parameter definitions",
      "additionalProperties": {
        "$ref": "#/definitions/output"
      }
    }
  },
  "additionalProperties": false,
  "required": [
    "$schema",
    "contentVersion",
    "resources"
  ],
  "definitions": {
    "ARMResourceBase": {
      "type": "object",
      "properties": {
        "name": {
          "type": "string",
          "description": "Name of the resource"
        },
        "type": {
          "type": "string",
          "description": "Resource type"
        },
        "apiVersion": {
          "type": "string",
          "description": "API Version of the resource type"
        },
        "dependsOn": {
          "type": "array",
          "items": {
            "type": "string"
          },
          "description": "Collection of resources this resource depends on"
        }
      },
      "required": [
        "name",
        "type",
        "apiVersion"
      ]
    },
    "proxyResourceBase": {
      "allOf": [
        {
          "$ref": "#/definitions/ARMResourceBase"
        },
        {
          "properties": {
            "location": {
              "$ref": "#/definitions/resourceLocations",
              "description": "Location to deploy resource to"
            }
          }
        }
      ]
    },
    "resourceBase": {
      "allOf": [
        {
          "$ref": "#/definitions/ARMResourceBase"
        },
        {
          "properties": {
            "location": {
              "$ref": "#/definitions/resourceLocations",
              "description": "Location to deploy resource to"
            },
            "tags": {
              "type": "object",
              "description": "Name-value pairs to add to the resource"
            },
            "copy": {
              "$ref": "#/definitions/resourceCopy"
            },
            "comments": {
              "type": "string"
            }
          }
        }
      ]
    },
    "resourceBaseExternal": {
      "$ref": "#/definitions/resourceBase",
      "required": [
        "plan"
      ]
    },
    "resourceSku": {
      "type": "object",
      "properties": {
        "name": {
          "type": "string",
          "description": "Name of the sku"
        },
        "tier": {
          "type": "string",
          "description": "Tier of the sku"
        },
        "size": {
          "type": "string",
          "description": "Size of the sku"
        },
        "family": {
          "type": "string",
          "description": "Family of the sku"
        },
        "capacity": {
          "type": "integer",
          "description": "Capacity of the sku"
        }
      },
      "required": [
        "name"
      ]
    },
    "resourceCopy": {
      "type": "object",
      "properties": {
        "name": {
          "type": "string",
          "description": "Name of the copy"
        },
        "count": {
          "oneOf": [
            {
              "$ref": "#/definitions/expression"
            },
            {
              "type": "integer"
            }
          ],
          "description": "Count of the copy"
        }
      }
    },
    "resourceKind": {
      "type": "string",
      "maxLength": 64,
      "pattern": "(^[a-zA-Z0-9_.()-]+$)",
      "description": "Kind of resource"
    },
    "resourcePlan": {
      "type": "object",
      "properties": {
        "name": {
          "type": "string",
          "description": "Name of the plan"
        },
        "promotionCode": {
          "type": "string",
          "description": "Plan promotion code"
        },
        "publisher": {
          "type": "string",
          "description": "Name of the publisher"
        },
        "product": {
          "type": "string",
          "description": "Name of the product"
        }
      },
      "required": [
        "name"
      ],
      "description": "Plan of the resource"
    },
    "resourceLocations": {
      "anyOf": [
        {
          "type": "string"
        },
        {
          "enum": [
            "East Asia",
            "Southeast Asia",
            "Central US",
            "East US",
            "East US 2",
            "West US",
            "North Central US",
            "South Central US",
            "North Europe",
            "West Europe",
            "Japan West",
            "Japan East",
            "Brazil South",
            "Australia East",
            "Australia Southeast",
            "Central India",
            "West India",
            "South India",
            "global"
          ]
        }
      ]
    },
    "parameter": {
      "type": "object",
      "properties": {
        "type": {
          "$ref": "#/definitions/parameterTypes",
          "description": "Type of input parameter"
        },
        "defaultValue": {
          "$ref": "#/definitions/parameterValueTypes",
          "description": "Default value to be used if one is not provided"
        },
        "allowedValues": {
          "type": "array",
          "description": "Value can only be one of these values"
        },
        "metadata": {
          "type": "object",
          "description": "Metadata for the parameter, can be any valid JSON object"
        },
        "minValue": {
          "type": "integer",
          "description": "Minimum value for the int type parameter"
        },
        "maxValue": {
          "type": "integer",
          "description": "Maximum value for the int type parameter"
        },
        "minLength": {
          "type": "integer",
          "description": "Minimum length for the string or array type parameter"
        },
        "maxLength": {
          "type": "integer",
          "description": "Maximum length for the string or array type parameter"
        }
      },
      "required": [ "type" ],
      "description": "Input parameter definitions"
    },
    "output": {
      "type": "object",
      "properties": {
        "type": {
          "$ref": "#/definitions/parameterTypes",
          "description": "Type of output value"
        },
        "value": {
          "$ref": "#/definitions/parameterValueTypes",
          "description": "Value assigned for output"
        }
      },
      "required": [ "type", "value" ],
      "description": "Set of output parameters"
    },
    "parameterTypes": {
      "enum": [ "string", "securestring", "int", "bool", "object", "array" ]
    },
    "parameterValueTypes": {
      "type": [ "string", "boolean", "integer", "number", "object", "array", "null" ]
    },
    "keyVaultReference": {
      "type": "object",
      "properties": {
        "keyVault": {
          "type": "object",
          "properties": {
            "id": {
              "type": "string",
              "minLength": 1
            }
          },
          "required": [ "id" ],
          "additionalProperties": false
        },
        "secretName": {
          "type": "string",
          "minLength": 1
        },
        "secretVersion": {
          "type": "string",
          "minLength": 1
        }
      },
      "required": [
        "keyVault",
        "secretName"
      ],
      "additionalProperties": false
    },
    "expression": {
      "type": "string",
      "pattern": "^\\[(concat|parameters|variables|reference|resourceId|resourceGroup|subscription|listKeys|listPackage|base64|providers|copyIndex|padLeft|replace|toLower|toUpper|length|split|add|sub|mul|div|mod|string|int|trim|uri|uniqueString|substring)\\(.*\\).*\\]$",
      "description": "Deployment template expression.  Expressions are enclosed in [] and must start with a function of concat(), parameters(), variables(), reference(), resourceId(), resourceGroup(), subscription(), listKeys(), listPackage(), base64(), providers(), copyIndex(), padLeft(), replace(), toLower(), toUpper(), length(), split(), add(), sub(), mul(), div(), mod(), string(), int(), trim(), uri(), uniqueString(), substring()"
    },
    "numberOrExpression": {
      "oneOf": [
        { "type": "number" },
        { "$ref": "#/definitions/expression" }
      ]
    },
    "Iso8601Duration": {
      "type": "string",
      "pattern": "^P(\\d+Y)?(\\d+M)?(\\d+D)?(T(((\\d+H)(\\d+M)?(\\d+(\\.\\d{1,2})?S)?)|((\\d+M)(\\d+(\\.\\d{1,2})?S)?)|((\\d+(\\.\\d{1,2})?S))))?$"
    },
    "UTC": {
      "type": "string",
      "pattern": "^\\d{4}(-(0[1-9]|1[0-2])(-([012]\\d|3[01])(T((([01]\\d|2[0123]):[0-5]\\d)|(24:00))(:(([0-5]\\d)|60)(\\.\\d{1,}){0,1}){0,1}){0,1}((Z)|([+-]((([01]\\d|2[0123]):[0-5]\\d)|(24:00)))){0,1}){0,1}){0,1}$"
    },
    "apiVersion": {
      "type": "string",
      "pattern": "(^((\\d\\d\\d\\d-\\d\\d-\\d\\d)|([0-9]+(\\.[0-9]+)?))(-[a-zA-Z][a-zA-Z0-9]*)?$)",
      "description": "API version of the resource type"
    }
  }
}<|MERGE_RESOLUTION|>--- conflicted
+++ resolved
@@ -121,11 +121,8 @@
                   { "$ref": "http://schema.management.azure.com/schemas/2015-12-01/Microsoft.Batch.json#/resourceDefinitions/batchAccounts" },
                   { "$ref": "http://schema.management.azure.com/schemas/2015-12-01/Microsoft.Batch.json#/resourceDefinitions/batchAccounts_applications" },
                   { "$ref": "http://schema.management.azure.com/schemas/2015-12-01/Microsoft.Batch.json#/resourceDefinitions/batchAccounts_applications_versions" },
-<<<<<<< HEAD
                   { "$ref": "http://schema.management.azure.com/schemas/2016-04-01/Microsoft.Cache.json#/resourceDefinitions/Redis" },
-=======
                   { "$ref": "http://schema.management.azure.com/schemas/2016-05-01-preview/Microsoft.MachineLearning.json#/resourceDefinitions/webServices"},
->>>>>>> 9edc85ec
                   { "$ref": "http://schema.management.azure.com/schemas/2015-10-31/Microsoft.Automation.json#/resourceDefinitions/automationAccounts" },
                   { "$ref": "http://schema.management.azure.com/schemas/2015-10-31/Microsoft.Automation.json#/resourceDefinitions/runbooks" },
                   { "$ref": "http://schema.management.azure.com/schemas/2015-10-31/Microsoft.Automation.json#/resourceDefinitions/modules" },
