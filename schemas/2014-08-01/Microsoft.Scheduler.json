<<<<<<< HEAD
﻿{
    "id": "http://schema.management.azure.com/schemas/2014-08-01/Microsoft.Scheduler.json",
    "$schema": "http://json-schema.org/draft-04/schema#",
    "title": "Microsoft.Scheduler",
    "description": "Microsoft Scheduler Resource Types",
    "resourceDefinitions": {
        "jobCollections": {
            "type": "object",
            "properties": {
                "type": {
                    "enum": [
                        "Microsoft.Scheduler/jobCollections"
                    ]
                },
                "apiVersion": {
                    "enum": [
                        "2014-08-01"
                    ]
                },
                "properties": {
                    "type": "object",
                    "properties": {
                        "sku": {
                            "type": "object",
                            "properties": {
                                "name": {
                                    "enum": [
                                        "Free",
                                        "Standard",
                                        "Premium"
                                    ]
                                }
                            },
                            "description": "Microsoft.Scheduler/jobCollections: Job Collection sku"
                        },
                        "quota": {
                            "type": "object",
                            "properties": {
                                "maxJobCount": {
                                    "type": "integer",
                                    "minimum": 1,
                                    "description": "Microsoft.Scheduler/jobCollections/quota: The maximum number of jobs that can be created in this job collection.  Default value based on sku."
                                },
                                "maxRecurrence": {
                                    "$ref": "#/definitions/recurrenceFrequency",
                                    "description": "Microsoft.Scheduler/jobCollections/quota: The maximum recurrence frequency that a job can execute at. Default value based on sku."
                                }
                            }
                        }
                    },
                    "required": [
                        "sku"
                    ]
                },
                "resources": {
                    "type": "array",
                    "items": {
                        "allOf": [
                            { "$ref": "http://schema.management.azure.com/schemas/2014-04-01-preview/deploymentTemplate.json#/definitions/resourceBase" },
                            {
                                "anyOf": [
                                    { "$ref": "#/resourceDefinitions/jobs" }
                                ]
                            }
                        ]
                    },
                    "description": "Microsoft.Scheduler/jobCollections: Collection of job resources."
                }
            },
            "required": [
                "type",
                "apiVersion",
                "properties"
            ],
            "description": "Microsoft.Scheduler/jobCollections resource"
        },
        "jobs": {
            "type": "object",
            "properties": {
                "type": {
                    "enum": [
                        "Microsoft.Scheduler/jobCollections/jobs",
                        "jobs"
                    ]
                },
                "apiVersion": {
                    "enum": [
                        "2014-08-01"
                    ]
                },
                "properties": {
                    "type": "object",
                    "properties": {
                        "startTime": {
                            "$ref": "#/definitions/UTC",
                            "description": "Microsoft.Scheduler/jobCollections/jobs: For simple scheduler startTime will be the first occurrence and for complex schedules the job will start no sooner than startTime."
                        },
                        "recurrence": {
                            "$ref": "#/definitions/recurrence",
                            "description": "Microsoft.Scheduler/jobCollections/jobs: The recurrence schedule the job will execute."
                        },
                        "state": {
                            "enum": [
                                "Enabled",
                                "Disabled"
                            ],
                            "description": "Microsoft.Scheduler/jobCollections/jobs: Running state of the job."
                        },
                        "action": {
                            "anyOf": [
                                {
                                    "type": "object",
                                    "properties": {
                                        "type": {
                                            "enum": [
                                                "HTTP",
                                                "HTTPS"
                                            ],
                                            "description": "Microsoft.Scheduler/jobCollections/jobs: Type of job action"
                                        },
                                        "request": {
                                            "$ref": "#/definitions/httpActionRequest"
                                        },
                                        "retryPolicy": {
                                            "$ref": "#/definitions/retryPolicy"
                                        },
                                        "errorAction": {
                                            "$ref": "#/definitions/errorAction"
                                        }
                                    },
                                    "additionalProperties": false,
                                    "required": [
                                        "type",
                                        "request"
                                    ]
                                },
                                {
                                    "type": "object",
                                    "properties": {
                                        "type": {
                                            "enum": [
                                                "STORAGEQUEUE"
                                            ],
                                            "description": "Microsoft.Scheduler/jobCollections/jobs: Type of job action"
                                        },
                                        "queueMessage": {
                                            "$ref": "#/definitions/storageQueueActionQueueMessage"
                                        },
                                        "retryPolicy": {
                                            "$ref": "#/definitions/retryPolicy"
                                        },
                                        "errorAction": {
                                            "$ref": "#/definitions/errorAction"
                                        }
                                    },
                                    "additionalProperties": false,
                                    "required": [
                                        "type",
                                        "queueMessage"
                                    ]
                                }
                            ],
                            "description": "Microsoft.Scheduler/jobCollections/jobs: Action to perform on the prescribed schedule"
                        }
                    }
                }
            },
            "required": [
                "type",
                "apiVersion",
                "properties"
            ],
            "description": "Microsoft.Scheduler/jobCollections/jobs resource"
        }
    },
    "definitions": {
        "httpActionRequest": {
            "type": "object",
            "properties": {
                "uri": {
                    "type": "string",
                    "maxLength": 2048,
                    "description": "Microsoft.Scheduler/jobCollections/jobs: URI of the endpoint to call"
                },
                "method": {
                    "anyOf": [
                        {
                            "type": "string"
                        },
                        {
                            "enum": [
                                "GET",
                                "PUT",
                                "POST",
                                "PATCH",
                                "DELETE",
                                "HEAD",
                                "TRACE",
                                "CONNECT",
                                "OPTIONS"
                            ]
                        }
                    ],
                    "description": "Microsoft.Scheduler/jobCollections/jobs: HTTP method used to communicate with the endpoint"
                },
                "headers": {
                    "type": "object",
                    "description": "Microsoft.Scheduler/jobCollections/jobs: Dictionary HTTP request headers. Limited to 50 headers."
                },
                "body": {
                    "type": "string",
                    "maxLength": 8192,
                    "description": "Microsoft.Scheduler/jobCollections/jobs: HTTP request body"
                },
                "authentication": {
                    "oneOf": [
                        {
                            "type": "object",
                            "properties": {
                                "type": {
                                    "enum": [ "ClientCertificate" ],
                                    "description": "Authentication type"
                                },
                                "pfx": {
                                    "type": "string",
                                    "maxLength": 32768,
                                    "description": "base64-encoded pfx. Required when providing a different certificate."
                                },
                                "password": {
                                    "type": "string",
                                    "maxLength": 256,
                                    "description": "Certificate password. Required when providing a different certificate."
                                },
                                "certificateThumbprint": {
                                    "type": "string",
                                    "description": "Thumbprint of the certificate set on the job. Must match the currently configured certificate."
                                },
                                "certificateExpiration": {
                                    "type": "string",
                                    "description": "Date-time of the expiration of the certificate set on the job. Must match the currently configured certificate."
                                },
                                "certificateSubjectName": {
                                    "type": "string",
                                    "description": "Subject name of the certificate set on the job. Must match the currently configured certficate."
                                }
                            }
                        },
                        {
                            "type": "object",
                            "properties": {
                                "type": {
                                    "enum": [ "ActiveDirectoryOAuth" ],
                                    "description": "Authentication type"
                                },
                                "secret": {
                                    "type": "string",
                                    "maxLength": 4096,
                                    "description": "OAuth secret. Only required when providing different OAuth profile."
                                },
                                "tenant": {
                                    "type": "string",
                                    "maxLength": 4096,
                                    "description": "OAuth tenant id."
                                },
                                "audience": {
                                    "type": "string",
                                    "maxLength": 2048,
                                    "description": "OAuth audience"
                                },
                                "clientId": {
                                    "type": "string",
                                    "maxLength": 4096,
                                    "description": "OAuth client id"
                                }
                            },
                            "required": [
                                "tenant",
                                "audience",
                                "clientId"
                            ]
                        },
                        {
                            "type": "object",
                            "properties": {
                                "type": {
                                    "enum": [ "Basic" ],
                                    "description": "Authentication type"
                                },
                                "username": {
                                    "type": "string",
                                    "maxLength": 4096,
                                    "description": "Username to use for Basic Authentication"
                                },
                                "password": {
                                    "type": "string",
                                    "maxLength": 4096,
                                    "description": "Password to use for Basic Authentication. Only required when providing a different username."
                                }
                            },
                            "required": [
                                "username"
                            ]
                        }
                    ]
                }
            },
            "required": [
                "uri",
                "method"
            ]
        },
        "storageQueueActionQueueMessage": {
            "type": "object",
            "properties": {
                "storageAccount": {
                    "type": "string",
                    "description": "Microsoft.Scheduler/jobCollections/jobs: storage account containing the queue to send scheduled messages to"
                },
                "queueName": {
                    "type": "string",
                    "minLength": 3,
                    "maxLength": 63,
                    "pattern": "^[a-z0-9]",
                    "description": "Microsoft.Scheduler/jobCollections/jobs: queue to send scheduled messages to"
                },
                "sasToken": {
                    "type": "string",
                    "description": "Microsoft.Scheduler/jobCollections/jobs: SAS Token of storage account that has add messages to queue permissions to the storage account"
                },
                "message": {
                    "type": "string",
                    "maxLength": 8192,
                    "description": "Microsoft.Scheduler/jobCollections/jobs: message to send to queue"
                }
            }
        },
        "errorAction": {
            "oneOf": [
                {
                    "type": "object",
                    "properties": {
                        "type": {
                            "enum": [
                                "HTTP",
                                "HTTPS"
                            ],
                            "description": "Microsoft.Scheduler/jobCollections/jobs: Type of job action"
                        },
                        "request": {
                            "$ref": "#/definitions/httpActionRequest"
                        }
                    },
                    "additionalProperties": false,
                    "required": [
                        "type",
                        "request"
                    ]
                },
                {
                    "type": "object",
                    "properties": {
                        "type": {
                            "enum": [
                                "STORAGEQUEUE"
                            ],
                            "description": "Microsoft.Scheduler/jobCollections/jobs: Type of job action"
                        },
                        "queueMessage": {
                            "$ref": "#/definitions/storageQueueActionQueueMessage"
                        }
                    },
                    "additionalProperties": false,
                    "required": [
                        "type",
                        "queueMessage"
                    ]
                }
            ],
            "description": "Microsoft.Scheduler/jobCollections/jobs: Error action to perform when the main action faults (initial attempt and all retry attempts fail)"
        },
        "retryPolicy": {
            "oneOf": [
                {
                    "type": "object",
                    "properties": {
                        "retryType": {
                            "enum": [
                                "Fixed"
                            ],
                            "default": "Fixed",
                            "description": "Microsoft.Scheduler/jobCollections/jobs: Type of retry policy.  None will not retry, Fixed will retry on the fixed interval provided."
                        },
                        "retryInterval": {
                            "$ref": "#/definitions/UTC",
                            "description": "Microsoft.Scheduler/jobCollections/jobs: Interval at which to retry in case of a request failure. If not specified defaults to 30 seconds."
                        },
                        "retryCount": {
                            "type": "integer",
                            "minimum": 1,
                            "maximum": 20,
                            "description": "Microsoft.Scheduler/jobCollections/jobs: Number of times to retry a failed called.  If not specified defaults to 4."
                        }
                    },
                    "additionalProperties": false,
                    "required": [
                        "retryType"
                    ]
                },
                {
                    "type": "object",
                    "properties": {
                        "retryType": {
                            "enum": [
                                "None"
                            ],
                            "default": "None",
                            "description": "Microsoft.Scheduler/jobCollections/jobs: Type of retry policy.  None will not retry, Fixed will retry on the fixed interval provided."
                        }
                    },
                    "additionalItems": false,
                    "required": [
                        "retryType"
                    ]
                }
            ],
            "description": "Micrsoft.Scheduler/jobCollections/jobs: retry policy for failed requests.  If not specified defaults to retrying every 30 seconds 4 more times."
        },
        "recurrenceFrequency": {
            "type": "object",
            "properties": {
                "frequency": {
                    "enum": [
                        "Minute",
                        "Hour",
                        "Day",
                        "Week",
                        "Month",
                        "Year"
                    ],
                    "description": "Recurrence frequency."
                },
                "interval": {
                    "type": "integer",
                    "minimum": 1,
                    "description": "Recurrence interval."
                }
            },
            "additionalProperties": false
        },
        "recurrence": {
            "oneOf": [
                {
                    "type": "object",
                    "properties": {
                        "count": {
                            "type": "integer",
                            "description": "Microsoft.Scheduler/jobCollections/jobs: Number of times this job should run before completing"
                        },
                        "endTime": {
                            "$ref": "#/definitions/UTC",
                            "description": "Microsoft.Scheduler/jobCollections/jobs: Job should not execute past this time"
                        },
                        "interval": {
                            "type": "integer",
                            "minimum": 1,
                            "description": "Microsoft.Scheduler/jobCollections/jobs: Interval for the frequency that determines how often the job will run"
                        },
                        "frequency": {
                            "enum": [
                                "Minute",
                                "Hour",
                                "Year"
                            ],
                            "description": "Microsoft.Scheduler/jobCollections/jobs: Frequency at which this job will run"
                        }
                    },
                    "additionalProperties": false
                },
                {
                    "type": "object",
                    "properties": {
                        "count": {
                            "type": "integer",
                            "description": "Microsoft.Scheduler/jobCollections/jobs: Number of times this job should run before completing"
                        },
                        "endTime": {
                            "$ref": "#/definitions/UTC",
                            "description": "Microsoft.Scheduler/jobCollections/jobs: Job should not execute past this time"
                        },
                        "interval": {
                            "type": "integer",
                            "minimum": 1,
                            "description": "Microsoft.Scheduler/jobCollections/jobs: Interval for the frequency that determines how often the job will run"
                        },
                        "frequency": {
                            "enum": [
                                "Day",
                                "Week",
                                "Month"
                            ],
                            "description": "Microsoft.Scheduler/jobCollections/jobs: Frequency at which this job will run"
                        },
                        "schedule": {
                            "type": "object",
                            "properties": {
                                "minutes": {
                                    "anyOf": [
                                        {
                                            "type": "integer"
                                        },
                                        {
                                            "type": "array",
                                            "items": {
                                                "type": "integer"
                                            }
                                        }
                                    ],
                                    "description": "Minutes of the hour at which the job will run"
                                },
                                "hours": {
                                    "anyOf": [
                                        {
                                            "type": "integer"
                                        },
                                        {
                                            "type": "array",
                                            "items": {
                                                "type": "integer"
                                            }
                                        }
                                    ],
                                    "description": "Hours of the day at which the job will run"
                                },
                                "weekDays": {
                                    "anyOf": [
                                        {
                                            "$ref": "#/definitions/dayOfWeek"
                                        },
                                        {
                                            "type": "array",
                                            "items": {
                                                "$ref": "#/definitions/dayOfWeek"
                                            },
                                            "uniqueItems": true,
                                            "maxItems": 7
                                        }
                                    ],
                                    "description": "Days of the week the job will run.  Can only be specified with a weekly frequency."
                                },
                                "monthlyOccurrences": {
                                    "type": "array",
                                    "items": {
                                        "type": "object",
                                        "properties": {
                                            "day": {
                                                "$ref": "#/definitions/dayOfWeek",
                                                "description": "Day of the week the job will run, e.g. {Sunday} is every Sunday of the month."
                                            },
                                            "occurrence": {
                                                "type": "integer",
                                                "minimum": -5,
                                                "maximum": 5,
                                                "description": "Occurrence of the day during the month, e.g. {Sunday, -1} is the last Sunday of the month. Optional."
                                            }
                                        },
                                        "required": [
                                            "day"
                                        ],
                                        "description": "Determines which days of the month the job will run.  Can only be specified with a monthly frequency."
                                    }
                                },
                                "monthDays": {
                                    "anyOf": [
                                        {
                                            "type": "integer",
                                            "minimum": -31,
                                            "maximum": -1
                                        },
                                        {
                                            "type": "integer",
                                            "minimum": 1,
                                            "maximum": 31
                                        },
                                        {
                                            "type": "array",
                                            "items": {
                                                "anyOf": [
                                                    {
                                                        "type": "integer",
                                                        "minimum": -31,
                                                        "maximum": -1
                                                    },
                                                    {
                                                        "type": "integer",
                                                        "minimum": 1,
                                                        "maximum": 31
                                                    }
                                                ]
                                            }
                                        }
                                    ],
                                    "description": "Day of the month the job will run.  Can only be specified with a monthly frequency."
                                }
                            }
                        }
                    },
                    "additionalProperties": false
                }
            ]
        },
        "dayOfWeek": {
            "enum": [
                "Monday",
                "Tuesday",
                "Wednesday",
                "Thursday",
                "Friday",
                "Saturday",
                "Sunday"
            ]
        },
        "UTC": {
            "type": "string",
            "pattern": "^\\d{4}(-(0[1-9]|1[0-2])(-([012]\\d|3[01])(T((([01]\\d|2[0123]):[0-5]\\d)|(24:00))(:(([0-5]\\d)|60)(\\.\\d{1,}){0,1}){0,1}){0,1}((Z)|([+-]((([01]\\d|2[0123]):[0-5]\\d)|(24:00)))){0,1}){0,1}){0,1}$"
        }
    }
=======
﻿{
    "id": "http://schema.management.azure.com/schemas/2014-08-01/Microsoft.Scheduler.json",
    "$schema": "http://json-schema.org/draft-04/schema#",
    "title": "Microsoft.Scheduler",
    "description": "Microsoft Scheduler Resource Types",
    "resourceDefinitions": {
        "jobCollections": {
            "type": "object",
            "properties": {
                "type": {
                    "enum": [
                        "Microsoft.Scheduler/jobCollections"
                    ]
                },
                "apiVersion": {
                    "enum": [
                        "2014-08-01"
                    ]
                },
                "properties": {
                    "type": "object",
                    "properties": {
                        "sku": {
                            "type": "object",
                            "properties": {
                                "name": {
                                    "enum": [
                                        "Free",
                                        "Standard",
                                        "Premium"
                                    ]
                                }
                            },
                            "description": "Microsoft.Scheduler/jobCollections: Job Collection sku"
                        },
                        "quota": {
                            "type": "object",
                            "properties": {
                                "maxJobCount": {
                                    "type": "integer",
                                    "minimum": 1,
                                    "description": "Microsoft.Scheduler/jobCollections/quota: The maximum number of jobs that can be created in this job collection.  Default value based on sku."
                                },
                                "maxRecurrence": {
                                    "$ref": "#/definitions/recurrenceFrequency",
                                    "description": "Microsoft.Scheduler/jobCollections/quota: The maximum recurrence frequency that a job can execute at. Default value based on sku."
                                }
                            }
                        }
                    },
                    "required": [
                        "sku"
                    ]
                },
                "resources": {
                    "type": "array",
                    "items": {
                        "allOf": [
                            { "$ref": "http://schema.management.azure.com/schemas/2014-04-01-preview/deploymentTemplate.json#/definitions/resourceBase" },
                            {
                                "anyOf": [
                                    { "$ref": "#/resourceDefinitions/jobs" }
                                ]
                            }
                        ]
                    },
                    "description": "Microsoft.Scheduler/jobCollections: Collection of job resources."
                }
            },
            "required": [
                "type",
                "apiVersion",
                "properties"
            ],
            "description": "Microsoft.Scheduler/jobCollections resource"
        },
        "jobs": {
            "type": "object",
            "properties": {
                "type": {
                    "enum": [
                        "Microsoft.Scheduler/jobCollections/jobs",
                        "jobs"
                    ]
                },
                "apiVersion": {
                    "enum": [
                        "2014-08-01"
                    ]
                },
                "properties": {
                    "type": "object",
                    "properties": {
                        "startTime": {
                            "$ref": "#/definitions/UTC",
                            "description": "Microsoft.Scheduler/jobCollections/jobs: For simple scheduler startTime will be the first occurrence and for complex schedules the job will start no sooner than startTime."
                        },
                        "recurrence": {
                            "$ref": "#/definitions/recurrence",
                            "description": "Microsoft.Scheduler/jobCollections/jobs: The recurrence schedule the job will execute."
                        },
                        "state": {
                            "enum": [
                                "Enabled",
                                "Disabled"
                            ],
                            "description": "Microsoft.Scheduler/jobCollections/jobs: Running state of the job."
                        },
                        "action": {
                            "anyOf": [
                                {
                                    "type": "object",
                                    "properties": {
                                        "type": {
                                            "enum": [
                                                "HTTP",
                                                "HTTPS"
                                            ],
                                            "description": "Microsoft.Scheduler/jobCollections/jobs: Type of job action"
                                        },
                                        "request": {
                                            "$ref": "#/definitions/httpActionRequest"
                                        },
                                        "retryPolicy": {
                                            "$ref": "#/definitions/retryPolicy"
                                        },
                                        "errorAction": {
                                            "$ref": "#/definitions/errorAction"
                                        }
                                    },
                                    "additionalProperties": false,
                                    "required": [
                                        "type",
                                        "request"
                                    ]
                                },
                                {
                                    "type": "object",
                                    "properties": {
                                        "type": {
                                            "enum": [
                                                "STORAGEQUEUE"
                                            ],
                                            "description": "Microsoft.Scheduler/jobCollections/jobs: Type of job action"
                                        },
                                        "queueMessage": {
                                            "$ref": "#/definitions/storageQueueActionQueueMessage"
                                        },
                                        "retryPolicy": {
                                            "$ref": "#/definitions/retryPolicy"
                                        },
                                        "errorAction": {
                                            "$ref": "#/definitions/errorAction"
                                        }
                                    },
                                    "additionalProperties": false,
                                    "required": [
                                        "type",
                                        "queueMessage"
                                    ]
                                }
                            ],
                            "description": "Microsoft.Scheduler/jobCollections/jobs: Action to perform on the prescribed schedule"
                        }
                    }
                }
            },
            "required": [
                "type",
                "apiVersion",
                "properties"
            ],
            "description": "Microsoft.Scheduler/jobCollections/jobs resource"
        }
    },
    "definitions": {
        "httpActionRequest": {
            "type": "object",
            "properties": {
                "uri": {
                    "type": "string",
                    "maxLength": 2048,
                    "description": "Microsoft.Scheduler/jobCollections/jobs: URI of the endpoint to call"
                },
                "method": {
                    "anyOf": [
                        {
                            "type": "string"
                        },
                        {
                            "enum": [
                                "GET",
                                "PUT",
                                "POST",
                                "PATCH",
                                "DELETE",
                                "HEAD",
                                "TRACE",
                                "CONNECT",
                                "OPTIONS"
                            ]
                        }
                    ],
                    "description": "Microsoft.Scheduler/jobCollections/jobs: HTTP method used to communicate with the endpoint"
                },
                "headers": {
                    "type": "object",
                    "description": "Microsoft.Scheduler/jobCollections/jobs: Dictionary HTTP request headers. Limited to 50 headers."
                },
                "body": {
                    "type": "string",
                    "maxLength": 8192,
                    "description": "Microsoft.Scheduler/jobCollections/jobs: HTTP request body"
                },
                "authentication": {
                    "oneOf": [
                        {
                            "type": "object",
                            "properties": {
                                "type": {
                                    "enum": [ "ClientCertificate" ],
                                    "description": "Authentication type"
                                },
                                "pfx": {
                                    "type": "string",
                                    "maxLength": 32768,
                                    "description": "base64-encoded pfx. Required when providing a different certificate."
                                },
                                "password": {
                                    "type": "string",
                                    "maxLength": 256,
                                    "description": "Certificate password. Required when providing a different certificate."
                                },
                                "certificateThumbprint": {
                                    "type": "string",
                                    "description": "Thumbprint of the certificate set on the job. Must match the currently configured certificate."
                                },
                                "certificateExpiration": {
                                    "type": "string",
                                    "description": "Date-time of the expiration of the certificate set on the job. Must match the currently configured certificate."
                                },
                                "certificateSubjectName": {
                                    "type": "string",
                                    "description": "Subject name of the certificate set on the job. Must match the currently configured certficate."
                                }
                            }
                        },
                        {
                            "type": "object",
                            "properties": {
                                "type": {
                                    "enum": [ "ActiveDirectoryOAuth" ],
                                    "description": "Authentication type"
                                },
                                "secret": {
                                    "type": "string",
                                    "maxLength": 4096,
                                    "description": "OAuth secret. Only required when providing different OAuth profile."
                                },
                                "tenant": {
                                    "type": "string",
                                    "maxLength": 4096,
                                    "description": "OAuth tenant id."
                                },
                                "audience": {
                                    "type": "string",
                                    "maxLength": 2048,
                                    "description": "OAuth audience"
                                },
                                "clientId": {
                                    "type": "string",
                                    "maxLength": 4096,
                                    "description": "OAuth client id"
                                }
                            },
                            "required": [
                                "tenant",
                                "audience",
                                "clientId"
                            ]
                        },
                        {
                            "type": "object",
                            "properties": {
                                "type": {
                                    "enum": [ "Basic" ],
                                    "description": "Authentication type"
                                },
                                "username": {
                                    "type": "string",
                                    "maxLength": 4096,
                                    "description": "Username to use for Basic Authentication"
                                },
                                "password": {
                                    "type": "string",
                                    "maxLength": 4096,
                                    "description": "Password to use for Basic Authentication. Only required when providing a different username."
                                }
                            },
                            "required": [
                                "username"
                            ]
                        }
                    ]
                }
            },
            "required": [
                "uri",
                "method"
            ]
        },
        "storageQueueActionQueueMessage": {
            "type": "object",
            "properties": {
                "storageAccount": {
                    "type": "string",
                    "description": "Microsoft.Scheduler/jobCollections/jobs: storage account containing the queue to send scheduled messages to"
                },
                "queueName": {
                    "type": "string",
                    "minLength": 3,
                    "maxLength": 63,
                    "pattern": "^[a-z0-9]",
                    "description": "Microsoft.Scheduler/jobCollections/jobs: queue to send scheduled messages to"
                },
                "sasToken": {
                    "type": "string",
                    "description": "Microsoft.Scheduler/jobCollections/jobs: SAS Token of storage account that has add messages to queue permissions to the storage account"
                },
                "message": {
                    "type": "string",
                    "maxLength": 8192,
                    "description": "Microsoft.Scheduler/jobCollections/jobs: message to send to queue"
                }
            }
        },
        "errorAction": {
            "oneOf": [
                {
                    "type": "object",
                    "properties": {
                        "type": {
                            "enum": [
                                "HTTP",
                                "HTTPS"
                            ],
                            "description": "Microsoft.Scheduler/jobCollections/jobs: Type of job action"
                        },
                        "request": {
                            "$ref": "#/definitions/httpActionRequest"
                        }
                    },
                    "additionalProperties": false,
                    "required": [
                        "type",
                        "request"
                    ]
                },
                {
                    "type": "object",
                    "properties": {
                        "type": {
                            "enum": [
                                "STORAGEQUEUE"
                            ],
                            "description": "Microsoft.Scheduler/jobCollections/jobs: Type of job action"
                        },
                        "queueMessage": {
                            "$ref": "#/definitions/storageQueueActionQueueMessage"
                        }
                    },
                    "additionalProperties": false,
                    "required": [
                        "type",
                        "queueMessage"
                    ]
                }
            ],
            "description": "Microsoft.Scheduler/jobCollections/jobs: Error action to perform when the main action faults (initial attempt and all retry attempts fail)"
        },
        "retryPolicy": {
            "oneOf": [
                {
                    "type": "object",
                    "properties": {
                        "retryType": {
                            "enum": [
                                "Fixed"
                            ],
                            "default": "Fixed",
                            "description": "Microsoft.Scheduler/jobCollections/jobs: Type of retry policy.  None will not retry, Fixed will retry on the fixed interval provided."
                        },
                        "retryInterval": {
                            "$ref": "#/definitions/UTC",
                            "description": "Microsoft.Scheduler/jobCollections/jobs: Interval at which to retry in case of a request failure. If not specified defaults to 30 seconds."
                        },
                        "retryCount": {
                            "type": "integer",
                            "minimum": 1,
                            "maximum": 20,
                            "description": "Microsoft.Scheduler/jobCollections/jobs: Number of times to retry a failed called.  If not specified defaults to 4."
                        }
                    },
                    "additionalProperties": false,
                    "required": [
                        "retryType"
                    ]
                },
                {
                    "type": "object",
                    "properties": {
                        "retryType": {
                            "enum": [
                                "None"
                            ],
                            "default": "None",
                            "description": "Microsoft.Scheduler/jobCollections/jobs: Type of retry policy.  None will not retry, Fixed will retry on the fixed interval provided."
                        }
                    },
                    "additionalItems": false,
                    "required": [
                        "retryType"
                    ]
                }
            ],
            "description": "Micrsoft.Scheduler/jobCollections/jobs: retry policy for failed requests.  If not specified defaults to retrying every 30 seconds 4 more times."
        },
        "recurrenceFrequency": {
            "type": "object",
            "properties": {
                "frequency": {
                    "enum": [
                        "Minute",
                        "Hour",
                        "Day",
                        "Week",
                        "Month",
                        "Year"
                    ],
                    "description": "Recurrence frequency."
                },
                "interval": {
                    "type": "integer",
                    "minimum": 1,
                    "description": "Recurrence interval."
                }
            },
            "additionalProperties": false
        },
        "recurrence": {
            "oneOf": [
                {
                    "type": "object",
                    "properties": {
                        "count": {
                            "type": "integer",
                            "description": "Microsoft.Scheduler/jobCollections/jobs: Number of times this job should run before completing"
                        },
                        "endTime": {
                            "$ref": "#/definitions/UTC",
                            "description": "Microsoft.Scheduler/jobCollections/jobs: Job should not execute past this time"
                        },
                        "interval": {
                            "type": "integer",
                            "minimum": 1,
                            "description": "Microsoft.Scheduler/jobCollections/jobs: Interval for the frequency that determines how often the job will run"
                        },
                        "frequency": {
                            "enum": [
                                "Minute",
                                "Hour",
                                "Year"
                            ],
                            "description": "Microsoft.Scheduler/jobCollections/jobs: Frequency at which this job will run"
                        }
                    },
                    "additionalProperties": false
                },
                {
                    "type": "object",
                    "properties": {
                        "count": {
                            "type": "integer",
                            "description": "Microsoft.Scheduler/jobCollections/jobs: Number of times this job should run before completing"
                        },
                        "endTime": {
                            "$ref": "#/definitions/UTC",
                            "description": "Microsoft.Scheduler/jobCollections/jobs: Job should not execute past this time"
                        },
                        "interval": {
                            "type": "integer",
                            "minimum": 1,
                            "description": "Microsoft.Scheduler/jobCollections/jobs: Interval for the frequency that determines how often the job will run"
                        },
                        "frequency": {
                            "enum": [
                                "Day",
                                "Week",
                                "Month"
                            ],
                            "description": "Microsoft.Scheduler/jobCollections/jobs: Frequency at which this job will run"
                        },
                        "schedule": {
                            "type": "object",
                            "properties": {
                                "minutes": {
                                    "anyOf": [
                                        {
                                            "type": "integer"
                                        },
                                        {
                                            "type": "array",
                                            "items": {
                                                "type": "integer"
                                            }
                                        }
                                    ],
                                    "description": "Minutes of the hour at which the job will run"
                                },
                                "hours": {
                                    "anyOf": [
                                        {
                                            "type": "integer"
                                        },
                                        {
                                            "type": "array",
                                            "items": {
                                                "type": "integer"
                                            }
                                        }
                                    ],
                                    "description": "Hours of the day at which the job will run"
                                },
                                "weekDays": {
                                    "anyOf": [
                                        {
                                            "$ref": "#/definitions/dayOfWeek"
                                        },
                                        {
                                            "type": "array",
                                            "items": {
                                                "$ref": "#/definitions/dayOfWeek"
                                            },
                                            "uniqueItems": true,
                                            "maxItems": 7
                                        }
                                    ],
                                    "description": "Days of the week the job will run.  Can only be specified with a weekly frequency."
                                },
                                "monthlyOccurrences": {
                                    "type": "array",
                                    "items": {
                                        "type": "object",
                                        "properties": {
                                            "day": {
                                                "$ref": "#/definitions/dayOfWeek",
                                                "description": "Day of the week the job will run, e.g. {Sunday} is every Sunday of the month."
                                            },
                                            "occurrence": {
                                                "type": "integer",
                                                "minimum": -5,
                                                "maximum": 5,
                                                "description": "Occurrence of the day during the month, e.g. {Sunday, -1} is the last Sunday of the month. Optional."
                                            }
                                        },
                                        "required": [
                                            "day"
                                        ],
                                        "description": "Determines which days of the month the job will run.  Can only be specified with a monthly frequency."
                                    }
                                },
                                "monthDays": {
                                    "anyOf": [
                                        {
                                            "type": "integer",
                                            "minimum": -31,
                                            "maximum": -1
                                        },
                                        {
                                            "type": "integer",
                                            "minimum": 1,
                                            "maximum": 31
                                        },
                                        {
                                            "type": "array",
                                            "items": {
                                                "anyOf": [
                                                    {
                                                        "type": "integer",
                                                        "minimum": -31,
                                                        "maximum": -1
                                                    },
                                                    {
                                                        "type": "integer",
                                                        "minimum": 1,
                                                        "maximum": 31
                                                    }
                                                ]
                                            }
                                        }
                                    ],
                                    "description": "Day of the month the job will run.  Can only be specified with a monthly frequency."
                                }
                            }
                        }
                    },
                    "additionalProperties": false
                }
            ]
        },
        "dayOfWeek": {
            "enum": [
                "Monday",
                "Tuesday",
                "Wednesday",
                "Thursday",
                "Friday",
                "Saturday",
                "Sunday"
            ]
        },
        "UTC": {
            "type": "string",
            "pattern": "^\\d{4}(-(0[1-9]|1[0-2])(-([012]\\d|3[01])(T((([01]\\d|2[0123]):[0-5]\\d)|(24:00))(:(([0-5]\\d)|60)(\\.\\d{1,}){0,1}){0,1}){0,1}((Z)|([+-]((([01]\\d|2[0123]):[0-5]\\d)|(24:00)))){0,1}){0,1}){0,1}$"
        }
    }
>>>>>>> 62ab3da0
}<|MERGE_RESOLUTION|>--- conflicted
+++ resolved
@@ -1,4 +1,3 @@
-<<<<<<< HEAD
 ﻿{
     "id": "http://schema.management.azure.com/schemas/2014-08-01/Microsoft.Scheduler.json",
     "$schema": "http://json-schema.org/draft-04/schema#",
@@ -625,632 +624,4 @@
             "pattern": "^\\d{4}(-(0[1-9]|1[0-2])(-([012]\\d|3[01])(T((([01]\\d|2[0123]):[0-5]\\d)|(24:00))(:(([0-5]\\d)|60)(\\.\\d{1,}){0,1}){0,1}){0,1}((Z)|([+-]((([01]\\d|2[0123]):[0-5]\\d)|(24:00)))){0,1}){0,1}){0,1}$"
         }
     }
-=======
-﻿{
-    "id": "http://schema.management.azure.com/schemas/2014-08-01/Microsoft.Scheduler.json",
-    "$schema": "http://json-schema.org/draft-04/schema#",
-    "title": "Microsoft.Scheduler",
-    "description": "Microsoft Scheduler Resource Types",
-    "resourceDefinitions": {
-        "jobCollections": {
-            "type": "object",
-            "properties": {
-                "type": {
-                    "enum": [
-                        "Microsoft.Scheduler/jobCollections"
-                    ]
-                },
-                "apiVersion": {
-                    "enum": [
-                        "2014-08-01"
-                    ]
-                },
-                "properties": {
-                    "type": "object",
-                    "properties": {
-                        "sku": {
-                            "type": "object",
-                            "properties": {
-                                "name": {
-                                    "enum": [
-                                        "Free",
-                                        "Standard",
-                                        "Premium"
-                                    ]
-                                }
-                            },
-                            "description": "Microsoft.Scheduler/jobCollections: Job Collection sku"
-                        },
-                        "quota": {
-                            "type": "object",
-                            "properties": {
-                                "maxJobCount": {
-                                    "type": "integer",
-                                    "minimum": 1,
-                                    "description": "Microsoft.Scheduler/jobCollections/quota: The maximum number of jobs that can be created in this job collection.  Default value based on sku."
-                                },
-                                "maxRecurrence": {
-                                    "$ref": "#/definitions/recurrenceFrequency",
-                                    "description": "Microsoft.Scheduler/jobCollections/quota: The maximum recurrence frequency that a job can execute at. Default value based on sku."
-                                }
-                            }
-                        }
-                    },
-                    "required": [
-                        "sku"
-                    ]
-                },
-                "resources": {
-                    "type": "array",
-                    "items": {
-                        "allOf": [
-                            { "$ref": "http://schema.management.azure.com/schemas/2014-04-01-preview/deploymentTemplate.json#/definitions/resourceBase" },
-                            {
-                                "anyOf": [
-                                    { "$ref": "#/resourceDefinitions/jobs" }
-                                ]
-                            }
-                        ]
-                    },
-                    "description": "Microsoft.Scheduler/jobCollections: Collection of job resources."
-                }
-            },
-            "required": [
-                "type",
-                "apiVersion",
-                "properties"
-            ],
-            "description": "Microsoft.Scheduler/jobCollections resource"
-        },
-        "jobs": {
-            "type": "object",
-            "properties": {
-                "type": {
-                    "enum": [
-                        "Microsoft.Scheduler/jobCollections/jobs",
-                        "jobs"
-                    ]
-                },
-                "apiVersion": {
-                    "enum": [
-                        "2014-08-01"
-                    ]
-                },
-                "properties": {
-                    "type": "object",
-                    "properties": {
-                        "startTime": {
-                            "$ref": "#/definitions/UTC",
-                            "description": "Microsoft.Scheduler/jobCollections/jobs: For simple scheduler startTime will be the first occurrence and for complex schedules the job will start no sooner than startTime."
-                        },
-                        "recurrence": {
-                            "$ref": "#/definitions/recurrence",
-                            "description": "Microsoft.Scheduler/jobCollections/jobs: The recurrence schedule the job will execute."
-                        },
-                        "state": {
-                            "enum": [
-                                "Enabled",
-                                "Disabled"
-                            ],
-                            "description": "Microsoft.Scheduler/jobCollections/jobs: Running state of the job."
-                        },
-                        "action": {
-                            "anyOf": [
-                                {
-                                    "type": "object",
-                                    "properties": {
-                                        "type": {
-                                            "enum": [
-                                                "HTTP",
-                                                "HTTPS"
-                                            ],
-                                            "description": "Microsoft.Scheduler/jobCollections/jobs: Type of job action"
-                                        },
-                                        "request": {
-                                            "$ref": "#/definitions/httpActionRequest"
-                                        },
-                                        "retryPolicy": {
-                                            "$ref": "#/definitions/retryPolicy"
-                                        },
-                                        "errorAction": {
-                                            "$ref": "#/definitions/errorAction"
-                                        }
-                                    },
-                                    "additionalProperties": false,
-                                    "required": [
-                                        "type",
-                                        "request"
-                                    ]
-                                },
-                                {
-                                    "type": "object",
-                                    "properties": {
-                                        "type": {
-                                            "enum": [
-                                                "STORAGEQUEUE"
-                                            ],
-                                            "description": "Microsoft.Scheduler/jobCollections/jobs: Type of job action"
-                                        },
-                                        "queueMessage": {
-                                            "$ref": "#/definitions/storageQueueActionQueueMessage"
-                                        },
-                                        "retryPolicy": {
-                                            "$ref": "#/definitions/retryPolicy"
-                                        },
-                                        "errorAction": {
-                                            "$ref": "#/definitions/errorAction"
-                                        }
-                                    },
-                                    "additionalProperties": false,
-                                    "required": [
-                                        "type",
-                                        "queueMessage"
-                                    ]
-                                }
-                            ],
-                            "description": "Microsoft.Scheduler/jobCollections/jobs: Action to perform on the prescribed schedule"
-                        }
-                    }
-                }
-            },
-            "required": [
-                "type",
-                "apiVersion",
-                "properties"
-            ],
-            "description": "Microsoft.Scheduler/jobCollections/jobs resource"
-        }
-    },
-    "definitions": {
-        "httpActionRequest": {
-            "type": "object",
-            "properties": {
-                "uri": {
-                    "type": "string",
-                    "maxLength": 2048,
-                    "description": "Microsoft.Scheduler/jobCollections/jobs: URI of the endpoint to call"
-                },
-                "method": {
-                    "anyOf": [
-                        {
-                            "type": "string"
-                        },
-                        {
-                            "enum": [
-                                "GET",
-                                "PUT",
-                                "POST",
-                                "PATCH",
-                                "DELETE",
-                                "HEAD",
-                                "TRACE",
-                                "CONNECT",
-                                "OPTIONS"
-                            ]
-                        }
-                    ],
-                    "description": "Microsoft.Scheduler/jobCollections/jobs: HTTP method used to communicate with the endpoint"
-                },
-                "headers": {
-                    "type": "object",
-                    "description": "Microsoft.Scheduler/jobCollections/jobs: Dictionary HTTP request headers. Limited to 50 headers."
-                },
-                "body": {
-                    "type": "string",
-                    "maxLength": 8192,
-                    "description": "Microsoft.Scheduler/jobCollections/jobs: HTTP request body"
-                },
-                "authentication": {
-                    "oneOf": [
-                        {
-                            "type": "object",
-                            "properties": {
-                                "type": {
-                                    "enum": [ "ClientCertificate" ],
-                                    "description": "Authentication type"
-                                },
-                                "pfx": {
-                                    "type": "string",
-                                    "maxLength": 32768,
-                                    "description": "base64-encoded pfx. Required when providing a different certificate."
-                                },
-                                "password": {
-                                    "type": "string",
-                                    "maxLength": 256,
-                                    "description": "Certificate password. Required when providing a different certificate."
-                                },
-                                "certificateThumbprint": {
-                                    "type": "string",
-                                    "description": "Thumbprint of the certificate set on the job. Must match the currently configured certificate."
-                                },
-                                "certificateExpiration": {
-                                    "type": "string",
-                                    "description": "Date-time of the expiration of the certificate set on the job. Must match the currently configured certificate."
-                                },
-                                "certificateSubjectName": {
-                                    "type": "string",
-                                    "description": "Subject name of the certificate set on the job. Must match the currently configured certficate."
-                                }
-                            }
-                        },
-                        {
-                            "type": "object",
-                            "properties": {
-                                "type": {
-                                    "enum": [ "ActiveDirectoryOAuth" ],
-                                    "description": "Authentication type"
-                                },
-                                "secret": {
-                                    "type": "string",
-                                    "maxLength": 4096,
-                                    "description": "OAuth secret. Only required when providing different OAuth profile."
-                                },
-                                "tenant": {
-                                    "type": "string",
-                                    "maxLength": 4096,
-                                    "description": "OAuth tenant id."
-                                },
-                                "audience": {
-                                    "type": "string",
-                                    "maxLength": 2048,
-                                    "description": "OAuth audience"
-                                },
-                                "clientId": {
-                                    "type": "string",
-                                    "maxLength": 4096,
-                                    "description": "OAuth client id"
-                                }
-                            },
-                            "required": [
-                                "tenant",
-                                "audience",
-                                "clientId"
-                            ]
-                        },
-                        {
-                            "type": "object",
-                            "properties": {
-                                "type": {
-                                    "enum": [ "Basic" ],
-                                    "description": "Authentication type"
-                                },
-                                "username": {
-                                    "type": "string",
-                                    "maxLength": 4096,
-                                    "description": "Username to use for Basic Authentication"
-                                },
-                                "password": {
-                                    "type": "string",
-                                    "maxLength": 4096,
-                                    "description": "Password to use for Basic Authentication. Only required when providing a different username."
-                                }
-                            },
-                            "required": [
-                                "username"
-                            ]
-                        }
-                    ]
-                }
-            },
-            "required": [
-                "uri",
-                "method"
-            ]
-        },
-        "storageQueueActionQueueMessage": {
-            "type": "object",
-            "properties": {
-                "storageAccount": {
-                    "type": "string",
-                    "description": "Microsoft.Scheduler/jobCollections/jobs: storage account containing the queue to send scheduled messages to"
-                },
-                "queueName": {
-                    "type": "string",
-                    "minLength": 3,
-                    "maxLength": 63,
-                    "pattern": "^[a-z0-9]",
-                    "description": "Microsoft.Scheduler/jobCollections/jobs: queue to send scheduled messages to"
-                },
-                "sasToken": {
-                    "type": "string",
-                    "description": "Microsoft.Scheduler/jobCollections/jobs: SAS Token of storage account that has add messages to queue permissions to the storage account"
-                },
-                "message": {
-                    "type": "string",
-                    "maxLength": 8192,
-                    "description": "Microsoft.Scheduler/jobCollections/jobs: message to send to queue"
-                }
-            }
-        },
-        "errorAction": {
-            "oneOf": [
-                {
-                    "type": "object",
-                    "properties": {
-                        "type": {
-                            "enum": [
-                                "HTTP",
-                                "HTTPS"
-                            ],
-                            "description": "Microsoft.Scheduler/jobCollections/jobs: Type of job action"
-                        },
-                        "request": {
-                            "$ref": "#/definitions/httpActionRequest"
-                        }
-                    },
-                    "additionalProperties": false,
-                    "required": [
-                        "type",
-                        "request"
-                    ]
-                },
-                {
-                    "type": "object",
-                    "properties": {
-                        "type": {
-                            "enum": [
-                                "STORAGEQUEUE"
-                            ],
-                            "description": "Microsoft.Scheduler/jobCollections/jobs: Type of job action"
-                        },
-                        "queueMessage": {
-                            "$ref": "#/definitions/storageQueueActionQueueMessage"
-                        }
-                    },
-                    "additionalProperties": false,
-                    "required": [
-                        "type",
-                        "queueMessage"
-                    ]
-                }
-            ],
-            "description": "Microsoft.Scheduler/jobCollections/jobs: Error action to perform when the main action faults (initial attempt and all retry attempts fail)"
-        },
-        "retryPolicy": {
-            "oneOf": [
-                {
-                    "type": "object",
-                    "properties": {
-                        "retryType": {
-                            "enum": [
-                                "Fixed"
-                            ],
-                            "default": "Fixed",
-                            "description": "Microsoft.Scheduler/jobCollections/jobs: Type of retry policy.  None will not retry, Fixed will retry on the fixed interval provided."
-                        },
-                        "retryInterval": {
-                            "$ref": "#/definitions/UTC",
-                            "description": "Microsoft.Scheduler/jobCollections/jobs: Interval at which to retry in case of a request failure. If not specified defaults to 30 seconds."
-                        },
-                        "retryCount": {
-                            "type": "integer",
-                            "minimum": 1,
-                            "maximum": 20,
-                            "description": "Microsoft.Scheduler/jobCollections/jobs: Number of times to retry a failed called.  If not specified defaults to 4."
-                        }
-                    },
-                    "additionalProperties": false,
-                    "required": [
-                        "retryType"
-                    ]
-                },
-                {
-                    "type": "object",
-                    "properties": {
-                        "retryType": {
-                            "enum": [
-                                "None"
-                            ],
-                            "default": "None",
-                            "description": "Microsoft.Scheduler/jobCollections/jobs: Type of retry policy.  None will not retry, Fixed will retry on the fixed interval provided."
-                        }
-                    },
-                    "additionalItems": false,
-                    "required": [
-                        "retryType"
-                    ]
-                }
-            ],
-            "description": "Micrsoft.Scheduler/jobCollections/jobs: retry policy for failed requests.  If not specified defaults to retrying every 30 seconds 4 more times."
-        },
-        "recurrenceFrequency": {
-            "type": "object",
-            "properties": {
-                "frequency": {
-                    "enum": [
-                        "Minute",
-                        "Hour",
-                        "Day",
-                        "Week",
-                        "Month",
-                        "Year"
-                    ],
-                    "description": "Recurrence frequency."
-                },
-                "interval": {
-                    "type": "integer",
-                    "minimum": 1,
-                    "description": "Recurrence interval."
-                }
-            },
-            "additionalProperties": false
-        },
-        "recurrence": {
-            "oneOf": [
-                {
-                    "type": "object",
-                    "properties": {
-                        "count": {
-                            "type": "integer",
-                            "description": "Microsoft.Scheduler/jobCollections/jobs: Number of times this job should run before completing"
-                        },
-                        "endTime": {
-                            "$ref": "#/definitions/UTC",
-                            "description": "Microsoft.Scheduler/jobCollections/jobs: Job should not execute past this time"
-                        },
-                        "interval": {
-                            "type": "integer",
-                            "minimum": 1,
-                            "description": "Microsoft.Scheduler/jobCollections/jobs: Interval for the frequency that determines how often the job will run"
-                        },
-                        "frequency": {
-                            "enum": [
-                                "Minute",
-                                "Hour",
-                                "Year"
-                            ],
-                            "description": "Microsoft.Scheduler/jobCollections/jobs: Frequency at which this job will run"
-                        }
-                    },
-                    "additionalProperties": false
-                },
-                {
-                    "type": "object",
-                    "properties": {
-                        "count": {
-                            "type": "integer",
-                            "description": "Microsoft.Scheduler/jobCollections/jobs: Number of times this job should run before completing"
-                        },
-                        "endTime": {
-                            "$ref": "#/definitions/UTC",
-                            "description": "Microsoft.Scheduler/jobCollections/jobs: Job should not execute past this time"
-                        },
-                        "interval": {
-                            "type": "integer",
-                            "minimum": 1,
-                            "description": "Microsoft.Scheduler/jobCollections/jobs: Interval for the frequency that determines how often the job will run"
-                        },
-                        "frequency": {
-                            "enum": [
-                                "Day",
-                                "Week",
-                                "Month"
-                            ],
-                            "description": "Microsoft.Scheduler/jobCollections/jobs: Frequency at which this job will run"
-                        },
-                        "schedule": {
-                            "type": "object",
-                            "properties": {
-                                "minutes": {
-                                    "anyOf": [
-                                        {
-                                            "type": "integer"
-                                        },
-                                        {
-                                            "type": "array",
-                                            "items": {
-                                                "type": "integer"
-                                            }
-                                        }
-                                    ],
-                                    "description": "Minutes of the hour at which the job will run"
-                                },
-                                "hours": {
-                                    "anyOf": [
-                                        {
-                                            "type": "integer"
-                                        },
-                                        {
-                                            "type": "array",
-                                            "items": {
-                                                "type": "integer"
-                                            }
-                                        }
-                                    ],
-                                    "description": "Hours of the day at which the job will run"
-                                },
-                                "weekDays": {
-                                    "anyOf": [
-                                        {
-                                            "$ref": "#/definitions/dayOfWeek"
-                                        },
-                                        {
-                                            "type": "array",
-                                            "items": {
-                                                "$ref": "#/definitions/dayOfWeek"
-                                            },
-                                            "uniqueItems": true,
-                                            "maxItems": 7
-                                        }
-                                    ],
-                                    "description": "Days of the week the job will run.  Can only be specified with a weekly frequency."
-                                },
-                                "monthlyOccurrences": {
-                                    "type": "array",
-                                    "items": {
-                                        "type": "object",
-                                        "properties": {
-                                            "day": {
-                                                "$ref": "#/definitions/dayOfWeek",
-                                                "description": "Day of the week the job will run, e.g. {Sunday} is every Sunday of the month."
-                                            },
-                                            "occurrence": {
-                                                "type": "integer",
-                                                "minimum": -5,
-                                                "maximum": 5,
-                                                "description": "Occurrence of the day during the month, e.g. {Sunday, -1} is the last Sunday of the month. Optional."
-                                            }
-                                        },
-                                        "required": [
-                                            "day"
-                                        ],
-                                        "description": "Determines which days of the month the job will run.  Can only be specified with a monthly frequency."
-                                    }
-                                },
-                                "monthDays": {
-                                    "anyOf": [
-                                        {
-                                            "type": "integer",
-                                            "minimum": -31,
-                                            "maximum": -1
-                                        },
-                                        {
-                                            "type": "integer",
-                                            "minimum": 1,
-                                            "maximum": 31
-                                        },
-                                        {
-                                            "type": "array",
-                                            "items": {
-                                                "anyOf": [
-                                                    {
-                                                        "type": "integer",
-                                                        "minimum": -31,
-                                                        "maximum": -1
-                                                    },
-                                                    {
-                                                        "type": "integer",
-                                                        "minimum": 1,
-                                                        "maximum": 31
-                                                    }
-                                                ]
-                                            }
-                                        }
-                                    ],
-                                    "description": "Day of the month the job will run.  Can only be specified with a monthly frequency."
-                                }
-                            }
-                        }
-                    },
-                    "additionalProperties": false
-                }
-            ]
-        },
-        "dayOfWeek": {
-            "enum": [
-                "Monday",
-                "Tuesday",
-                "Wednesday",
-                "Thursday",
-                "Friday",
-                "Saturday",
-                "Sunday"
-            ]
-        },
-        "UTC": {
-            "type": "string",
-            "pattern": "^\\d{4}(-(0[1-9]|1[0-2])(-([012]\\d|3[01])(T((([01]\\d|2[0123]):[0-5]\\d)|(24:00))(:(([0-5]\\d)|60)(\\.\\d{1,}){0,1}){0,1}){0,1}((Z)|([+-]((([01]\\d|2[0123]):[0-5]\\d)|(24:00)))){0,1}){0,1}){0,1}$"
-        }
-    }
->>>>>>> 62ab3da0
 }