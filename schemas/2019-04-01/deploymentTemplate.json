﻿{
  "id": "https://schema.management.azure.com/schemas/2019-04-01/deploymentTemplate.json#",
  "$schema": "http://json-schema.org/draft-04/schema#",
  "title": "Template",
  "description": "An Azure deployment template",
  "type": "object",
  "properties": {
    "$schema": {
      "type": "string",
      "description": "JSON schema reference"
    },
    "apiProfile": {
      "type": "string",
      "enum": [
        "2017-03-09-profile",
        "2018-03-01-hybrid",
        "2018-06-01-profile"
      ],
      "description": "The apiProfile to use for all resources in the template."
    },
    "contentVersion": {
      "type": "string",
      "pattern": "(^[0-9]+\\.[0-9]+\\.[0-9]+\\.[0-9]+$)",
      "description": "A 4 number format for the version number of this template file. For example, 1.0.0.0"
    },
    "variables": {
      "type": "object",
      "description": "Variable definitions"
    },
    "parameters": {
      "type": "object",
      "description": "Input parameter definitions",
      "additionalProperties": {
        "$ref": "#/definitions/parameter"
      }
    },
    "functions": {
      "type": "array",
      "items": {
        "$ref": "#/definitions/functionNamespace"
      },
      "description": "User defined functions"
    },
    "resources": {
      "type": "array",
      "description": "Collection of resources to be deployed",
      "items": {
        "oneOf": [
          {
            "allOf": [
              {
                "$ref": "#/definitions/resourceBase"
              },
              {
                "oneOf": [
                  { "$ref": "https://schema.management.azure.com/schemas/2019-02-01-preview/Microsoft.AppConfiguration.json#/resourceDefinitions/configurationStores" },
                  { "$ref": "https://schema.management.azure.com/schemas/2018-08-20-preview/Microsoft.HealthcareApis.json#/resourceDefinitions/services" },
                  { "$ref": "https://schema.management.azure.com/schemas/2017-08-01-preview/Microsoft.Genomics.json#/resourceDefinitions/accounts" },
                  { "$ref": "https://schema.management.azure.com/schemas/2018-08-01/Microsoft.Network.json#/resourceDefinitions/frontDoors" },
                  { "$ref": "https://schema.management.azure.com/schemas/2018-08-01/Microsoft.Network.json#/resourceDefinitions/frontDoorWebApplicationFirewallPolicies" },
                  { "$ref": "https://schema.management.azure.com/schemas/2017-10-01/Microsoft.Cache.json#/resourceDefinitions/Redis" },
                  { "$ref": "https://schema.management.azure.com/schemas/2017-10-01/Microsoft.Cache.json#/resourceDefinitions/Redis_firewallRules" },
                  { "$ref": "https://schema.management.azure.com/schemas/2017-10-01/Microsoft.Cache.json#/resourceDefinitions/Redis_linkedServers" },
                  { "$ref": "https://schema.management.azure.com/schemas/2017-10-01/Microsoft.Cache.json#/resourceDefinitions/Redis_patchSchedules" },
                  { "$ref": "https://schema.management.azure.com/schemas/2015-08-19/Microsoft.Search.json#/resourceDefinitions/searchServices" },
                  { "$ref": "https://schema.management.azure.com/schemas/2016-05-16/Microsoft.AnalysisServices.json#/resourceDefinitions/servers" },
                  { "$ref": "https://schema.management.azure.com/schemas/2017-08-01/Microsoft.AnalysisServices.json#/resourceDefinitions/servers" },
                  { "$ref": "https://schema.management.azure.com/schemas/2016-06-01/Microsoft.RecoveryServices.json#/resourceDefinitions/vaults" },
                  { "$ref": "https://schema.management.azure.com/schemas/2016-06-01/Microsoft.RecoveryServices.json#/resourceDefinitions/vaults_certificates" },
                  { "$ref": "https://schema.management.azure.com/schemas/2016-06-01/Microsoft.RecoveryServices.json#/resourceDefinitions/vaults_extendedInformation" },
                  { "$ref": "https://schema.management.azure.com/schemas/2015-07-01-preview/Microsoft.ServerManagement.json#/resourceDefinitions/nodes" },
                  { "$ref": "https://schema.management.azure.com/schemas/2015-07-01-preview/Microsoft.ServerManagement.json#/resourceDefinitions/gateways" },
                  { "$ref": "https://schema.management.azure.com/schemas/2015-07-01-preview/Microsoft.ServerManagement.json#/resourceDefinitions/sessions" },
                  { "$ref": "https://schema.management.azure.com/schemas/2016-07-01-preview/Microsoft.ServerManagement.json#/resourceDefinitions/nodes" },
                  { "$ref": "https://schema.management.azure.com/schemas/2016-07-01-preview/Microsoft.ServerManagement.json#/resourceDefinitions/gateways" },
                  { "$ref": "https://schema.management.azure.com/schemas/2016-07-01-preview/Microsoft.ServerManagement.json#/resourceDefinitions/sessions" },
                  { "$ref": "https://schema.management.azure.com/schemas/2015-04-08/Microsoft.DocumentDB.json#/resourceDefinitions/databaseAccounts" },
                  { "$ref": "https://schema.management.azure.com/schemas/2015-06-01/Microsoft.KeyVault.json#/resourceDefinitions/secrets" },
                  { "$ref": "https://schema.management.azure.com/schemas/2016-10-01/Microsoft.KeyVault.json#/resourceDefinitions/vaults_secrets" },
                  { "$ref": "https://schema.management.azure.com/schemas/2016-05-15/Microsoft.DevTestLab.json#/resourceDefinitions/labs" },
                  { "$ref": "https://schema.management.azure.com/schemas/2016-05-15/Microsoft.DevTestLab.json#/resourceDefinitions/labs_artifactsources" },
                  { "$ref": "https://schema.management.azure.com/schemas/2016-05-15/Microsoft.DevTestLab.json#/resourceDefinitions/labs_customimages" },
                  { "$ref": "https://schema.management.azure.com/schemas/2016-05-15/Microsoft.DevTestLab.json#/resourceDefinitions/labs_formulas" },
                  { "$ref": "https://schema.management.azure.com/schemas/2016-05-15/Microsoft.DevTestLab.json#/resourceDefinitions/labs_policysets_policies" },
                  { "$ref": "https://schema.management.azure.com/schemas/2016-05-15/Microsoft.DevTestLab.json#/resourceDefinitions/labs_schedules" },
                  { "$ref": "https://schema.management.azure.com/schemas/2016-05-15/Microsoft.DevTestLab.json#/resourceDefinitions/labs_virtualmachines" },
                  { "$ref": "https://schema.management.azure.com/schemas/2016-05-15/Microsoft.DevTestLab.json#/resourceDefinitions/labs_virtualnetworks" },
                  { "$ref": "https://schema.management.azure.com/schemas/2018-01-10/Microsoft.RecoveryServices.json#/resourceDefinitions/vaults_replicationAlertSettings" },
                  { "$ref": "https://schema.management.azure.com/schemas/2018-01-10/Microsoft.RecoveryServices.json#/resourceDefinitions/vaults_replicationFabrics" },
                  { "$ref": "https://schema.management.azure.com/schemas/2018-01-10/Microsoft.RecoveryServices.json#/resourceDefinitions/vaults_replicationFabrics_replicationNetworks_replicationNetworkMappings" },
                  { "$ref": "https://schema.management.azure.com/schemas/2018-01-10/Microsoft.RecoveryServices.json#/resourceDefinitions/vaults_replicationFabrics_replicationProtectionContainers" },
                  { "$ref": "https://schema.management.azure.com/schemas/2018-01-10/Microsoft.RecoveryServices.json#/resourceDefinitions/vaults_replicationFabrics_replicationProtectionContainers_replicationMigrationItems" },
                  { "$ref": "https://schema.management.azure.com/schemas/2018-01-10/Microsoft.RecoveryServices.json#/resourceDefinitions/vaults_replicationFabrics_replicationProtectionContainers_replicationProtectedItems" },
                  { "$ref": "https://schema.management.azure.com/schemas/2018-01-10/Microsoft.RecoveryServices.json#/resourceDefinitions/vaults_replicationFabrics_replicationProtectionContainers_replicationProtectionContainerMappings" },
                  { "$ref": "https://schema.management.azure.com/schemas/2018-01-10/Microsoft.RecoveryServices.json#/resourceDefinitions/vaults_replicationFabrics_replicationRecoveryServicesProviders" },
                  { "$ref": "https://schema.management.azure.com/schemas/2018-01-10/Microsoft.RecoveryServices.json#/resourceDefinitions/vaults_replicationFabrics_replicationStorageClassifications_replicationStorageClassificationMappings" },
                  { "$ref": "https://schema.management.azure.com/schemas/2018-01-10/Microsoft.RecoveryServices.json#/resourceDefinitions/vaults_replicationFabrics_replicationvCenters" },
                  { "$ref": "https://schema.management.azure.com/schemas/2018-01-10/Microsoft.RecoveryServices.json#/resourceDefinitions/vaults_replicationPolicies" },
                  { "$ref": "https://schema.management.azure.com/schemas/2018-01-10/Microsoft.RecoveryServices.json#/resourceDefinitions/vaults_replicationRecoveryPlans" },
                  { "$ref": "https://schema.management.azure.com/schemas/2015-05-21-preview/Microsoft.DevTestLab.json#/resourceDefinitions/labs" },
                  { "$ref": "https://schema.management.azure.com/schemas/2015-05-21-preview/Microsoft.DevTestLab.json#/resourceDefinitions/virtualMachines" },
                  { "$ref": "https://schema.management.azure.com/schemas/2014-06-01/Microsoft.Web.json#/resourceDefinitions/certificates" },
                  { "$ref": "https://schema.management.azure.com/schemas/2014-06-01/Microsoft.Web.json#/resourceDefinitions/serverfarms" },
                  { "$ref": "https://schema.management.azure.com/schemas/2015-08-01/Microsoft.Web.json#/resourceDefinitions/certificates" },
                  { "$ref": "https://schema.management.azure.com/schemas/2015-08-01/Microsoft.Web.json#/resourceDefinitions/serverfarms" },
                  { "$ref": "https://schema.management.azure.com/schemas/2015-04-01/Microsoft.DomainRegistration.json#/resourceDefinitions/domains" },
                  { "$ref": "https://schema.management.azure.com/schemas/2015-04-01/Microsoft.DomainRegistration.json#/resourceDefinitions/domains_domainOwnershipIdentifiers" },
                  { "$ref": "https://schema.management.azure.com/schemas/2015-08-01/Microsoft.CertificateRegistration.json#/resourceDefinitions/certificateOrders" },
                  { "$ref": "https://schema.management.azure.com/schemas/2015-08-01/Microsoft.CertificateRegistration.json#/resourceDefinitions/certificateOrders_certificates" },
                  { "$ref": "https://schema.management.azure.com/schemas/2016-03-01/Microsoft.Web.json#/resourceDefinitions/certificates" },
                  { "$ref": "https://schema.management.azure.com/schemas/2016-03-01/Microsoft.Web.json#/resourceDefinitions/csrs" },
                  { "$ref": "https://schema.management.azure.com/schemas/2016-08-01/Microsoft.Web.json#/resourceDefinitions/sites" },
                  { "$ref": "https://schema.management.azure.com/schemas/2016-08-01/Microsoft.Web.json#/resourceDefinitions/sites_appsettings" },
                  { "$ref": "https://schema.management.azure.com/schemas/2016-08-01/Microsoft.Web.json#/resourceDefinitions/sites_config" },
                  { "$ref": "https://schema.management.azure.com/schemas/2016-08-01/Microsoft.Web.json#/resourceDefinitions/sites_connectionstrings" },
                  { "$ref": "https://schema.management.azure.com/schemas/2016-08-01/Microsoft.Web.json#/resourceDefinitions/sites_deployments" },
                  { "$ref": "https://schema.management.azure.com/schemas/2016-08-01/Microsoft.Web.json#/resourceDefinitions/sites_domainOwnershipIdentifiers" },
                  { "$ref": "https://schema.management.azure.com/schemas/2016-08-01/Microsoft.Web.json#/resourceDefinitions/sites_hostNameBindings" },
                  { "$ref": "https://schema.management.azure.com/schemas/2016-08-01/Microsoft.Web.json#/resourceDefinitions/sites_hybridconnection" },
                  { "$ref": "https://schema.management.azure.com/schemas/2016-08-01/Microsoft.Web.json#/resourceDefinitions/sites_hybridConnectionNamespaces_relays" },
                  { "$ref": "https://schema.management.azure.com/schemas/2016-08-01/Microsoft.Web.json#/resourceDefinitions/sites_instances_deployments" },
                  { "$ref": "https://schema.management.azure.com/schemas/2016-08-01/Microsoft.Web.json#/resourceDefinitions/sites_premieraddons" },
                  { "$ref": "https://schema.management.azure.com/schemas/2016-08-01/Microsoft.Web.json#/resourceDefinitions/sites_publicCertificates" },
                  { "$ref": "https://schema.management.azure.com/schemas/2016-08-01/Microsoft.Web.json#/resourceDefinitions/sites_slots" },
                  { "$ref": "https://schema.management.azure.com/schemas/2016-08-01/Microsoft.Web.json#/resourceDefinitions/sites_slots_appsettings" },
                  { "$ref": "https://schema.management.azure.com/schemas/2016-08-01/Microsoft.Web.json#/resourceDefinitions/sites_slots_config" },
                  { "$ref": "https://schema.management.azure.com/schemas/2016-08-01/Microsoft.Web.json#/resourceDefinitions/sites_slots_connectionstrings" },
                  { "$ref": "https://schema.management.azure.com/schemas/2016-08-01/Microsoft.Web.json#/resourceDefinitions/sites_slots_deployments" },
                  { "$ref": "https://schema.management.azure.com/schemas/2016-08-01/Microsoft.Web.json#/resourceDefinitions/sites_slots_domainOwnershipIdentifiers" },
                  { "$ref": "https://schema.management.azure.com/schemas/2016-08-01/Microsoft.Web.json#/resourceDefinitions/sites_slots_hostNameBindings" },
                  { "$ref": "https://schema.management.azure.com/schemas/2016-08-01/Microsoft.Web.json#/resourceDefinitions/sites_slots_hybridconnection" },
                  { "$ref": "https://schema.management.azure.com/schemas/2016-08-01/Microsoft.Web.json#/resourceDefinitions/sites_slots_hybridConnectionNamespaces_relays" },
                  { "$ref": "https://schema.management.azure.com/schemas/2016-08-01/Microsoft.Web.json#/resourceDefinitions/sites_slots_instances_deployments" },
                  { "$ref": "https://schema.management.azure.com/schemas/2016-08-01/Microsoft.Web.json#/resourceDefinitions/sites_slots_premieraddons" },
                  { "$ref": "https://schema.management.azure.com/schemas/2016-08-01/Microsoft.Web.json#/resourceDefinitions/sites_slots_publicCertificates" },
                  { "$ref": "https://schema.management.azure.com/schemas/2016-08-01/Microsoft.Web.json#/resourceDefinitions/sites_slots_virtualNetworkConnections" },
                  { "$ref": "https://schema.management.azure.com/schemas/2016-08-01/Microsoft.Web.json#/resourceDefinitions/sites_slots_virtualNetworkConnections_gateways" },
                  { "$ref": "https://schema.management.azure.com/schemas/2016-08-01/Microsoft.Web.json#/resourceDefinitions/sites_sourcecontrol" },
                  { "$ref": "https://schema.management.azure.com/schemas/2016-08-01/Microsoft.Web.json#/resourceDefinitions/sites_slots_sourcecontrol" },
                  { "$ref": "https://schema.management.azure.com/schemas/2016-08-01/Microsoft.Web.json#/resourceDefinitions/sites_virtualNetworkConnections" },
                  { "$ref": "https://schema.management.azure.com/schemas/2016-08-01/Microsoft.Web.json#/resourceDefinitions/sites_virtualNetworkConnections_gateways" },
                  { "$ref": "https://schema.management.azure.com/schemas/2016-09-01/Microsoft.Web.json#/resourceDefinitions/hostingEnvironments" },
                  { "$ref": "https://schema.management.azure.com/schemas/2016-09-01/Microsoft.Web.json#/resourceDefinitions/hostingEnvironments_workerPools" },
                  { "$ref": "https://schema.management.azure.com/schemas/2016-09-01/Microsoft.Web.json#/resourceDefinitions/hostingEnvironments_multiRolePools" },
                  { "$ref": "https://schema.management.azure.com/schemas/2016-09-01/Microsoft.Web.json#/resourceDefinitions/serverfarms" },
                  { "$ref": "https://schema.management.azure.com/schemas/2016-09-01/Microsoft.Web.json#/resourceDefinitions/serverfarms_virtualNetworkConnections_gateways" },
                  { "$ref": "https://schema.management.azure.com/schemas/2016-09-01/Microsoft.Web.json#/resourceDefinitions/serverfarms_virtualNetworkConnections_routes" },
                  { "$ref": "https://schema.management.azure.com/schemas/2014-04-01-preview/Microsoft.Sql.json#/resourceDefinitions/databases" },
                  { "$ref": "https://schema.management.azure.com/schemas/2014-04-01-preview/Microsoft.Sql.json#/resourceDefinitions/firewallrules" },
                  { "$ref": "https://schema.management.azure.com/schemas/2014-04-01-preview/Microsoft.Sql.json#/resourceDefinitions/administrators" },
                  { "$ref": "https://schema.management.azure.com/schemas/2014-04-01-preview/Microsoft.Sql.json#/resourceDefinitions/disasterrecoveryconfiguration" },
                  { "$ref": "https://schema.management.azure.com/schemas/2017-09-07-privatepreview/Microsoft.Kusto.json#/resourceDefinitions/clusters" },
                  { "$ref": "https://schema.management.azure.com/schemas/2017-09-07-privatepreview/Microsoft.Kusto.json#/resourceDefinitions/clusters_databases" },
                  { "$ref": "https://schema.management.azure.com/schemas/2018-09-07-preview/Microsoft.Kusto.json#/resourceDefinitions/clusters" },
                  { "$ref": "https://schema.management.azure.com/schemas/2018-09-07-preview/Microsoft.Kusto.json#/resourceDefinitions/clusters_databases" },
                  { "$ref": "https://schema.management.azure.com/schemas/2019-01-21/Microsoft.Kusto.json#/resourceDefinitions/clusters" },
                  { "$ref": "https://schema.management.azure.com/schemas/2019-01-21/Microsoft.Kusto.json#/resourceDefinitions/clusters_databases" },
                  { "$ref": "https://schema.management.azure.com/schemas/2019-01-21/Microsoft.Kusto.json#/resourceDefinitions/clusters_databases_dataconnections" },
                  { "$ref": "https://schema.management.azure.com/schemas/2014-04-01/Microsoft.Insights.json#/resourceDefinitions/alertrules" },
                  { "$ref": "https://schema.management.azure.com/schemas/2014-04-01/Microsoft.Insights.json#/resourceDefinitions/components" },
                  { "$ref": "https://schema.management.azure.com/schemas/2014-04-01/Microsoft.Insights.json#/resourceDefinitions/autoscalesettings" },
                  { "$ref": "https://schema.management.azure.com/schemas/2014-04-01/Microsoft.Insights.json#/resourceDefinitions/webtests" },
                  { "$ref": "https://schema.management.azure.com/schemas/2014-02-26/microsoft.visualstudio.json#/resourceDefinitions/account" },
                  { "$ref": "https://schema.management.azure.com/schemas/2014-04-01-preview/Microsoft.Cache.json#/resourceDefinitions/Redis" },
                  { "$ref": "https://schema.management.azure.com/schemas/2014-04-01/Microsoft.BizTalkServices.json#/resourceDefinitions/BizTalk" },
                  { "$ref": "https://schema.management.azure.com/schemas/2014-04-01/Microsoft.BizTalkServices.json#/resourceDefinitions/HybridConnection" },
                  { "$ref": "https://schema.management.azure.com/schemas/2015-03-01-preview/Microsoft.AppService.json#/resourceDefinitions/apiapps" },
                  { "$ref": "https://schema.management.azure.com/schemas/2015-03-01-preview/Microsoft.AppService.json#/resourceDefinitions/registrations" },
                  { "$ref": "https://schema.management.azure.com/schemas/2015-04-01/Microsoft.NotificationHubs.json#/resourceDefinitions/notificationHubs" },
                  { "$ref": "https://schema.management.azure.com/schemas/2015-04-01/Microsoft.NotificationHubs.json#/resourceDefinitions/namespaces_notificationhubs_authorizationRules" },
                  { "$ref": "https://schema.management.azure.com/schemas/2017-04-01/Microsoft.NotificationHubs.json#/resourceDefinitions/notificationHubs" },
                  { "$ref": "https://schema.management.azure.com/schemas/2017-04-01/Microsoft.NotificationHubs.json#/resourceDefinitions/namespaces_notificationhubs_authorizationRules" },
                  { "$ref": "https://schema.management.azure.com/schemas/2015-08-01-preview/Microsoft.DataConnect.json#/resourceDefinitions/connectionManagers" },
                  { "$ref": "https://schema.management.azure.com/schemas/2019-03-01-preview/Microsoft.Peering.json#/resourceDefinitions/peerings" },
                  { "$ref": "https://schema.management.azure.com/schemas/2015-08-01/Microsoft.Cache.json#/resourceDefinitions/Redis" },
                  { "$ref": "https://schema.management.azure.com/schemas/2015-08-01/Microsoft.Network.json#/resourceDefinitions/publicIPAddresses" },
                  { "$ref": "https://schema.management.azure.com/schemas/2015-08-01/Microsoft.Network.json#/resourceDefinitions/virtualNetworks" },
                  { "$ref": "https://schema.management.azure.com/schemas/2015-08-01/Microsoft.Network.json#/resourceDefinitions/loadBalancers" },
                  { "$ref": "https://schema.management.azure.com/schemas/2015-08-01/Microsoft.Network.json#/resourceDefinitions/networkSecurityGroups" },
                  { "$ref": "https://schema.management.azure.com/schemas/2015-08-01/Microsoft.Network.json#/resourceDefinitions/networkInterfaces" },
                  { "$ref": "https://schema.management.azure.com/schemas/2015-08-01/Microsoft.Network.json#/resourceDefinitions/routeTables" },
                  { "$ref": "https://schema.management.azure.com/schemas/2015-11-01/Microsoft.Network.json#/resourceDefinitions/trafficManagerProfiles" },
                  { "$ref": "https://schema.management.azure.com/schemas/2017-03-01/Microsoft.Network.json#/resourceDefinitions/trafficManagerProfiles" },
                  { "$ref": "https://schema.management.azure.com/schemas/2017-05-01/Microsoft.Network.json#/resourceDefinitions/trafficManagerProfiles" },
                  { "$ref": "https://schema.management.azure.com/schemas/2018-04-01/Microsoft.Network.json#/resourceDefinitions/trafficManagerProfiles" },
                  { "$ref": "https://schema.management.azure.com/schemas/2015-08-01/Microsoft.Storage.json#/resourceDefinitions/storageAccounts" },
                  { "$ref": "https://schema.management.azure.com/schemas/2016-01-01/Microsoft.Storage.json#/resourceDefinitions/storageAccounts" },
                  { "$ref": "https://schema.management.azure.com/schemas/2017-06-01/Microsoft.Storage.json#/resourceDefinitions/storageAccounts" },
                  { "$ref": "https://schema.management.azure.com/schemas/2017-10-01/Microsoft.Storage.json#/resourceDefinitions/storageAccounts" },
                  { "$ref": "https://schema.management.azure.com/schemas/2018-02-01/Microsoft.Storage.json#/resourceDefinitions/storageAccounts" },
                  { "$ref": "https://schema.management.azure.com/schemas/2018-02-01/Microsoft.Storage.json#/resourceDefinitions/storageAccounts_blobServices_containers" },
                  { "$ref": "https://schema.management.azure.com/schemas/2018-02-01/Microsoft.Storage.json#/resourceDefinitions/storageAccounts_blobServices_containers_immutabilityPolicies" },
                  { "$ref": "https://schema.management.azure.com/schemas/2018-11-01/Microsoft.Storage.json#/resourceDefinitions/storageAccounts" },
                  { "$ref": "https://schema.management.azure.com/schemas/2018-11-01/Microsoft.Storage.json#/resourceDefinitions/storageAccounts_blobServices" },
                  { "$ref": "https://schema.management.azure.com/schemas/2018-11-01/Microsoft.Storage.json#/resourceDefinitions/storageAccounts_blobServices_containers" },
                  { "$ref": "https://schema.management.azure.com/schemas/2018-11-01/Microsoft.Storage.json#/resourceDefinitions/storageAccounts_blobServices_containers_immutabilityPolicies" },
                  { "$ref": "https://schema.management.azure.com/schemas/2018-11-01/Microsoft.Storage.json#/resourceDefinitions/storageAccounts_managementPolicies" },
                  { "$ref": "https://schema.management.azure.com/schemas/2019-04-01/Microsoft.Storage.json#/resourceDefinitions/storageAccounts" },
                  { "$ref": "https://schema.management.azure.com/schemas/2019-04-01/Microsoft.Storage.json#/resourceDefinitions/storageAccounts_blobServices" },
                  { "$ref": "https://schema.management.azure.com/schemas/2019-04-01/Microsoft.Storage.json#/resourceDefinitions/storageAccounts_blobServices_containers" },
                  { "$ref": "https://schema.management.azure.com/schemas/2019-04-01/Microsoft.Storage.json#/resourceDefinitions/storageAccounts_blobServices_containers_immutabilityPolicies" },
                  { "$ref": "https://schema.management.azure.com/schemas/2019-04-01/Microsoft.Storage.json#/resourceDefinitions/storageAccounts_managementPolicies" },
                  { "$ref": "https://schema.management.azure.com/schemas/2018-03-01-preview/Microsoft.Storage.json#/resourceDefinitions/storageAccounts" },
                  { "$ref": "https://schema.management.azure.com/schemas/2018-03-01-preview/Microsoft.Storage.json#/resourceDefinitions/storageAccounts_managementPolicies" },
                  { "$ref": "https://schema.management.azure.com/schemas/2018-03-01-preview/Microsoft.Storage.json#/resourceDefinitions/storageAccounts_blobServices_containers" },
                  { "$ref": "https://schema.management.azure.com/schemas/2018-03-01-preview/Microsoft.Storage.json#/resourceDefinitions/storageAccounts_blobServices_containers_immutabilityPolicies" },
                  { "$ref": "https://schema.management.azure.com/schemas/2018-07-01/Microsoft.Storage.json#/resourceDefinitions/storageAccounts" },
                  { "$ref": "https://schema.management.azure.com/schemas/2018-07-01/Microsoft.Storage.json#/resourceDefinitions/storageAccounts_blobServices" },
                  { "$ref": "https://schema.management.azure.com/schemas/2018-07-01/Microsoft.Storage.json#/resourceDefinitions/storageAccounts_blobServices_containers" },
                  { "$ref": "https://schema.management.azure.com/schemas/2018-07-01/Microsoft.Storage.json#/resourceDefinitions/storageAccounts_blobServices_containers_immutabilityPolicies" },
                  { "$ref": "https://schema.management.azure.com/schemas/2015-08-01/Microsoft.Compute.json#/resourceDefinitions/availabilitySets" },
                  { "$ref": "https://schema.management.azure.com/schemas/2015-08-01/Microsoft.Compute.json#/resourceDefinitions/extensions" },
                  { "$ref": "https://schema.management.azure.com/schemas/2015-08-01/Microsoft.Compute.json#/resourceDefinitions/virtualMachineScaleSets" },
                  { "$ref": "https://schema.management.azure.com/schemas/2015-06-01/Microsoft.KeyVault.json#/resourceDefinitions/vaults" },
                  { "$ref": "https://schema.management.azure.com/schemas/2016-10-01/Microsoft.KeyVault.json#/resourceDefinitions/vaults" },
                  { "$ref": "https://schema.management.azure.com/schemas/2014-06-01/Microsoft.Web.json#/resourceDefinitions/sites" },
                  { "$ref": "https://schema.management.azure.com/schemas/2015-08-01/Microsoft.Web.json#/resourceDefinitions/sites" },
                  { "$ref": "https://schema.management.azure.com/schemas/2014-04-01-preview/Microsoft.Sql.json#/resourceDefinitions/servers" },
                  { "$ref": "https://schema.management.azure.com/schemas/2014-08-01-preview/Microsoft.Scheduler.json#/resourceDefinitions/jobCollections" },
                  { "$ref": "https://schema.management.azure.com/schemas/2015-03-01-preview/Microsoft.AppService.json#/resourceDefinitions/gateways" },
                  { "$ref": "https://schema.management.azure.com/schemas/2015-04-01/Microsoft.NotificationHubs.json#/resourceDefinitions/namespaces" },
                  { "$ref": "https://schema.management.azure.com/schemas/2015-04-01/Microsoft.NotificationHubs.json#/resourceDefinitions/namespaces_authorizationRules" },
                  { "$ref": "https://schema.management.azure.com/schemas/2017-04-01/Microsoft.NotificationHubs.json#/resourceDefinitions/namespaces" },
                  { "$ref": "https://schema.management.azure.com/schemas/2017-04-01/Microsoft.NotificationHubs.json#/resourceDefinitions/namespaces_authorizationRules" },
                  { "$ref": "https://schema.management.azure.com/schemas/2015-08-01/Microsoft.Compute.json#/resourceDefinitions/virtualMachines" },
                  { "$ref": "https://schema.management.azure.com/schemas/2015-10-01-preview/Microsoft.DataLakeStore.json#/resourceDefinitions/accounts" },
                  { "$ref": "https://schema.management.azure.com/schemas/2016-11-01/Microsoft.DataLakeStore.json#/resourceDefinitions/accounts" },
                  { "$ref": "https://schema.management.azure.com/schemas/2016-11-01/Microsoft.DataLakeStore.json#/resourceDefinitions/accounts_firewallRules" },
                  { "$ref": "https://schema.management.azure.com/schemas/2016-11-01/Microsoft.DataLakeStore.json#/resourceDefinitions/accounts_trustedIdProviders" },
                  { "$ref": "https://schema.management.azure.com/schemas/2015-10-01-preview/Microsoft.DataLakeAnalytics.json#/resourceDefinitions/accounts" },
                  { "$ref": "https://schema.management.azure.com/schemas/2016-11-01/Microsoft.DataLakeAnalytics.json#/resourceDefinitions/accounts" },
                  { "$ref": "https://schema.management.azure.com/schemas/2016-11-01/Microsoft.DataLakeAnalytics.json#/resourceDefinitions/accounts_dataLakeStoreAccounts" },
                  { "$ref": "https://schema.management.azure.com/schemas/2016-11-01/Microsoft.DataLakeAnalytics.json#/resourceDefinitions/accounts_storageAccounts" },
                  { "$ref": "https://schema.management.azure.com/schemas/2016-11-01/Microsoft.DataLakeAnalytics.json#/resourceDefinitions/accounts_firewallRules" },
                  { "$ref": "https://schema.management.azure.com/schemas/2016-11-01/Microsoft.DataLakeAnalytics.json#/resourceDefinitions/accounts_computePolicies" },
                  { "$ref": "https://schema.management.azure.com/schemas/2016-02-01-preview/Microsoft.CognitiveServices.json#/resourceDefinitions/accounts" },
                  { "$ref": "https://schema.management.azure.com/schemas/2016-01-29/Microsoft.PowerBI.json#/resourceDefinitions/workspaceCollections" },
                  { "$ref": "https://schema.management.azure.com/schemas/2017-10-01/Microsoft.PowerBIDedicated.json#/resourceDefinitions/capacities" },
                  { "$ref": "https://schema.management.azure.com/schemas/2016-03-30/Microsoft.DataCatalog.json#/resourceDefinitions/catalogs" },
                  { "$ref": "https://schema.management.azure.com/schemas/2016-03-30/Microsoft.ContainerService.json#/resourceDefinitions/containerServices" },
                  { "$ref": "https://schema.management.azure.com/schemas/2015-05-04-preview/Microsoft.Network.json#/resourceDefinitions/dnszones" },
                  { "$ref": "https://schema.management.azure.com/schemas/2015-05-04-preview/Microsoft.Network.json#/resourceDefinitions/dnszones_A" },
                  { "$ref": "https://schema.management.azure.com/schemas/2015-05-04-preview/Microsoft.Network.json#/resourceDefinitions/dnszones_AAAA" },
                  { "$ref": "https://schema.management.azure.com/schemas/2015-05-04-preview/Microsoft.Network.json#/resourceDefinitions/dnszones_CNAME" },
                  { "$ref": "https://schema.management.azure.com/schemas/2015-05-04-preview/Microsoft.Network.json#/resourceDefinitions/dnszones_MX" },
                  { "$ref": "https://schema.management.azure.com/schemas/2015-05-04-preview/Microsoft.Network.json#/resourceDefinitions/dnszones_NS" },
                  { "$ref": "https://schema.management.azure.com/schemas/2015-05-04-preview/Microsoft.Network.json#/resourceDefinitions/dnszones_PTR" },
                  { "$ref": "https://schema.management.azure.com/schemas/2015-05-04-preview/Microsoft.Network.json#/resourceDefinitions/dnszones_SOA" },
                  { "$ref": "https://schema.management.azure.com/schemas/2015-05-04-preview/Microsoft.Network.json#/resourceDefinitions/dnszones_SRV" },
                  { "$ref": "https://schema.management.azure.com/schemas/2015-05-04-preview/Microsoft.Network.json#/resourceDefinitions/dnszones_TXT" },
                  { "$ref": "https://schema.management.azure.com/schemas/2016-04-01/Microsoft.Network.json#/resourceDefinitions/dnszones" },
                  { "$ref": "https://schema.management.azure.com/schemas/2016-04-01/Microsoft.Network.json#/resourceDefinitions/dnszones_A" },
                  { "$ref": "https://schema.management.azure.com/schemas/2016-04-01/Microsoft.Network.json#/resourceDefinitions/dnszones_AAAA" },
                  { "$ref": "https://schema.management.azure.com/schemas/2016-04-01/Microsoft.Network.json#/resourceDefinitions/dnszones_CNAME" },
                  { "$ref": "https://schema.management.azure.com/schemas/2016-04-01/Microsoft.Network.json#/resourceDefinitions/dnszones_MX" },
                  { "$ref": "https://schema.management.azure.com/schemas/2016-04-01/Microsoft.Network.json#/resourceDefinitions/dnszones_NS" },
                  { "$ref": "https://schema.management.azure.com/schemas/2016-04-01/Microsoft.Network.json#/resourceDefinitions/dnszones_PTR" },
                  { "$ref": "https://schema.management.azure.com/schemas/2016-04-01/Microsoft.Network.json#/resourceDefinitions/dnszones_SOA" },
                  { "$ref": "https://schema.management.azure.com/schemas/2016-04-01/Microsoft.Network.json#/resourceDefinitions/dnszones_SRV" },
                  { "$ref": "https://schema.management.azure.com/schemas/2016-04-01/Microsoft.Network.json#/resourceDefinitions/dnszones_TXT" },
                  { "$ref": "https://schema.management.azure.com/schemas/2015-06-01/Microsoft.Cdn.json#/resourceDefinitions/profiles" },
                  { "$ref": "https://schema.management.azure.com/schemas/2015-06-01/Microsoft.Cdn.json#/resourceDefinitions/profiles_endpoints" },
                  { "$ref": "https://schema.management.azure.com/schemas/2015-06-01/Microsoft.Cdn.json#/resourceDefinitions/profiles_endpoints_customDomains" },
                  { "$ref": "https://schema.management.azure.com/schemas/2015-06-01/Microsoft.Cdn.json#/resourceDefinitions/profiles_endpoints_origins" },
                  { "$ref": "https://schema.management.azure.com/schemas/2016-04-02/Microsoft.Cdn.json#/resourceDefinitions/profiles" },
                  { "$ref": "https://schema.management.azure.com/schemas/2016-04-02/Microsoft.Cdn.json#/resourceDefinitions/profiles_endpoints" },
                  { "$ref": "https://schema.management.azure.com/schemas/2016-04-02/Microsoft.Cdn.json#/resourceDefinitions/profiles_endpoints_customDomains" },
                  { "$ref": "https://schema.management.azure.com/schemas/2016-04-02/Microsoft.Cdn.json#/resourceDefinitions/profiles_endpoints_origins" },
                  { "$ref": "https://schema.management.azure.com/schemas/2015-12-01/Microsoft.Batch.json#/resourceDefinitions/batchAccounts" },
                  { "$ref": "https://schema.management.azure.com/schemas/2015-12-01/Microsoft.Batch.json#/resourceDefinitions/batchAccounts_applications" },
                  { "$ref": "https://schema.management.azure.com/schemas/2015-12-01/Microsoft.Batch.json#/resourceDefinitions/batchAccounts_applications_versions" },
                  { "$ref": "https://schema.management.azure.com/schemas/2017-09-01/Microsoft.Batch.json#/resourceDefinitions/batchAccounts" },
                  { "$ref": "https://schema.management.azure.com/schemas/2017-09-01/Microsoft.Batch.json#/resourceDefinitions/batchAccounts_applications" },
                  { "$ref": "https://schema.management.azure.com/schemas/2017-09-01/Microsoft.Batch.json#/resourceDefinitions/batchAccounts_applications_versions" },
                  { "$ref": "https://schema.management.azure.com/schemas/2017-09-01/Microsoft.Batch.json#/resourceDefinitions/batchAccounts_certificates" },
                  { "$ref": "https://schema.management.azure.com/schemas/2017-09-01/Microsoft.Batch.json#/resourceDefinitions/batchAccounts_pools" },
                  { "$ref": "https://schema.management.azure.com/schemas/2016-04-01/Microsoft.Cache.json#/resourceDefinitions/Redis" },
                  { "$ref": "https://schema.management.azure.com/schemas/2015-02-01-preview/Microsoft.Logic.json#/resourceDefinitions/workflows" },
                  { "$ref": "https://schema.management.azure.com/schemas/2016-06-01/Microsoft.Logic.json#/resourceDefinitions/workflows" },
                  { "$ref": "https://schema.management.azure.com/schemas/2016-06-01/Microsoft.Logic.json#/resourceDefinitions/integrationAccounts" },
                  { "$ref": "https://schema.management.azure.com/schemas/2016-06-01/Microsoft.Logic.json#/resourceDefinitions/integrationAccounts_agreements" },
                  { "$ref": "https://schema.management.azure.com/schemas/2016-06-01/Microsoft.Logic.json#/resourceDefinitions/integrationAccounts_certificates" },
                  { "$ref": "https://schema.management.azure.com/schemas/2016-06-01/Microsoft.Logic.json#/resourceDefinitions/integrationAccounts_maps" },
                  { "$ref": "https://schema.management.azure.com/schemas/2016-06-01/Microsoft.Logic.json#/resourceDefinitions/integrationAccounts_partners" },
                  { "$ref": "https://schema.management.azure.com/schemas/2016-06-01/Microsoft.Logic.json#/resourceDefinitions/integrationAccounts_schemas" },
                  { "$ref": "https://schema.management.azure.com/schemas/2016-06-01/Microsoft.Logic.json#/resourceDefinitions/integrationAccounts_assemblies" },
                  { "$ref": "https://schema.management.azure.com/schemas/2016-06-01/Microsoft.Logic.json#/resourceDefinitions/integrationAccounts_batchConfigurations" },
                  { "$ref": "https://schema.management.azure.com/schemas/2016-10-01/Microsoft.Logic.json#/resourceDefinitions/workflows" },
                  { "$ref": "https://schema.management.azure.com/schemas/2017-07-01/Microsoft.Logic.json#/resourceDefinitions/workflows" },
                  { "$ref": "https://schema.management.azure.com/schemas/2016-06-01/Microsoft.Web.json#/resourceDefinitions/connections" },
                  { "$ref": "https://schema.management.azure.com/schemas/2016-06-01/Microsoft.Web.json#/resourceDefinitions/connectionGateways" },
                  { "$ref": "https://schema.management.azure.com/schemas/2016-06-01/Microsoft.Web.json#/resourceDefinitions/customApis" },
                  { "$ref": "https://schema.management.azure.com/schemas/2016-03-01/Microsoft.Scheduler.json#/resourceDefinitions/jobCollections" },
                  { "$ref": "https://schema.management.azure.com/schemas/2016-03-01/Microsoft.Scheduler.json#/resourceDefinitions/jobCollections_jobs" },
                  { "$ref": "https://schema.management.azure.com/schemas/2016-05-01-preview/Microsoft.MachineLearning.json#/resourceDefinitions/webServices" },
                  { "$ref": "https://schema.management.azure.com/schemas/2016-05-01-preview/Microsoft.MachineLearning.json#/resourceDefinitions/commitmentPlans" },
                  { "$ref": "https://schema.management.azure.com/schemas/2016-04-01/Microsoft.MachineLearning.json#/resourceDefinitions/workspaces" },
                  { "$ref": "https://schema.management.azure.com/schemas/2018-11-19/Microsoft.MachineLearningServices.json#/resourceDefinitions/workspaces" },
                  { "$ref": "https://schema.management.azure.com/schemas/2018-11-19/Microsoft.MachineLearningServices.json#/resourceDefinitions/workspaces_computes" },
                  { "$ref": "https://schema.management.azure.com/schemas/2017-05-01-preview/Microsoft.MachineLearningExperimentation.json#/resourceDefinitions/accounts" },
                  { "$ref": "https://schema.management.azure.com/schemas/2017-05-01-preview/Microsoft.MachineLearningExperimentation.json#/resourceDefinitions/accounts_workspaces" },
                  { "$ref": "https://schema.management.azure.com/schemas/2017-05-01-preview/Microsoft.MachineLearningExperimentation.json#/resourceDefinitions/accounts_workspaces_projects" },
                  { "$ref": "https://schema.management.azure.com/schemas/2017-09-01-preview/Microsoft.MachineLearningModelManagement.json#/resourceDefinitions/accounts" },
                  { "$ref": "https://schema.management.azure.com/schemas/2018-03-01-preview/Microsoft.MachineLearningServices.json#/resourceDefinitions/workspaces" },
                  { "$ref": "https://schema.management.azure.com/schemas/2015-10-31/Microsoft.Automation.json#/resourceDefinitions/automationAccounts" },
                  { "$ref": "https://schema.management.azure.com/schemas/2015-10-31/Microsoft.Automation.json#/resourceDefinitions/automationAccounts_runbooks" },
                  { "$ref": "https://schema.management.azure.com/schemas/2015-10-31/Microsoft.Automation.json#/resourceDefinitions/automationAccounts_modules" },
                  { "$ref": "https://schema.management.azure.com/schemas/2015-10-31/Microsoft.Automation.json#/resourceDefinitions/automationAccounts_certificates" },
                  { "$ref": "https://schema.management.azure.com/schemas/2015-10-31/Microsoft.Automation.json#/resourceDefinitions/automationAccounts_connections" },
                  { "$ref": "https://schema.management.azure.com/schemas/2015-10-31/Microsoft.Automation.json#/resourceDefinitions/automationAccounts_variables" },
                  { "$ref": "https://schema.management.azure.com/schemas/2015-10-31/Microsoft.Automation.json#/resourceDefinitions/automationAccounts_schedules" },
                  { "$ref": "https://schema.management.azure.com/schemas/2015-10-31/Microsoft.Automation.json#/resourceDefinitions/automationAccounts_jobs" },
                  { "$ref": "https://schema.management.azure.com/schemas/2015-10-31/Microsoft.Automation.json#/resourceDefinitions/automationAccounts_connectionTypes" },
                  { "$ref": "https://schema.management.azure.com/schemas/2015-10-31/Microsoft.Automation.json#/resourceDefinitions/automationAccounts_compilationjobs" },
                  { "$ref": "https://schema.management.azure.com/schemas/2015-10-31/Microsoft.Automation.json#/resourceDefinitions/automationAccounts_configurations" },
                  { "$ref": "https://schema.management.azure.com/schemas/2015-10-31/Microsoft.Automation.json#/resourceDefinitions/automationAccounts_jobSchedules" },
                  { "$ref": "https://schema.management.azure.com/schemas/2015-10-31/Microsoft.Automation.json#/resourceDefinitions/automationAccounts_nodeConfigurations" },
                  { "$ref": "https://schema.management.azure.com/schemas/2015-10-31/Microsoft.Automation.json#/resourceDefinitions/automationAccounts_webhooks" },
                  { "$ref": "https://schema.management.azure.com/schemas/2015-10-31/Microsoft.Automation.json#/resourceDefinitions/automationAccounts_credentials" },
                  { "$ref": "https://schema.management.azure.com/schemas/2015-10-31/Microsoft.Automation.json#/resourceDefinitions/automationAccounts_watchers" },
                  { "$ref": "https://schema.management.azure.com/schemas/2017-05-15-preview/Microsoft.Automation.json#/resourceDefinitions/automationAccounts_softwareUpdateConfigurations" },
                  { "$ref": "https://schema.management.azure.com/schemas/2017-05-15-preview/Microsoft.Automation.json#/resourceDefinitions/automationAccounts_jobs" },
                  { "$ref": "https://schema.management.azure.com/schemas/2017-05-15-preview/Microsoft.Automation.json#/resourceDefinitions/automationAccounts_sourceControls" },
                  { "$ref": "https://schema.management.azure.com/schemas/2017-05-15-preview/Microsoft.Automation.json#/resourceDefinitions/automationAccounts_sourceControls_sourceControlSyncJobs" },
                  { "$ref": "https://schema.management.azure.com/schemas/2018-01-15/Microsoft.Automation.json#/resourceDefinitions/automationAccounts_compilationjobs" },
                  { "$ref": "https://schema.management.azure.com/schemas/2018-01-15/Microsoft.Automation.json#/resourceDefinitions/automationAccounts_nodeConfigurations" },
                  { "$ref": "https://schema.management.azure.com/schemas/2018-06-30/Microsoft.Automation.json#/resourceDefinitions/automationAccounts_python2Packages" },
                  { "$ref": "https://schema.management.azure.com/schemas/2018-06-30/Microsoft.Automation.json#/resourceDefinitions/automationAccounts_runbooks" },
                  { "$ref": "https://schema.management.azure.com/schemas/2015-10-01/Microsoft.Media.json#/resourceDefinitions/mediaServices" },
                  { "$ref": "https://schema.management.azure.com/schemas/2018-07-01/Microsoft.Media.json#/resourceDefinitions/mediaServices" },
                  { "$ref": "https://schema.management.azure.com/schemas/2018-07-01/Microsoft.Media.json#/resourceDefinitions/mediaServices_accountFilters" },
                  { "$ref": "https://schema.management.azure.com/schemas/2018-07-01/Microsoft.Media.json#/resourceDefinitions/mediaServices_assets" },
                  { "$ref": "https://schema.management.azure.com/schemas/2018-07-01/Microsoft.Media.json#/resourceDefinitions/mediaServices_assets_assetFilters" },
                  { "$ref": "https://schema.management.azure.com/schemas/2018-07-01/Microsoft.Media.json#/resourceDefinitions/mediaServices_contentKeyPolicies" },
                  { "$ref": "https://schema.management.azure.com/schemas/2018-07-01/Microsoft.Media.json#/resourceDefinitions/mediaServices_liveEvents" },
                  { "$ref": "https://schema.management.azure.com/schemas/2018-07-01/Microsoft.Media.json#/resourceDefinitions/mediaServices_liveEvents_liveOutputs" },
                  { "$ref": "https://schema.management.azure.com/schemas/2018-07-01/Microsoft.Media.json#/resourceDefinitions/mediaServices_streamingEndpoints" },
                  { "$ref": "https://schema.management.azure.com/schemas/2018-07-01/Microsoft.Media.json#/resourceDefinitions/mediaServices_streamingLocators" },
                  { "$ref": "https://schema.management.azure.com/schemas/2018-07-01/Microsoft.Media.json#/resourceDefinitions/mediaServices_streamingPolicies" },
                  { "$ref": "https://schema.management.azure.com/schemas/2018-07-01/Microsoft.Media.json#/resourceDefinitions/mediaServices_transforms" },
                  { "$ref": "https://schema.management.azure.com/schemas/2018-07-01/Microsoft.Media.json#/resourceDefinitions/mediaServices_transforms_jobs" },
                  { "$ref": "https://schema.management.azure.com/schemas/2016-02-03/Microsoft.Devices.json#/resourceDefinitions/IotHubs" },
                  { "$ref": "https://schema.management.azure.com/schemas/2017-07-01/Microsoft.Devices.json#/resourceDefinitions/IotHubs" },
                  { "$ref": "https://schema.management.azure.com/schemas/2018-01-22/Microsoft.Devices.json#/resourceDefinitions/IotHubs" },
                  { "$ref": "https://schema.management.azure.com/schemas/2018-04-01/Microsoft.Devices.json#/resourceDefinitions/IotHubs" },
                  { "$ref": "https://schema.management.azure.com/schemas/2018-01-22/Microsoft.Devices.json#/resourceDefinitions/IotHubs_eventHubEndpoints_ConsumerGroups" },
                  { "$ref": "https://schema.management.azure.com/schemas/2018-04-01/Microsoft.Devices.json#/resourceDefinitions/IotHubs_eventHubEndpoints_ConsumerGroups" },
                  { "$ref": "https://schema.management.azure.com/schemas/2017-08-21-preview/Microsoft.Devices.json#/resourceDefinitions/ProvisioningServices" },
                  { "$ref": "https://schema.management.azure.com/schemas/2017-11-15/Microsoft.Devices.json#/resourceDefinitions/ProvisioningServices" },
                  { "$ref": "https://schema.management.azure.com/schemas/2016-03-01/Microsoft.ServiceFabric.json#/resourceDefinitions/clusters" },
                  { "$ref": "https://schema.management.azure.com/schemas/2016-09-01/Microsoft.ServiceFabric.json#/resourceDefinitions/clusters" },
                  { "$ref": "https://schema.management.azure.com/schemas/2017-07-01-preview/CloudSimple.PrivateCloudIaaS.json#/resourceDefinitions/virtualMachines" },
                  { "$ref": "https://schema.management.azure.com/schemas/2017-07-01-preview/Microsoft.ServiceFabric.json#/resourceDefinitions/clusters" },
                  { "$ref": "https://schema.management.azure.com/schemas/2017-07-01-preview/Microsoft.ServiceFabric.json#/resourceDefinitions/clusters_applicationTypes" },
                  { "$ref": "https://schema.management.azure.com/schemas/2017-07-01-preview/Microsoft.ServiceFabric.json#/resourceDefinitions/clusters_applicationTypes_versions" },
                  { "$ref": "https://schema.management.azure.com/schemas/2017-07-01-preview/Microsoft.ServiceFabric.json#/resourceDefinitions/clusters_applications" },
                  { "$ref": "https://schema.management.azure.com/schemas/2017-07-01-preview/Microsoft.ServiceFabric.json#/resourceDefinitions/clusters_applications_services" },
                  { "$ref": "https://schema.management.azure.com/schemas/2018-02-01/Microsoft.ServiceFabric.json#/resourceDefinitions/clusters" },
                  { "$ref": "https://schema.management.azure.com/schemas/2015-08-01/Microsoft.ServiceBus.json#/resourceDefinitions/namespaces" },
                  { "$ref": "https://schema.management.azure.com/schemas/2015-08-01/Microsoft.ServiceBus.json#/resourceDefinitions/namespaces_AuthorizationRules" },
                  { "$ref": "https://schema.management.azure.com/schemas/2015-08-01/Microsoft.ServiceBus.json#/resourceDefinitions/namespaces_queues" },
                  { "$ref": "https://schema.management.azure.com/schemas/2015-08-01/Microsoft.ServiceBus.json#/resourceDefinitions/namespaces_queues_authorizationRules" },
                  { "$ref": "https://schema.management.azure.com/schemas/2015-08-01/Microsoft.ServiceBus.json#/resourceDefinitions/namespaces_topics" },
                  { "$ref": "https://schema.management.azure.com/schemas/2015-08-01/Microsoft.ServiceBus.json#/resourceDefinitions/namespaces_topics_authorizationRules" },
                  { "$ref": "https://schema.management.azure.com/schemas/2015-08-01/Microsoft.ServiceBus.json#/resourceDefinitions/namespaces_topics_subscriptions" },
                  { "$ref": "https://schema.management.azure.com/schemas/2015-08-01/Microsoft.EventHub.json#/resourceDefinitions/namespaces" },
                  { "$ref": "https://schema.management.azure.com/schemas/2015-08-01/Microsoft.EventHub.json#/resourceDefinitions/namespaces_AuthorizationRules" },
                  { "$ref": "https://schema.management.azure.com/schemas/2015-08-01/Microsoft.EventHub.json#/resourceDefinitions/namespaces_eventhubs" },
                  { "$ref": "https://schema.management.azure.com/schemas/2015-08-01/Microsoft.EventHub.json#/resourceDefinitions/namespaces_eventhubs_authorizationRules" },
                  { "$ref": "https://schema.management.azure.com/schemas/2015-08-01/Microsoft.EventHub.json#/resourceDefinitions/namespaces_eventhubs_consumergroups" },
                  { "$ref": "https://schema.management.azure.com/schemas/2016-09-01/Microsoft.Authorization.json#/resourceDefinitions/locks" },
                  { "$ref": "https://schema.management.azure.com/schemas/2016-09-01/Microsoft.Resources.json#/resourceDefinitions/deployments" },
                  { "$ref": "https://schema.management.azure.com/schemas/2017-05-10/Microsoft.Resources.json#/resourceDefinitions/deployments" },
                  { "$ref": "https://schema.management.azure.com/schemas/2016-09-01-preview/Microsoft.Solutions.json#/resourceDefinitions/applianceDefinitions" },
                  { "$ref": "https://schema.management.azure.com/schemas/2016-09-01-preview/Microsoft.Solutions.json#/resourceDefinitions/appliances" },
                  { "$ref": "https://schema.management.azure.com/schemas/2016-07-07/Microsoft.ApiManagement.json#/resourceDefinitions/service" },
                  { "$ref": "https://schema.management.azure.com/schemas/2017-03-01/Microsoft.ApiManagement.json#/resourceDefinitions/service" },
                  { "$ref": "https://schema.management.azure.com/schemas/2017-03-01/Microsoft.ApiManagement.json#/resourceDefinitions/service_apis" },
                  { "$ref": "https://schema.management.azure.com/schemas/2017-03-01/Microsoft.ApiManagement.json#/resourceDefinitions/service_apis_operations" },
                  { "$ref": "https://schema.management.azure.com/schemas/2017-03-01/Microsoft.ApiManagement.json#/resourceDefinitions/service_apis_operations_policies" },
                  { "$ref": "https://schema.management.azure.com/schemas/2017-03-01/Microsoft.ApiManagement.json#/resourceDefinitions/service_apis_operations_tags" },
                  { "$ref": "https://schema.management.azure.com/schemas/2017-03-01/Microsoft.ApiManagement.json#/resourceDefinitions/service_apis_policies" },
                  { "$ref": "https://schema.management.azure.com/schemas/2017-03-01/Microsoft.ApiManagement.json#/resourceDefinitions/service_apis_releases" },
                  { "$ref": "https://schema.management.azure.com/schemas/2017-03-01/Microsoft.ApiManagement.json#/resourceDefinitions/service_apis_schemas" },
                  { "$ref": "https://schema.management.azure.com/schemas/2017-03-01/Microsoft.ApiManagement.json#/resourceDefinitions/service_apis_tagDescriptions" },
                  { "$ref": "https://schema.management.azure.com/schemas/2017-03-01/Microsoft.ApiManagement.json#/resourceDefinitions/service_apis_tags" },
                  { "$ref": "https://schema.management.azure.com/schemas/2017-03-01/Microsoft.ApiManagement.json#/resourceDefinitions/service_authorizationServers" },
                  { "$ref": "https://schema.management.azure.com/schemas/2017-03-01/Microsoft.ApiManagement.json#/resourceDefinitions/service_backends" },
                  { "$ref": "https://schema.management.azure.com/schemas/2017-03-01/Microsoft.ApiManagement.json#/resourceDefinitions/service_certificates" },
                  { "$ref": "https://schema.management.azure.com/schemas/2017-03-01/Microsoft.ApiManagement.json#/resourceDefinitions/service_diagnostics" },
                  { "$ref": "https://schema.management.azure.com/schemas/2017-03-01/Microsoft.ApiManagement.json#/resourceDefinitions/service_diagnostics_loggers" },
                  { "$ref": "https://schema.management.azure.com/schemas/2017-03-01/Microsoft.ApiManagement.json#/resourceDefinitions/service_groups" },
                  { "$ref": "https://schema.management.azure.com/schemas/2017-03-01/Microsoft.ApiManagement.json#/resourceDefinitions/service_groups_users" },
                  { "$ref": "https://schema.management.azure.com/schemas/2017-03-01/Microsoft.ApiManagement.json#/resourceDefinitions/service_identityProviders" },
                  { "$ref": "https://schema.management.azure.com/schemas/2017-03-01/Microsoft.ApiManagement.json#/resourceDefinitions/service_loggers" },
                  { "$ref": "https://schema.management.azure.com/schemas/2017-03-01/Microsoft.ApiManagement.json#/resourceDefinitions/service_notifications" },
                  { "$ref": "https://schema.management.azure.com/schemas/2017-03-01/Microsoft.ApiManagement.json#/resourceDefinitions/service_notifications_recipientEmails" },
                  { "$ref": "https://schema.management.azure.com/schemas/2017-03-01/Microsoft.ApiManagement.json#/resourceDefinitions/service_notifications_recipientUsers" },
                  { "$ref": "https://schema.management.azure.com/schemas/2017-03-01/Microsoft.ApiManagement.json#/resourceDefinitions/service_openidConnectProviders" },
                  { "$ref": "https://schema.management.azure.com/schemas/2017-03-01/Microsoft.ApiManagement.json#/resourceDefinitions/service_policies" },
                  { "$ref": "https://schema.management.azure.com/schemas/2017-03-01/Microsoft.ApiManagement.json#/resourceDefinitions/service_products" },
                  { "$ref": "https://schema.management.azure.com/schemas/2017-03-01/Microsoft.ApiManagement.json#/resourceDefinitions/service_products_apis" },
                  { "$ref": "https://schema.management.azure.com/schemas/2017-03-01/Microsoft.ApiManagement.json#/resourceDefinitions/service_products_groups" },
                  { "$ref": "https://schema.management.azure.com/schemas/2017-03-01/Microsoft.ApiManagement.json#/resourceDefinitions/service_products_policies" },
                  { "$ref": "https://schema.management.azure.com/schemas/2017-03-01/Microsoft.ApiManagement.json#/resourceDefinitions/service_products_tags" },
                  { "$ref": "https://schema.management.azure.com/schemas/2017-03-01/Microsoft.ApiManagement.json#/resourceDefinitions/service_properties" },
                  { "$ref": "https://schema.management.azure.com/schemas/2017-03-01/Microsoft.ApiManagement.json#/resourceDefinitions/service_subscriptions" },
                  { "$ref": "https://schema.management.azure.com/schemas/2017-03-01/Microsoft.ApiManagement.json#/resourceDefinitions/service_tags" },
                  { "$ref": "https://schema.management.azure.com/schemas/2017-03-01/Microsoft.ApiManagement.json#/resourceDefinitions/service_templates" },
                  { "$ref": "https://schema.management.azure.com/schemas/2017-03-01/Microsoft.ApiManagement.json#/resourceDefinitions/service_users" },
                  { "$ref": "https://schema.management.azure.com/schemas/2018-01-01/Microsoft.ApiManagement.json#/resourceDefinitions/service" },
                  { "$ref": "https://schema.management.azure.com/schemas/2018-01-01/Microsoft.ApiManagement.json#/resourceDefinitions/service_apis" },
                  { "$ref": "https://schema.management.azure.com/schemas/2018-01-01/Microsoft.ApiManagement.json#/resourceDefinitions/service_apis_operations" },
                  { "$ref": "https://schema.management.azure.com/schemas/2018-01-01/Microsoft.ApiManagement.json#/resourceDefinitions/service_apis_operations_policies" },
                  { "$ref": "https://schema.management.azure.com/schemas/2018-01-01/Microsoft.ApiManagement.json#/resourceDefinitions/service_apis_operations_tags" },
                  { "$ref": "https://schema.management.azure.com/schemas/2018-01-01/Microsoft.ApiManagement.json#/resourceDefinitions/service_apis_policies" },
                  { "$ref": "https://schema.management.azure.com/schemas/2018-01-01/Microsoft.ApiManagement.json#/resourceDefinitions/service_apis_releases" },
                  { "$ref": "https://schema.management.azure.com/schemas/2018-01-01/Microsoft.ApiManagement.json#/resourceDefinitions/service_apis_schemas" },
                  { "$ref": "https://schema.management.azure.com/schemas/2018-01-01/Microsoft.ApiManagement.json#/resourceDefinitions/service_apis_tagDescriptions" },
                  { "$ref": "https://schema.management.azure.com/schemas/2018-01-01/Microsoft.ApiManagement.json#/resourceDefinitions/service_apis_tags" },
                  { "$ref": "https://schema.management.azure.com/schemas/2018-01-01/Microsoft.ApiManagement.json#/resourceDefinitions/service_authorizationServers" },
                  { "$ref": "https://schema.management.azure.com/schemas/2018-01-01/Microsoft.ApiManagement.json#/resourceDefinitions/service_backends" },
                  { "$ref": "https://schema.management.azure.com/schemas/2018-01-01/Microsoft.ApiManagement.json#/resourceDefinitions/service_certificates" },
                  { "$ref": "https://schema.management.azure.com/schemas/2018-01-01/Microsoft.ApiManagement.json#/resourceDefinitions/service_diagnostics" },
                  { "$ref": "https://schema.management.azure.com/schemas/2018-01-01/Microsoft.ApiManagement.json#/resourceDefinitions/service_diagnostics_loggers" },
                  { "$ref": "https://schema.management.azure.com/schemas/2018-01-01/Microsoft.ApiManagement.json#/resourceDefinitions/service_groups" },
                  { "$ref": "https://schema.management.azure.com/schemas/2018-01-01/Microsoft.ApiManagement.json#/resourceDefinitions/service_groups_users" },
                  { "$ref": "https://schema.management.azure.com/schemas/2018-01-01/Microsoft.ApiManagement.json#/resourceDefinitions/service_identityProviders" },
                  { "$ref": "https://schema.management.azure.com/schemas/2018-01-01/Microsoft.ApiManagement.json#/resourceDefinitions/service_loggers" },
                  { "$ref": "https://schema.management.azure.com/schemas/2018-01-01/Microsoft.ApiManagement.json#/resourceDefinitions/service_notifications" },
                  { "$ref": "https://schema.management.azure.com/schemas/2018-01-01/Microsoft.ApiManagement.json#/resourceDefinitions/service_notifications_recipientEmails" },
                  { "$ref": "https://schema.management.azure.com/schemas/2018-01-01/Microsoft.ApiManagement.json#/resourceDefinitions/service_notifications_recipientUsers" },
                  { "$ref": "https://schema.management.azure.com/schemas/2018-01-01/Microsoft.ApiManagement.json#/resourceDefinitions/service_openidConnectProviders" },
                  { "$ref": "https://schema.management.azure.com/schemas/2018-01-01/Microsoft.ApiManagement.json#/resourceDefinitions/service_policies" },
                  { "$ref": "https://schema.management.azure.com/schemas/2018-01-01/Microsoft.ApiManagement.json#/resourceDefinitions/service_products" },
                  { "$ref": "https://schema.management.azure.com/schemas/2018-01-01/Microsoft.ApiManagement.json#/resourceDefinitions/service_products_apis" },
                  { "$ref": "https://schema.management.azure.com/schemas/2018-01-01/Microsoft.ApiManagement.json#/resourceDefinitions/service_products_groups" },
                  { "$ref": "https://schema.management.azure.com/schemas/2018-01-01/Microsoft.ApiManagement.json#/resourceDefinitions/service_products_policies" },
                  { "$ref": "https://schema.management.azure.com/schemas/2018-01-01/Microsoft.ApiManagement.json#/resourceDefinitions/service_products_tags" },
                  { "$ref": "https://schema.management.azure.com/schemas/2018-01-01/Microsoft.ApiManagement.json#/resourceDefinitions/service_properties" },
                  { "$ref": "https://schema.management.azure.com/schemas/2018-01-01/Microsoft.ApiManagement.json#/resourceDefinitions/service_subscriptions" },
                  { "$ref": "https://schema.management.azure.com/schemas/2018-01-01/Microsoft.ApiManagement.json#/resourceDefinitions/service_tags" },
                  { "$ref": "https://schema.management.azure.com/schemas/2018-01-01/Microsoft.ApiManagement.json#/resourceDefinitions/service_templates" },
                  { "$ref": "https://schema.management.azure.com/schemas/2018-01-01/Microsoft.ApiManagement.json#/resourceDefinitions/service_users" },
                  { "$ref": "https://schema.management.azure.com/schemas/2018-06-01-preview/Microsoft.ApiManagement.json#/resourceDefinitions/service" },
                  { "$ref": "https://schema.management.azure.com/schemas/2018-06-01-preview/Microsoft.ApiManagement.json#/resourceDefinitions/service_apis" },
                  { "$ref": "https://schema.management.azure.com/schemas/2018-06-01-preview/Microsoft.ApiManagement.json#/resourceDefinitions/service_apis_diagnostics" },
                  { "$ref": "https://schema.management.azure.com/schemas/2018-06-01-preview/Microsoft.ApiManagement.json#/resourceDefinitions/service_apis_operations" },
                  { "$ref": "https://schema.management.azure.com/schemas/2018-06-01-preview/Microsoft.ApiManagement.json#/resourceDefinitions/service_apis_operations_policies" },
                  { "$ref": "https://schema.management.azure.com/schemas/2018-06-01-preview/Microsoft.ApiManagement.json#/resourceDefinitions/service_apis_operations_tags" },
                  { "$ref": "https://schema.management.azure.com/schemas/2018-06-01-preview/Microsoft.ApiManagement.json#/resourceDefinitions/service_apis_policies" },
                  { "$ref": "https://schema.management.azure.com/schemas/2018-06-01-preview/Microsoft.ApiManagement.json#/resourceDefinitions/service_apis_releases" },
                  { "$ref": "https://schema.management.azure.com/schemas/2018-06-01-preview/Microsoft.ApiManagement.json#/resourceDefinitions/service_apis_schemas" },
                  { "$ref": "https://schema.management.azure.com/schemas/2018-06-01-preview/Microsoft.ApiManagement.json#/resourceDefinitions/service_apis_tagDescriptions" },
                  { "$ref": "https://schema.management.azure.com/schemas/2018-06-01-preview/Microsoft.ApiManagement.json#/resourceDefinitions/service_apis_tags" },
                  { "$ref": "https://schema.management.azure.com/schemas/2018-06-01-preview/Microsoft.ApiManagement.json#/resourceDefinitions/service_api-version-sets" },
                  { "$ref": "https://schema.management.azure.com/schemas/2018-06-01-preview/Microsoft.ApiManagement.json#/resourceDefinitions/service_authorizationServers" },
                  { "$ref": "https://schema.management.azure.com/schemas/2018-06-01-preview/Microsoft.ApiManagement.json#/resourceDefinitions/service_backends" },
                  { "$ref": "https://schema.management.azure.com/schemas/2018-06-01-preview/Microsoft.ApiManagement.json#/resourceDefinitions/service_certificates" },
                  { "$ref": "https://schema.management.azure.com/schemas/2018-06-01-preview/Microsoft.ApiManagement.json#/resourceDefinitions/service_diagnostics" },
                  { "$ref": "https://schema.management.azure.com/schemas/2018-06-01-preview/Microsoft.ApiManagement.json#/resourceDefinitions/service_groups" },
                  { "$ref": "https://schema.management.azure.com/schemas/2018-06-01-preview/Microsoft.ApiManagement.json#/resourceDefinitions/service_groups_users" },
                  { "$ref": "https://schema.management.azure.com/schemas/2018-06-01-preview/Microsoft.ApiManagement.json#/resourceDefinitions/service_identityProviders" },
                  { "$ref": "https://schema.management.azure.com/schemas/2018-06-01-preview/Microsoft.ApiManagement.json#/resourceDefinitions/service_loggers" },
                  { "$ref": "https://schema.management.azure.com/schemas/2018-06-01-preview/Microsoft.ApiManagement.json#/resourceDefinitions/service_notifications" },
                  { "$ref": "https://schema.management.azure.com/schemas/2018-06-01-preview/Microsoft.ApiManagement.json#/resourceDefinitions/service_notifications_recipientEmails" },
                  { "$ref": "https://schema.management.azure.com/schemas/2018-06-01-preview/Microsoft.ApiManagement.json#/resourceDefinitions/service_notifications_recipientUsers" },
                  { "$ref": "https://schema.management.azure.com/schemas/2018-06-01-preview/Microsoft.ApiManagement.json#/resourceDefinitions/service_openidConnectProviders" },
                  { "$ref": "https://schema.management.azure.com/schemas/2018-06-01-preview/Microsoft.ApiManagement.json#/resourceDefinitions/service_policies" },
                  { "$ref": "https://schema.management.azure.com/schemas/2018-06-01-preview/Microsoft.ApiManagement.json#/resourceDefinitions/service_products" },
                  { "$ref": "https://schema.management.azure.com/schemas/2018-06-01-preview/Microsoft.ApiManagement.json#/resourceDefinitions/service_products_apis" },
                  { "$ref": "https://schema.management.azure.com/schemas/2018-06-01-preview/Microsoft.ApiManagement.json#/resourceDefinitions/service_products_groups" },
                  { "$ref": "https://schema.management.azure.com/schemas/2018-06-01-preview/Microsoft.ApiManagement.json#/resourceDefinitions/service_products_policies" },
                  { "$ref": "https://schema.management.azure.com/schemas/2018-06-01-preview/Microsoft.ApiManagement.json#/resourceDefinitions/service_products_tags" },
                  { "$ref": "https://schema.management.azure.com/schemas/2018-06-01-preview/Microsoft.ApiManagement.json#/resourceDefinitions/service_properties" },
                  { "$ref": "https://schema.management.azure.com/schemas/2018-06-01-preview/Microsoft.ApiManagement.json#/resourceDefinitions/service_subscriptions" },
                  { "$ref": "https://schema.management.azure.com/schemas/2018-06-01-preview/Microsoft.ApiManagement.json#/resourceDefinitions/service_tags" },
                  { "$ref": "https://schema.management.azure.com/schemas/2018-06-01-preview/Microsoft.ApiManagement.json#/resourceDefinitions/service_templates" },
                  { "$ref": "https://schema.management.azure.com/schemas/2018-06-01-preview/Microsoft.ApiManagement.json#/resourceDefinitions/service_users" },
                  { "$ref": "https://schema.management.azure.com/schemas/2019-01-01/Microsoft.ApiManagement.json#/resourceDefinitions/service" },
                  { "$ref": "https://schema.management.azure.com/schemas/2019-01-01/Microsoft.ApiManagement.json#/resourceDefinitions/service_apis" },
                  { "$ref": "https://schema.management.azure.com/schemas/2019-01-01/Microsoft.ApiManagement.json#/resourceDefinitions/service_apis_diagnostics" },
                  { "$ref": "https://schema.management.azure.com/schemas/2019-01-01/Microsoft.ApiManagement.json#/resourceDefinitions/service_apis_operations" },
                  { "$ref": "https://schema.management.azure.com/schemas/2019-01-01/Microsoft.ApiManagement.json#/resourceDefinitions/service_apis_operations_policies" },
                  { "$ref": "https://schema.management.azure.com/schemas/2019-01-01/Microsoft.ApiManagement.json#/resourceDefinitions/service_apis_operations_tags" },
                  { "$ref": "https://schema.management.azure.com/schemas/2019-01-01/Microsoft.ApiManagement.json#/resourceDefinitions/service_apis_policies" },
                  { "$ref": "https://schema.management.azure.com/schemas/2019-01-01/Microsoft.ApiManagement.json#/resourceDefinitions/service_apis_releases" },
                  { "$ref": "https://schema.management.azure.com/schemas/2019-01-01/Microsoft.ApiManagement.json#/resourceDefinitions/service_apis_schemas" },
                  { "$ref": "https://schema.management.azure.com/schemas/2019-01-01/Microsoft.ApiManagement.json#/resourceDefinitions/service_apis_tagDescriptions" },
                  { "$ref": "https://schema.management.azure.com/schemas/2019-01-01/Microsoft.ApiManagement.json#/resourceDefinitions/service_apis_tags" },
                  { "$ref": "https://schema.management.azure.com/schemas/2019-01-01/Microsoft.ApiManagement.json#/resourceDefinitions/service_apiVersionSets" },
                  { "$ref": "https://schema.management.azure.com/schemas/2019-01-01/Microsoft.ApiManagement.json#/resourceDefinitions/service_authorizationServers" },
                  { "$ref": "https://schema.management.azure.com/schemas/2019-01-01/Microsoft.ApiManagement.json#/resourceDefinitions/service_backends" },
                  { "$ref": "https://schema.management.azure.com/schemas/2019-01-01/Microsoft.ApiManagement.json#/resourceDefinitions/service_caches" },
                  { "$ref": "https://schema.management.azure.com/schemas/2019-01-01/Microsoft.ApiManagement.json#/resourceDefinitions/service_certificates" },
                  { "$ref": "https://schema.management.azure.com/schemas/2019-01-01/Microsoft.ApiManagement.json#/resourceDefinitions/service_diagnostics" },
                  { "$ref": "https://schema.management.azure.com/schemas/2019-01-01/Microsoft.ApiManagement.json#/resourceDefinitions/service_groups" },
                  { "$ref": "https://schema.management.azure.com/schemas/2019-01-01/Microsoft.ApiManagement.json#/resourceDefinitions/service_groups_users" },
                  { "$ref": "https://schema.management.azure.com/schemas/2019-01-01/Microsoft.ApiManagement.json#/resourceDefinitions/service_identityProviders" },
                  { "$ref": "https://schema.management.azure.com/schemas/2019-01-01/Microsoft.ApiManagement.json#/resourceDefinitions/service_loggers" },
                  { "$ref": "https://schema.management.azure.com/schemas/2019-01-01/Microsoft.ApiManagement.json#/resourceDefinitions/service_notifications" },
                  { "$ref": "https://schema.management.azure.com/schemas/2019-01-01/Microsoft.ApiManagement.json#/resourceDefinitions/service_notifications_recipientEmails" },
                  { "$ref": "https://schema.management.azure.com/schemas/2019-01-01/Microsoft.ApiManagement.json#/resourceDefinitions/service_notifications_recipientUsers" },
                  { "$ref": "https://schema.management.azure.com/schemas/2019-01-01/Microsoft.ApiManagement.json#/resourceDefinitions/service_openidConnectProviders" },
                  { "$ref": "https://schema.management.azure.com/schemas/2019-01-01/Microsoft.ApiManagement.json#/resourceDefinitions/service_policies" },
                  { "$ref": "https://schema.management.azure.com/schemas/2019-01-01/Microsoft.ApiManagement.json#/resourceDefinitions/service_products" },
                  { "$ref": "https://schema.management.azure.com/schemas/2019-01-01/Microsoft.ApiManagement.json#/resourceDefinitions/service_products_apis" },
                  { "$ref": "https://schema.management.azure.com/schemas/2019-01-01/Microsoft.ApiManagement.json#/resourceDefinitions/service_products_groups" },
                  { "$ref": "https://schema.management.azure.com/schemas/2019-01-01/Microsoft.ApiManagement.json#/resourceDefinitions/service_products_policies" },
                  { "$ref": "https://schema.management.azure.com/schemas/2019-01-01/Microsoft.ApiManagement.json#/resourceDefinitions/service_products_tags" },
                  { "$ref": "https://schema.management.azure.com/schemas/2019-01-01/Microsoft.ApiManagement.json#/resourceDefinitions/service_properties" },
                  { "$ref": "https://schema.management.azure.com/schemas/2019-01-01/Microsoft.ApiManagement.json#/resourceDefinitions/service_subscriptions" },
                  { "$ref": "https://schema.management.azure.com/schemas/2019-01-01/Microsoft.ApiManagement.json#/resourceDefinitions/service_tags" },
                  { "$ref": "https://schema.management.azure.com/schemas/2019-01-01/Microsoft.ApiManagement.json#/resourceDefinitions/service_templates" },
                  { "$ref": "https://schema.management.azure.com/schemas/2019-01-01/Microsoft.ApiManagement.json#/resourceDefinitions/service_users" },
                  { "$ref": "https://schema.management.azure.com/schemas/2016-04-30-preview/Microsoft.Compute.json#/resourceDefinitions/disks" },
                  { "$ref": "https://schema.management.azure.com/schemas/2016-04-30-preview/Microsoft.Compute.json#/resourceDefinitions/snapshots" },
                  { "$ref": "https://schema.management.azure.com/schemas/2016-04-30-preview/Microsoft.Compute.json#/resourceDefinitions/images" },
                  { "$ref": "https://schema.management.azure.com/schemas/2016-04-30-preview/Microsoft.Compute.json#/resourceDefinitions/availabilitySets" },
                  { "$ref": "https://schema.management.azure.com/schemas/2016-04-30-preview/Microsoft.Compute.json#/resourceDefinitions/virtualMachines" },
                  { "$ref": "https://schema.management.azure.com/schemas/2016-04-30-preview/Microsoft.Compute.json#/resourceDefinitions/virtualMachineScaleSets" },
                  { "$ref": "https://schema.management.azure.com/schemas/2016-04-30-preview/Microsoft.Compute.json#/resourceDefinitions/extensions" },
                  { "$ref": "https://schema.management.azure.com/schemas/2016-06-27-preview/Microsoft.ContainerRegistry.json#/resourceDefinitions/registries" },
                  { "$ref": "https://schema.management.azure.com/schemas/2017-03-01/Microsoft.ContainerRegistry.json#/resourceDefinitions/registries" },
                  { "$ref": "https://schema.management.azure.com/schemas/2017-06-01-preview/Microsoft.ContainerRegistry.json#/resourceDefinitions/registries" },
                  { "$ref": "https://schema.management.azure.com/schemas/2017-06-01-preview/Microsoft.ContainerRegistry.json#/resourceDefinitions/registries_replications" },
                  { "$ref": "https://schema.management.azure.com/schemas/2017-06-01-preview/Microsoft.ContainerRegistry.json#/resourceDefinitions/registries_webhooks" },
                  { "$ref": "https://schema.management.azure.com/schemas/2017-10-01/Microsoft.ContainerRegistry.json#/resourceDefinitions/registries" },
                  { "$ref": "https://schema.management.azure.com/schemas/2017-10-01/Microsoft.ContainerRegistry.json#/resourceDefinitions/registries_replications" },
                  { "$ref": "https://schema.management.azure.com/schemas/2017-10-01/Microsoft.ContainerRegistry.json#/resourceDefinitions/registries_webhooks" },
                  { "$ref": "https://schema.management.azure.com/schemas/2018-02-01-preview/Microsoft.ContainerRegistry.json#/resourceDefinitions/registries_buildTasks" },
                  { "$ref": "https://schema.management.azure.com/schemas/2018-02-01-preview/Microsoft.ContainerRegistry.json#/resourceDefinitions/registries_buildTasks_steps" },
                  { "$ref": "https://schema.management.azure.com/schemas/2018-09-01/Microsoft.ContainerRegistry.json#/resourceDefinitions/registries_tasks" },
                  { "$ref": "https://schema.management.azure.com/schemas/2017-03-01-preview/Microsoft.Insights.json#/resourceDefinitions/actionGroups" },
                  { "$ref": "https://schema.management.azure.com/schemas/2017-03-01-preview/Microsoft.Insights.json#/resourceDefinitions/activityLogAlerts" },
                  { "$ref": "https://schema.management.azure.com/schemas/2016-06-01/Microsoft.Network.json#/resourceDefinitions/publicIPAddresses" },
                  { "$ref": "https://schema.management.azure.com/schemas/2016-06-01/Microsoft.Network.json#/resourceDefinitions/virtualNetworks" },
                  { "$ref": "https://schema.management.azure.com/schemas/2016-06-01/Microsoft.Network.json#/resourceDefinitions/loadBalancers" },
                  { "$ref": "https://schema.management.azure.com/schemas/2016-06-01/Microsoft.Network.json#/resourceDefinitions/networkSecurityGroups" },
                  { "$ref": "https://schema.management.azure.com/schemas/2016-06-01/Microsoft.Network.json#/resourceDefinitions/networkInterfaces" },
                  { "$ref": "https://schema.management.azure.com/schemas/2016-06-01/Microsoft.Network.json#/resourceDefinitions/routeTables" },
                  { "$ref": "https://schema.management.azure.com/schemas/2016-07-01/Microsoft.Network.json#/resourceDefinitions/publicIPAddresses" },
                  { "$ref": "https://schema.management.azure.com/schemas/2016-07-01/Microsoft.Network.json#/resourceDefinitions/virtualNetworks" },
                  { "$ref": "https://schema.management.azure.com/schemas/2016-07-01/Microsoft.Network.json#/resourceDefinitions/loadBalancers" },
                  { "$ref": "https://schema.management.azure.com/schemas/2016-07-01/Microsoft.Network.json#/resourceDefinitions/networkSecurityGroups" },
                  { "$ref": "https://schema.management.azure.com/schemas/2016-07-01/Microsoft.Network.json#/resourceDefinitions/networkInterfaces" },
                  { "$ref": "https://schema.management.azure.com/schemas/2016-07-01/Microsoft.Network.json#/resourceDefinitions/routeTables" },
                  { "$ref": "https://schema.management.azure.com/schemas/2016-08-01/Microsoft.Network.json#/resourceDefinitions/publicIPAddresses" },
                  { "$ref": "https://schema.management.azure.com/schemas/2016-08-01/Microsoft.Network.json#/resourceDefinitions/virtualNetworks" },
                  { "$ref": "https://schema.management.azure.com/schemas/2016-08-01/Microsoft.Network.json#/resourceDefinitions/loadBalancers" },
                  { "$ref": "https://schema.management.azure.com/schemas/2016-08-01/Microsoft.Network.json#/resourceDefinitions/networkSecurityGroups" },
                  { "$ref": "https://schema.management.azure.com/schemas/2016-08-01/Microsoft.Network.json#/resourceDefinitions/networkInterfaces" },
                  { "$ref": "https://schema.management.azure.com/schemas/2016-08-01/Microsoft.Network.json#/resourceDefinitions/routeTables" },
                  { "$ref": "https://schema.management.azure.com/schemas/2016-09-01/Microsoft.Network.json#/resourceDefinitions/publicIPAddresses" },
                  { "$ref": "https://schema.management.azure.com/schemas/2016-09-01/Microsoft.Network.json#/resourceDefinitions/virtualNetworks" },
                  { "$ref": "https://schema.management.azure.com/schemas/2016-09-01/Microsoft.Network.json#/resourceDefinitions/loadBalancers" },
                  { "$ref": "https://schema.management.azure.com/schemas/2016-09-01/Microsoft.Network.json#/resourceDefinitions/networkSecurityGroups" },
                  { "$ref": "https://schema.management.azure.com/schemas/2016-09-01/Microsoft.Network.json#/resourceDefinitions/networkInterfaces" },
                  { "$ref": "https://schema.management.azure.com/schemas/2016-09-01/Microsoft.Network.json#/resourceDefinitions/routeTables" },
                  { "$ref": "https://schema.management.azure.com/schemas/2016-10-01/Microsoft.Network.json#/resourceDefinitions/publicIPAddresses" },
                  { "$ref": "https://schema.management.azure.com/schemas/2016-10-01/Microsoft.Network.json#/resourceDefinitions/virtualNetworks" },
                  { "$ref": "https://schema.management.azure.com/schemas/2016-10-01/Microsoft.Network.json#/resourceDefinitions/loadBalancers" },
                  { "$ref": "https://schema.management.azure.com/schemas/2016-10-01/Microsoft.Network.json#/resourceDefinitions/networkSecurityGroups" },
                  { "$ref": "https://schema.management.azure.com/schemas/2016-10-01/Microsoft.Network.json#/resourceDefinitions/networkInterfaces" },
                  { "$ref": "https://schema.management.azure.com/schemas/2016-10-01/Microsoft.Network.json#/resourceDefinitions/routeTables" },
                  { "$ref": "https://schema.management.azure.com/schemas/2016-11-01/Microsoft.Network.json#/resourceDefinitions/publicIPAddresses" },
                  { "$ref": "https://schema.management.azure.com/schemas/2016-11-01/Microsoft.Network.json#/resourceDefinitions/virtualNetworks" },
                  { "$ref": "https://schema.management.azure.com/schemas/2016-11-01/Microsoft.Network.json#/resourceDefinitions/loadBalancers" },
                  { "$ref": "https://schema.management.azure.com/schemas/2016-11-01/Microsoft.Network.json#/resourceDefinitions/networkSecurityGroups" },
                  { "$ref": "https://schema.management.azure.com/schemas/2016-11-01/Microsoft.Network.json#/resourceDefinitions/networkInterfaces" },
                  { "$ref": "https://schema.management.azure.com/schemas/2016-11-01/Microsoft.Network.json#/resourceDefinitions/routeTables" },
                  { "$ref": "https://schema.management.azure.com/schemas/2016-12-01/Microsoft.Network.json#/resourceDefinitions/publicIPAddresses" },
                  { "$ref": "https://schema.management.azure.com/schemas/2016-12-01/Microsoft.Network.json#/resourceDefinitions/virtualNetworks" },
                  { "$ref": "https://schema.management.azure.com/schemas/2016-12-01/Microsoft.Network.json#/resourceDefinitions/loadBalancers" },
                  { "$ref": "https://schema.management.azure.com/schemas/2016-12-01/Microsoft.Network.json#/resourceDefinitions/networkSecurityGroups" },
                  { "$ref": "https://schema.management.azure.com/schemas/2016-12-01/Microsoft.Network.json#/resourceDefinitions/networkInterfaces" },
                  { "$ref": "https://schema.management.azure.com/schemas/2016-12-01/Microsoft.Network.json#/resourceDefinitions/routeTables" },
                  { "$ref": "https://schema.management.azure.com/schemas/2017-03-01/Microsoft.Network.json#/resourceDefinitions/publicIPAddresses" },
                  { "$ref": "https://schema.management.azure.com/schemas/2017-03-01/Microsoft.Network.json#/resourceDefinitions/virtualNetworks" },
                  { "$ref": "https://schema.management.azure.com/schemas/2017-03-01/Microsoft.Network.json#/resourceDefinitions/loadBalancers" },
                  { "$ref": "https://schema.management.azure.com/schemas/2017-03-01/Microsoft.Network.json#/resourceDefinitions/networkSecurityGroups" },
                  { "$ref": "https://schema.management.azure.com/schemas/2017-03-01/Microsoft.Network.json#/resourceDefinitions/networkInterfaces" },
                  { "$ref": "https://schema.management.azure.com/schemas/2017-03-01/Microsoft.Network.json#/resourceDefinitions/routeTables" },
                  { "$ref": "https://schema.management.azure.com/schemas/2017-06-01/Microsoft.Network.json#/resourceDefinitions/publicIPAddresses" },
                  { "$ref": "https://schema.management.azure.com/schemas/2017-06-01/Microsoft.Network.json#/resourceDefinitions/virtualNetworks" },
                  { "$ref": "https://schema.management.azure.com/schemas/2017-06-01/Microsoft.Network.json#/resourceDefinitions/loadBalancers" },
                  { "$ref": "https://schema.management.azure.com/schemas/2017-06-01/Microsoft.Network.json#/resourceDefinitions/networkSecurityGroups" },
                  { "$ref": "https://schema.management.azure.com/schemas/2017-06-01/Microsoft.Network.json#/resourceDefinitions/networkInterfaces" },
                  { "$ref": "https://schema.management.azure.com/schemas/2017-06-01/Microsoft.Network.json#/resourceDefinitions/routeTables" },
                  { "$ref": "https://schema.management.azure.com/schemas/2017-06-01/Microsoft.Network.json#/resourceDefinitions/applicationGateways" },
                  { "$ref": "https://schema.management.azure.com/schemas/2017-03-30/Microsoft.Compute.json#/resourceDefinitions/disks" },
                  { "$ref": "https://schema.management.azure.com/schemas/2017-03-30/Microsoft.Compute.json#/resourceDefinitions/snapshots" },
                  { "$ref": "https://schema.management.azure.com/schemas/2017-03-30/Microsoft.Compute.json#/resourceDefinitions/images" },
                  { "$ref": "https://schema.management.azure.com/schemas/2017-03-30/Microsoft.Compute.json#/resourceDefinitions/availabilitySets" },
                  { "$ref": "https://schema.management.azure.com/schemas/2017-03-30/Microsoft.Compute.json#/resourceDefinitions/virtualMachines" },
                  { "$ref": "https://schema.management.azure.com/schemas/2017-03-30/Microsoft.Compute.json#/resourceDefinitions/virtualMachineScaleSets" },
                  { "$ref": "https://schema.management.azure.com/schemas/2017-03-30/Microsoft.Compute.json#/resourceDefinitions/extensions" },
                  { "$ref": "https://schema.management.azure.com/schemas/2017-04-01/Microsoft.Insights.json#/resourceDefinitions/actionGroups" },
                  { "$ref": "https://schema.management.azure.com/schemas/2017-04-01/Microsoft.Insights.json#/resourceDefinitions/activityLogAlerts" },
                  { "$ref": "https://schema.management.azure.com/schemas/2014-04-01/Microsoft.Sql.json#/resourceDefinitions/servers" },
                  { "$ref": "https://schema.management.azure.com/schemas/2014-04-01/Microsoft.Sql.json#/resourceDefinitions/servers_advisors" },
                  { "$ref": "https://schema.management.azure.com/schemas/2014-04-01/Microsoft.Sql.json#/resourceDefinitions/servers_administrators" },
                  { "$ref": "https://schema.management.azure.com/schemas/2014-04-01/Microsoft.Sql.json#/resourceDefinitions/servers_auditingPolicies" },
                  { "$ref": "https://schema.management.azure.com/schemas/2014-04-01/Microsoft.Sql.json#/resourceDefinitions/servers_backupLongTermRetentionVaults" },
                  { "$ref": "https://schema.management.azure.com/schemas/2014-04-01/Microsoft.Sql.json#/resourceDefinitions/servers_communicationLinks" },
                  { "$ref": "https://schema.management.azure.com/schemas/2014-04-01/Microsoft.Sql.json#/resourceDefinitions/servers_connectionPolicies" },
                  { "$ref": "https://schema.management.azure.com/schemas/2014-04-01/Microsoft.Sql.json#/resourceDefinitions/servers_databases" },
                  { "$ref": "https://schema.management.azure.com/schemas/2014-04-01/Microsoft.Sql.json#/resourceDefinitions/servers_databases_advisors" },
                  { "$ref": "https://schema.management.azure.com/schemas/2014-04-01/Microsoft.Sql.json#/resourceDefinitions/servers_databases_auditingPolicies" },
                  { "$ref": "https://schema.management.azure.com/schemas/2014-04-01/Microsoft.Sql.json#/resourceDefinitions/servers_databases_backupLongTermRetentionPolicies" },
                  { "$ref": "https://schema.management.azure.com/schemas/2014-04-01/Microsoft.Sql.json#/resourceDefinitions/servers_databases_connectionPolicies" },
                  { "$ref": "https://schema.management.azure.com/schemas/2014-04-01/Microsoft.Sql.json#/resourceDefinitions/servers_databases_dataMaskingPolicies" },
                  { "$ref": "https://schema.management.azure.com/schemas/2014-04-01/Microsoft.Sql.json#/resourceDefinitions/servers_databases_dataMaskingPolicies_rules" },
                  { "$ref": "https://schema.management.azure.com/schemas/2014-04-01/Microsoft.Sql.json#/resourceDefinitions/servers_databases_extensions" },
                  { "$ref": "https://schema.management.azure.com/schemas/2014-04-01/Microsoft.Sql.json#/resourceDefinitions/servers_databases_geoBackupPolicies" },
                  { "$ref": "https://schema.management.azure.com/schemas/2014-04-01/Microsoft.Sql.json#/resourceDefinitions/servers_databases_securityAlertPolicies" },
                  { "$ref": "https://schema.management.azure.com/schemas/2014-04-01/Microsoft.Sql.json#/resourceDefinitions/servers_databases_transparentDataEncryption" },
                  { "$ref": "https://schema.management.azure.com/schemas/2014-04-01/Microsoft.Sql.json#/resourceDefinitions/servers_disasterRecoveryConfiguration" },
                  { "$ref": "https://schema.management.azure.com/schemas/2014-04-01/Microsoft.Sql.json#/resourceDefinitions/servers_elasticPools" },
                  { "$ref": "https://schema.management.azure.com/schemas/2014-04-01/Microsoft.Sql.json#/resourceDefinitions/servers_firewallRules" },
                  { "$ref": "https://schema.management.azure.com/schemas/2015-05-01/Microsoft.Insights.json#/resourceDefinitions/components" },
                  { "$ref": "https://schema.management.azure.com/schemas/2015-05-01/Microsoft.Insights.json#/resourceDefinitions/webtests" },
                  { "$ref": "https://schema.management.azure.com/schemas/2015-05-01-preview/Microsoft.Sql.json#/resourceDefinitions/managedInstances" },
                  { "$ref": "https://schema.management.azure.com/schemas/2015-05-01-preview/Microsoft.Sql.json#/resourceDefinitions/servers" },
                  { "$ref": "https://schema.management.azure.com/schemas/2015-05-01-preview/Microsoft.Sql.json#/resourceDefinitions/servers_databases_auditingSettings" },
                  { "$ref": "https://schema.management.azure.com/schemas/2015-05-01-preview/Microsoft.Sql.json#/resourceDefinitions/servers_databases_syncGroups" },
                  { "$ref": "https://schema.management.azure.com/schemas/2015-05-01-preview/Microsoft.Sql.json#/resourceDefinitions/servers_databases_syncGroups_syncMembers" },
                  { "$ref": "https://schema.management.azure.com/schemas/2015-05-01-preview/Microsoft.Sql.json#/resourceDefinitions/servers_encryptionProtector" },
                  { "$ref": "https://schema.management.azure.com/schemas/2015-05-01-preview/Microsoft.Sql.json#/resourceDefinitions/servers_failoverGroups" },
                  { "$ref": "https://schema.management.azure.com/schemas/2015-05-01-preview/Microsoft.Sql.json#/resourceDefinitions/servers_firewallRules" },
                  { "$ref": "https://schema.management.azure.com/schemas/2015-05-01-preview/Microsoft.Sql.json#/resourceDefinitions/servers_keys" },
                  { "$ref": "https://schema.management.azure.com/schemas/2015-05-01-preview/Microsoft.Sql.json#/resourceDefinitions/servers_syncAgents" },
                  { "$ref": "https://schema.management.azure.com/schemas/2015-05-01-preview/Microsoft.Sql.json#/resourceDefinitions/servers_virtualNetworkRules" },
                  { "$ref": "https://schema.management.azure.com/schemas/2017-03-01-preview/Microsoft.Sql.json#/resourceDefinitions/managedInstances_databases" },
                  { "$ref": "https://schema.management.azure.com/schemas/2017-03-01-preview/Microsoft.Sql.json#/resourceDefinitions/servers_auditingSettings" },
                  { "$ref": "https://schema.management.azure.com/schemas/2017-03-01-preview/Microsoft.Sql.json#/resourceDefinitions/servers_databases" },
                  { "$ref": "https://schema.management.azure.com/schemas/2017-03-01-preview/Microsoft.Sql.json#/resourceDefinitions/servers_databases_auditingSettings" },
                  { "$ref": "https://schema.management.azure.com/schemas/2017-03-01-preview/Microsoft.Sql.json#/resourceDefinitions/servers_databases_backupLongTermRetentionPolicies" },
                  { "$ref": "https://schema.management.azure.com/schemas/2017-03-01-preview/Microsoft.Sql.json#/resourceDefinitions/servers_databases_extendedAuditingSettings" },
                  { "$ref": "https://schema.management.azure.com/schemas/2018-06-01-preview/Microsoft.Sql.json#/resourceDefinitions/servers_databases_securityAlertPolicies" },
                  { "$ref": "https://schema.management.azure.com/schemas/2017-03-01-preview/Microsoft.Sql.json#/resourceDefinitions/servers_securityAlertPolicies" },
                  { "$ref": "https://schema.management.azure.com/schemas/2017-03-01-preview/Microsoft.Sql.json#/resourceDefinitions/managedInstances_databases_securityAlertPolicies" },
                  { "$ref": "https://schema.management.azure.com/schemas/2017-03-01-preview/Microsoft.Sql.json#/resourceDefinitions/managedInstances_securityAlertPolicies" },
                  { "$ref": "https://schema.management.azure.com/schemas/2017-03-01-preview/Microsoft.Sql.json#/resourceDefinitions/servers_databases_vulnerabilityAssessments_rules_baselines" },
                  { "$ref": "https://schema.management.azure.com/schemas/2017-03-01-preview/Microsoft.Sql.json#/resourceDefinitions/servers_databases_vulnerabilityAssessments" },
                  { "$ref": "https://schema.management.azure.com/schemas/2017-10-01-preview/Microsoft.Sql.json#/resourceDefinitions/managedInstances_databases_vulnerabilityAssessments_rules_baselines" },
                  { "$ref": "https://schema.management.azure.com/schemas/2017-10-01-preview/Microsoft.Sql.json#/resourceDefinitions/managedInstances_databases_vulnerabilityAssessments" },
                  { "$ref": "https://schema.management.azure.com/schemas/2018-06-01-preview/Microsoft.Sql.json#/resourceDefinitions/servers_vulnerabilityAssessments" },
                  { "$ref": "https://schema.management.azure.com/schemas/2018-06-01-preview/Microsoft.Sql.json#/resourceDefinitions/managedInstances_vulnerabilityAssessments" },
                  { "$ref": "https://schema.management.azure.com/schemas/2017-03-01-preview/Microsoft.Sql.json#/resourceDefinitions/servers_dnsAliases" },
                  { "$ref": "https://schema.management.azure.com/schemas/2017-03-01-preview/Microsoft.Sql.json#/resourceDefinitions/servers_extendedAuditingSettings" },
                  { "$ref": "https://schema.management.azure.com/schemas/2017-03-01-preview/Microsoft.Sql.json#/resourceDefinitions/servers_jobAgents" },
                  { "$ref": "https://schema.management.azure.com/schemas/2017-03-01-preview/Microsoft.Sql.json#/resourceDefinitions/servers_jobAgents_credentials" },
                  { "$ref": "https://schema.management.azure.com/schemas/2017-03-01-preview/Microsoft.Sql.json#/resourceDefinitions/servers_jobAgents_jobs" },
                  { "$ref": "https://schema.management.azure.com/schemas/2017-03-01-preview/Microsoft.Sql.json#/resourceDefinitions/servers_jobAgents_jobs_executions" },
                  { "$ref": "https://schema.management.azure.com/schemas/2017-03-01-preview/Microsoft.Sql.json#/resourceDefinitions/servers_jobAgents_jobs_steps" },
                  { "$ref": "https://schema.management.azure.com/schemas/2017-03-01-preview/Microsoft.Sql.json#/resourceDefinitions/servers_jobAgents_targetGroups" },
                  { "$ref": "https://schema.management.azure.com/schemas/2017-04-01/Microsoft.ServiceBus.json#/resourceDefinitions/namespaces" },
                  { "$ref": "https://schema.management.azure.com/schemas/2017-04-01/Microsoft.ServiceBus.json#/resourceDefinitions/namespaces_AuthorizationRules" },
                  { "$ref": "https://schema.management.azure.com/schemas/2017-04-01/Microsoft.ServiceBus.json#/resourceDefinitions/namespaces_NetworkRuleSets" },
                  { "$ref": "https://schema.management.azure.com/schemas/2017-04-01/Microsoft.ServiceBus.json#/resourceDefinitions/namespaces_queues" },
                  { "$ref": "https://schema.management.azure.com/schemas/2017-04-01/Microsoft.ServiceBus.json#/resourceDefinitions/namespaces_queues_authorizationRules" },
                  { "$ref": "https://schema.management.azure.com/schemas/2017-04-01/Microsoft.ServiceBus.json#/resourceDefinitions/namespaces_topics" },
                  { "$ref": "https://schema.management.azure.com/schemas/2017-04-01/Microsoft.ServiceBus.json#/resourceDefinitions/namespaces_topics_authorizationRules" },
                  { "$ref": "https://schema.management.azure.com/schemas/2017-04-01/Microsoft.ServiceBus.json#/resourceDefinitions/namespaces_topics_subscriptions" },
                  { "$ref": "https://schema.management.azure.com/schemas/2017-04-01/Microsoft.ServiceBus.json#/resourceDefinitions/namespaces_topics_subscriptions_rules" },
                  { "$ref": "https://schema.management.azure.com/schemas/2017-04-01/Microsoft.ServiceBus.json#/resourceDefinitions/namespaces_migrationConfigurations" },
                  { "$ref": "https://schema.management.azure.com/schemas/2017-04-01/Microsoft.EventHub.json#/resourceDefinitions/namespaces" },
                  { "$ref": "https://schema.management.azure.com/schemas/2017-04-01/Microsoft.EventHub.json#/resourceDefinitions/namespaces_AuthorizationRules" },
                  { "$ref": "https://schema.management.azure.com/schemas/2017-04-01/Microsoft.EventHub.json#/resourceDefinitions/namespaces_NetworkRuleSets" },
                  { "$ref": "https://schema.management.azure.com/schemas/2017-04-01/Microsoft.EventHub.json#/resourceDefinitions/namespaces_eventhubs" },
                  { "$ref": "https://schema.management.azure.com/schemas/2017-04-01/Microsoft.EventHub.json#/resourceDefinitions/namespaces_eventhubs_authorizationRules" },
                  { "$ref": "https://schema.management.azure.com/schemas/2017-04-01/Microsoft.EventHub.json#/resourceDefinitions/namespaces_eventhubs_consumergroups" },
                  { "$ref": "https://schema.management.azure.com/schemas/2017-04-01/Microsoft.EventHub.json#/resourceDefinitions/namespaces_disasterRecoveryConfigs" },
                  { "$ref": "https://schema.management.azure.com/schemas/2018-01-01-preview/Microsoft.EventHub.json#/resourceDefinitions/namespaces" },
                  { "$ref": "https://schema.management.azure.com/schemas/2018-01-01-preview/Microsoft.EventHub.json#/resourceDefinitions/clusters" },
                  { "$ref": "https://schema.management.azure.com/schemas/2018-01-01-preview/Microsoft.EventHub.json#/resourceDefinitions/namespaces_networkRuleSets" },
                  { "$ref": "https://schema.management.azure.com/schemas/2018-01-01-preview/Microsoft.EventHub.json#/resourceDefinitions/namespaces_ipfilterrules" },
                  { "$ref": "https://schema.management.azure.com/schemas/2018-01-01-preview/Microsoft.EventHub.json#/resourceDefinitions/namespaces_virtualnetworkrules" },
                  { "$ref": "https://schema.management.azure.com/schemas/2017-04-01/Microsoft.Relay.json#/resourceDefinitions/namespaces" },
                  { "$ref": "https://schema.management.azure.com/schemas/2017-04-01/Microsoft.Relay.json#/resourceDefinitions/namespaces_AuthorizationRules" },
                  { "$ref": "https://schema.management.azure.com/schemas/2017-04-01/Microsoft.Relay.json#/resourceDefinitions/namespaces_wcfRelays" },
                  { "$ref": "https://schema.management.azure.com/schemas/2017-04-01/Microsoft.Relay.json#/resourceDefinitions/namespaces_wcfRelays_authorizationRules" },
                  { "$ref": "https://schema.management.azure.com/schemas/2017-04-01/Microsoft.Relay.json#/resourceDefinitions/namespaces_hybridConnections" },
                  { "$ref": "https://schema.management.azure.com/schemas/2017-04-01/Microsoft.Relay.json#/resourceDefinitions/namespaces_hybridConnections_authorizationRules" },
                  { "$ref": "https://schema.management.azure.com/schemas/2016-03-01/Microsoft.StreamAnalytics.json#/resourceDefinitions/streamingjobs" },
                  { "$ref": "https://schema.management.azure.com/schemas/2016-03-01/Microsoft.StreamAnalytics.json#/resourceDefinitions/streamingjobs_functions" },
                  { "$ref": "https://schema.management.azure.com/schemas/2016-03-01/Microsoft.StreamAnalytics.json#/resourceDefinitions/streamingjobs_inputs" },
                  { "$ref": "https://schema.management.azure.com/schemas/2016-03-01/Microsoft.StreamAnalytics.json#/resourceDefinitions/streamingjobs_outputs" },
                  { "$ref": "https://schema.management.azure.com/schemas/2016-03-01/Microsoft.StreamAnalytics.json#/resourceDefinitions/streamingjobs_transformations" },
                  { "$ref": "https://schema.management.azure.com/schemas/2017-01-01/Microsoft.CustomerInsights.json#/resourceDefinitions/hubs" },
                  { "$ref": "https://schema.management.azure.com/schemas/2017-01-01/Microsoft.CustomerInsights.json#/resourceDefinitions/hubs_authorizationPolicies" },
                  { "$ref": "https://schema.management.azure.com/schemas/2017-01-01/Microsoft.CustomerInsights.json#/resourceDefinitions/hubs_connectors" },
                  { "$ref": "https://schema.management.azure.com/schemas/2017-01-01/Microsoft.CustomerInsights.json#/resourceDefinitions/hubs_connectors_mappings" },
                  { "$ref": "https://schema.management.azure.com/schemas/2017-01-01/Microsoft.CustomerInsights.json#/resourceDefinitions/hubs_interactions" },
                  { "$ref": "https://schema.management.azure.com/schemas/2017-01-01/Microsoft.CustomerInsights.json#/resourceDefinitions/hubs_kpi" },
                  { "$ref": "https://schema.management.azure.com/schemas/2017-01-01/Microsoft.CustomerInsights.json#/resourceDefinitions/hubs_links" },
                  { "$ref": "https://schema.management.azure.com/schemas/2017-01-01/Microsoft.CustomerInsights.json#/resourceDefinitions/hubs_profiles" },
                  { "$ref": "https://schema.management.azure.com/schemas/2017-01-01/Microsoft.CustomerInsights.json#/resourceDefinitions/hubs_relationshipLinks" },
                  { "$ref": "https://schema.management.azure.com/schemas/2017-01-01/Microsoft.CustomerInsights.json#/resourceDefinitions/hubs_relationships" },
                  { "$ref": "https://schema.management.azure.com/schemas/2017-01-01/Microsoft.CustomerInsights.json#/resourceDefinitions/hubs_roleAssignments" },
                  { "$ref": "https://schema.management.azure.com/schemas/2017-01-01/Microsoft.CustomerInsights.json#/resourceDefinitions/hubs_views" },
                  { "$ref": "https://schema.management.azure.com/schemas/2017-04-26/Microsoft.CustomerInsights.json#/resourceDefinitions/hubs" },
                  { "$ref": "https://schema.management.azure.com/schemas/2017-04-26/Microsoft.CustomerInsights.json#/resourceDefinitions/hubs_authorizationPolicies" },
                  { "$ref": "https://schema.management.azure.com/schemas/2017-04-26/Microsoft.CustomerInsights.json#/resourceDefinitions/hubs_connectors" },
                  { "$ref": "https://schema.management.azure.com/schemas/2017-04-26/Microsoft.CustomerInsights.json#/resourceDefinitions/hubs_connectors_mappings" },
                  { "$ref": "https://schema.management.azure.com/schemas/2017-04-26/Microsoft.CustomerInsights.json#/resourceDefinitions/hubs_interactions" },
                  { "$ref": "https://schema.management.azure.com/schemas/2017-04-26/Microsoft.CustomerInsights.json#/resourceDefinitions/hubs_kpi" },
                  { "$ref": "https://schema.management.azure.com/schemas/2017-04-26/Microsoft.CustomerInsights.json#/resourceDefinitions/hubs_links" },
                  { "$ref": "https://schema.management.azure.com/schemas/2017-04-26/Microsoft.CustomerInsights.json#/resourceDefinitions/hubs_predictions" },
                  { "$ref": "https://schema.management.azure.com/schemas/2017-04-26/Microsoft.CustomerInsights.json#/resourceDefinitions/hubs_profiles" },
                  { "$ref": "https://schema.management.azure.com/schemas/2017-04-26/Microsoft.CustomerInsights.json#/resourceDefinitions/hubs_relationshipLinks" },
                  { "$ref": "https://schema.management.azure.com/schemas/2017-04-26/Microsoft.CustomerInsights.json#/resourceDefinitions/hubs_relationships" },
                  { "$ref": "https://schema.management.azure.com/schemas/2017-04-26/Microsoft.CustomerInsights.json#/resourceDefinitions/hubs_roleAssignments" },
                  { "$ref": "https://schema.management.azure.com/schemas/2017-04-26/Microsoft.CustomerInsights.json#/resourceDefinitions/hubs_views" },
                  { "$ref": "https://schema.management.azure.com/schemas/2017-11-15/Microsoft.TimeSeriesInsights.json#/resourceDefinitions/environments" },
                  { "$ref": "https://schema.management.azure.com/schemas/2017-11-15/Microsoft.TimeSeriesInsights.json#/resourceDefinitions/environments_eventSources" },
                  { "$ref": "https://schema.management.azure.com/schemas/2017-11-15/Microsoft.TimeSeriesInsights.json#/resourceDefinitions/environments_referenceDataSets" },
                  { "$ref": "https://schema.management.azure.com/schemas/2017-11-15/Microsoft.TimeSeriesInsights.json#/resourceDefinitions/environments_accessPolicies" },
                  { "$ref": "https://schema.management.azure.com/schemas/2018-08-15-preview/Microsoft.TimeSeriesInsights.json#/resourceDefinitions/environments" },
                  { "$ref": "https://schema.management.azure.com/schemas/2018-08-15-preview/Microsoft.TimeSeriesInsights.json#/resourceDefinitions/environments_eventSources" },
                  { "$ref": "https://schema.management.azure.com/schemas/2018-08-15-preview/Microsoft.TimeSeriesInsights.json#/resourceDefinitions/environments_referenceDataSets" },
                  { "$ref": "https://schema.management.azure.com/schemas/2018-08-15-preview/Microsoft.TimeSeriesInsights.json#/resourceDefinitions/environments_accessPolicies" },
                  { "$ref": "https://schema.management.azure.com/schemas/2017-08-01/Microsoft.Network.json#/resourceDefinitions/publicIPAddresses" },
                  { "$ref": "https://schema.management.azure.com/schemas/2017-08-01/Microsoft.Network.json#/resourceDefinitions/virtualNetworks" },
                  { "$ref": "https://schema.management.azure.com/schemas/2017-08-01/Microsoft.Network.json#/resourceDefinitions/loadBalancers" },
                  { "$ref": "https://schema.management.azure.com/schemas/2017-08-01/Microsoft.Network.json#/resourceDefinitions/networkSecurityGroups" },
                  { "$ref": "https://schema.management.azure.com/schemas/2017-08-01/Microsoft.Network.json#/resourceDefinitions/networkInterfaces" },
                  { "$ref": "https://schema.management.azure.com/schemas/2017-08-01/Microsoft.Network.json#/resourceDefinitions/routeTables" },
                  { "$ref": "https://schema.management.azure.com/schemas/2017-08-01/Microsoft.Network.json#/resourceDefinitions/applicationGateways" },
                  { "$ref": "https://schema.management.azure.com/schemas/2017-09-01/Microsoft.Network.json#/resourceDefinitions/publicIPAddresses" },
                  { "$ref": "https://schema.management.azure.com/schemas/2017-09-01/Microsoft.Network.json#/resourceDefinitions/virtualNetworks" },
                  { "$ref": "https://schema.management.azure.com/schemas/2017-09-01/Microsoft.Network.json#/resourceDefinitions/loadBalancers" },
                  { "$ref": "https://schema.management.azure.com/schemas/2017-09-01/Microsoft.Network.json#/resourceDefinitions/networkSecurityGroups" },
                  { "$ref": "https://schema.management.azure.com/schemas/2017-09-01/Microsoft.Network.json#/resourceDefinitions/networkInterfaces" },
                  { "$ref": "https://schema.management.azure.com/schemas/2017-09-01/Microsoft.Network.json#/resourceDefinitions/routeTables" },
                  { "$ref": "https://schema.management.azure.com/schemas/2017-09-01/Microsoft.Network.json#/resourceDefinitions/applicationGateways" },
                  { "$ref": "https://schema.management.azure.com/schemas/2017-10-01/Microsoft.Network.json#/resourceDefinitions/publicIPAddresses" },
                  { "$ref": "https://schema.management.azure.com/schemas/2017-10-01/Microsoft.Network.json#/resourceDefinitions/virtualNetworks" },
                  { "$ref": "https://schema.management.azure.com/schemas/2017-10-01/Microsoft.Network.json#/resourceDefinitions/loadBalancers" },
                  { "$ref": "https://schema.management.azure.com/schemas/2017-10-01/Microsoft.Network.json#/resourceDefinitions/networkSecurityGroups" },
                  { "$ref": "https://schema.management.azure.com/schemas/2017-10-01/Microsoft.Network.json#/resourceDefinitions/networkInterfaces" },
                  { "$ref": "https://schema.management.azure.com/schemas/2017-10-01/Microsoft.Network.json#/resourceDefinitions/routeTables" },
                  { "$ref": "https://schema.management.azure.com/schemas/2017-10-01/Microsoft.Network.json#/resourceDefinitions/applicationGateways" },
                  { "$ref": "https://schema.management.azure.com/schemas/2016-11-01/Microsoft.ImportExport.json#/resourceDefinitions/jobs" },
                  { "$ref": "https://schema.management.azure.com/schemas/2017-09-01/Microsoft.Network.json#/resourceDefinitions/dnsZones" },
                  { "$ref": "https://schema.management.azure.com/schemas/2017-09-01/Microsoft.Network.json#/resourceDefinitions/dnsZones_A" },
                  { "$ref": "https://schema.management.azure.com/schemas/2017-09-01/Microsoft.Network.json#/resourceDefinitions/dnsZones_AAAA" },
                  { "$ref": "https://schema.management.azure.com/schemas/2017-09-01/Microsoft.Network.json#/resourceDefinitions/dnsZones_CAA" },
                  { "$ref": "https://schema.management.azure.com/schemas/2017-09-01/Microsoft.Network.json#/resourceDefinitions/dnsZones_CNAME" },
                  { "$ref": "https://schema.management.azure.com/schemas/2017-09-01/Microsoft.Network.json#/resourceDefinitions/dnsZones_MX" },
                  { "$ref": "https://schema.management.azure.com/schemas/2017-09-01/Microsoft.Network.json#/resourceDefinitions/dnsZones_NS" },
                  { "$ref": "https://schema.management.azure.com/schemas/2017-09-01/Microsoft.Network.json#/resourceDefinitions/dnsZones_PTR" },
                  { "$ref": "https://schema.management.azure.com/schemas/2017-09-01/Microsoft.Network.json#/resourceDefinitions/dnsZones_SOA" },
                  { "$ref": "https://schema.management.azure.com/schemas/2017-09-01/Microsoft.Network.json#/resourceDefinitions/dnsZones_SRV" },
                  { "$ref": "https://schema.management.azure.com/schemas/2017-09-01/Microsoft.Network.json#/resourceDefinitions/dnsZones_TXT" },
                  { "$ref": "https://schema.management.azure.com/schemas/2018-02-02/Microsoft.Migrate.json#/resourceDefinitions/projects" },
                  { "$ref": "https://schema.management.azure.com/schemas/2018-02-02/Microsoft.Migrate.json#/resourceDefinitions/projects_groups" },
                  { "$ref": "https://schema.management.azure.com/schemas/2018-02-02/Microsoft.Migrate.json#/resourceDefinitions/projects_groups_assessments" },
                  { "$ref": "https://schema.management.azure.com/schemas/2017-10-01/Microsoft.Network.json#/resourceDefinitions/dnsZones" },
                  { "$ref": "https://schema.management.azure.com/schemas/2017-10-01/Microsoft.Network.json#/resourceDefinitions/dnsZones_A" },
                  { "$ref": "https://schema.management.azure.com/schemas/2017-10-01/Microsoft.Network.json#/resourceDefinitions/dnsZones_AAAA" },
                  { "$ref": "https://schema.management.azure.com/schemas/2017-10-01/Microsoft.Network.json#/resourceDefinitions/dnsZones_CAA" },
                  { "$ref": "https://schema.management.azure.com/schemas/2017-10-01/Microsoft.Network.json#/resourceDefinitions/dnsZones_CNAME" },
                  { "$ref": "https://schema.management.azure.com/schemas/2017-10-01/Microsoft.Network.json#/resourceDefinitions/dnsZones_MX" },
                  { "$ref": "https://schema.management.azure.com/schemas/2017-10-01/Microsoft.Network.json#/resourceDefinitions/dnsZones_NS" },
                  { "$ref": "https://schema.management.azure.com/schemas/2017-10-01/Microsoft.Network.json#/resourceDefinitions/dnsZones_PTR" },
                  { "$ref": "https://schema.management.azure.com/schemas/2017-10-01/Microsoft.Network.json#/resourceDefinitions/dnsZones_SOA" },
                  { "$ref": "https://schema.management.azure.com/schemas/2017-10-01/Microsoft.Network.json#/resourceDefinitions/dnsZones_SRV" },
                  { "$ref": "https://schema.management.azure.com/schemas/2017-10-01/Microsoft.Network.json#/resourceDefinitions/dnsZones_TXT" },
                  { "$ref": "https://schema.management.azure.com/schemas/2017-06-01/Microsoft.AzureStack.json#/resourceDefinitions/registrations" },
                  { "$ref": "https://schema.management.azure.com/schemas/2017-06-01/Microsoft.AzureStack.json#/resourceDefinitions/registrations_customerSubscriptions" },
                  { "$ref": "https://schema.management.azure.com/schemas/2017-11-01/Microsoft.Network.json#/resourceDefinitions/publicIPAddresses" },
                  { "$ref": "https://schema.management.azure.com/schemas/2017-11-01/Microsoft.Network.json#/resourceDefinitions/virtualNetworks" },
                  { "$ref": "https://schema.management.azure.com/schemas/2017-11-01/Microsoft.Network.json#/resourceDefinitions/loadBalancers" },
                  { "$ref": "https://schema.management.azure.com/schemas/2017-11-01/Microsoft.Network.json#/resourceDefinitions/networkSecurityGroups" },
                  { "$ref": "https://schema.management.azure.com/schemas/2017-11-01/Microsoft.Network.json#/resourceDefinitions/networkInterfaces" },
                  { "$ref": "https://schema.management.azure.com/schemas/2017-11-01/Microsoft.Network.json#/resourceDefinitions/routeTables" },
                  { "$ref": "https://schema.management.azure.com/schemas/2017-11-01/Microsoft.Network.json#/resourceDefinitions/applicationGateways" },
                  { "$ref": "https://schema.management.azure.com/schemas/2017-12-01/Microsoft.Compute.json#/resourceDefinitions/images" },
                  { "$ref": "https://schema.management.azure.com/schemas/2017-12-01/Microsoft.Compute.json#/resourceDefinitions/availabilitySets" },
                  { "$ref": "https://schema.management.azure.com/schemas/2017-12-01/Microsoft.Compute.json#/resourceDefinitions/virtualMachines" },
                  { "$ref": "https://schema.management.azure.com/schemas/2017-12-01/Microsoft.Compute.json#/resourceDefinitions/virtualMachineScaleSets" },
                  { "$ref": "https://schema.management.azure.com/schemas/2017-12-01/Microsoft.Compute.json#/resourceDefinitions/extensions" },
                  { "$ref": "https://schema.management.azure.com/schemas/2017-12-01/Microsoft.Compute.json#/resourceDefinitions/vmssExtensions" },
                  { "$ref": "https://schema.management.azure.com/schemas/2018-06-01/Microsoft.DBforMariaDB.json#/resourceDefinitions/servers" },
                  { "$ref": "https://schema.management.azure.com/schemas/2018-06-01/Microsoft.DBforMariaDB.json#/resourceDefinitions/servers_configurations" },
                  { "$ref": "https://schema.management.azure.com/schemas/2018-06-01/Microsoft.DBforMariaDB.json#/resourceDefinitions/servers_databases" },
                  { "$ref": "https://schema.management.azure.com/schemas/2018-06-01/Microsoft.DBforMariaDB.json#/resourceDefinitions/servers_firewallRules" },
                  { "$ref": "https://schema.management.azure.com/schemas/2018-06-01/Microsoft.DBforMariaDB.json#/resourceDefinitions/servers_virtualNetworkRules" },
                  { "$ref": "https://schema.management.azure.com/schemas/2018-06-01/Microsoft.DBforMariaDB.json#/resourceDefinitions/servers_securityAlertPolicies" },
                  { "$ref": "https://schema.management.azure.com/schemas/2017-12-01/Microsoft.DBforMySQL.json#/resourceDefinitions/servers" },
                  { "$ref": "https://schema.management.azure.com/schemas/2017-12-01/Microsoft.DBforMySQL.json#/resourceDefinitions/servers_configurations" },
                  { "$ref": "https://schema.management.azure.com/schemas/2017-12-01/Microsoft.DBforMySQL.json#/resourceDefinitions/servers_databases" },
                  { "$ref": "https://schema.management.azure.com/schemas/2017-12-01/Microsoft.DBforMySQL.json#/resourceDefinitions/servers_firewallRules" },
                  { "$ref": "https://schema.management.azure.com/schemas/2017-12-01/Microsoft.DBforMySQL.json#/resourceDefinitions/servers_virtualNetworkRules" },
                  { "$ref": "https://schema.management.azure.com/schemas/2017-12-01/Microsoft.DBforMySQL.json#/resourceDefinitions/servers_securityAlertPolicies" },
                  { "$ref": "https://schema.management.azure.com/schemas/2017-12-01/Microsoft.DBforPostgreSQL.json#/resourceDefinitions/servers" },
                  { "$ref": "https://schema.management.azure.com/schemas/2017-12-01/Microsoft.DBforPostgreSQL.json#/resourceDefinitions/servers_configurations" },
                  { "$ref": "https://schema.management.azure.com/schemas/2017-12-01/Microsoft.DBforPostgreSQL.json#/resourceDefinitions/servers_databases" },
                  { "$ref": "https://schema.management.azure.com/schemas/2017-12-01/Microsoft.DBforPostgreSQL.json#/resourceDefinitions/servers_firewallRules" },
                  { "$ref": "https://schema.management.azure.com/schemas/2017-12-01/Microsoft.DBforPostgreSQL.json#/resourceDefinitions/servers_virtualNetworkRules" },
                  { "$ref": "https://schema.management.azure.com/schemas/2017-12-01/Microsoft.DBforPostgreSQL.json#/resourceDefinitions/servers_securityAlertPolicies" },
                  { "$ref": "https://schema.management.azure.com/schemas/2017-12-01-preview/Microsoft.DBforMySQL.json#/resourceDefinitions/servers" },
                  { "$ref": "https://schema.management.azure.com/schemas/2017-12-01-preview/Microsoft.DBforMySQL.json#/resourceDefinitions/servers_configurations" },
                  { "$ref": "https://schema.management.azure.com/schemas/2017-12-01-preview/Microsoft.DBforMySQL.json#/resourceDefinitions/servers_databases" },
                  { "$ref": "https://schema.management.azure.com/schemas/2017-12-01-preview/Microsoft.DBforMySQL.json#/resourceDefinitions/servers_firewallRules" },
                  { "$ref": "https://schema.management.azure.com/schemas/2017-12-01-preview/Microsoft.DBforPostgreSQL.json#/resourceDefinitions/servers" },
                  { "$ref": "https://schema.management.azure.com/schemas/2017-12-01-preview/Microsoft.DBforPostgreSQL.json#/resourceDefinitions/servers_configurations" },
                  { "$ref": "https://schema.management.azure.com/schemas/2017-12-01-preview/Microsoft.DBforPostgreSQL.json#/resourceDefinitions/servers_databases" },
                  { "$ref": "https://schema.management.azure.com/schemas/2017-12-01-preview/Microsoft.DBforPostgreSQL.json#/resourceDefinitions/servers_firewallRules" },
                  { "$ref": "https://schema.management.azure.com/schemas/2018-01-01/Microsoft.Network.json#/resourceDefinitions/publicIPAddresses" },
                  { "$ref": "https://schema.management.azure.com/schemas/2018-01-01/Microsoft.Network.json#/resourceDefinitions/virtualNetworks" },
                  { "$ref": "https://schema.management.azure.com/schemas/2018-01-01/Microsoft.Network.json#/resourceDefinitions/loadBalancers" },
                  { "$ref": "https://schema.management.azure.com/schemas/2018-01-01/Microsoft.Network.json#/resourceDefinitions/networkSecurityGroups" },
                  { "$ref": "https://schema.management.azure.com/schemas/2018-01-01/Microsoft.Network.json#/resourceDefinitions/networkInterfaces" },
                  { "$ref": "https://schema.management.azure.com/schemas/2018-01-01/Microsoft.Network.json#/resourceDefinitions/routeTables" },
                  { "$ref": "https://schema.management.azure.com/schemas/2018-01-01/Microsoft.Network.json#/resourceDefinitions/applicationGateways" },
                  { "$ref": "https://schema.management.azure.com/schemas/2018-02-01/Microsoft.Network.json#/resourceDefinitions/ddosProtectionPlans" },
                  { "$ref": "https://schema.management.azure.com/schemas/2018-02-01/Microsoft.Network.json#/resourceDefinitions/expressRouteCircuits" },
                  { "$ref": "https://schema.management.azure.com/schemas/2018-02-01/Microsoft.Network.json#/resourceDefinitions/expressRouteCrossConnections" },
                  { "$ref": "https://schema.management.azure.com/schemas/2018-02-01/Microsoft.Network.json#/resourceDefinitions/publicIPAddresses" },
                  { "$ref": "https://schema.management.azure.com/schemas/2018-02-01/Microsoft.Network.json#/resourceDefinitions/virtualNetworks" },
                  { "$ref": "https://schema.management.azure.com/schemas/2018-02-01/Microsoft.Network.json#/resourceDefinitions/loadBalancers" },
                  { "$ref": "https://schema.management.azure.com/schemas/2018-02-01/Microsoft.Network.json#/resourceDefinitions/networkSecurityGroups" },
                  { "$ref": "https://schema.management.azure.com/schemas/2018-02-01/Microsoft.Network.json#/resourceDefinitions/networkInterfaces" },
                  { "$ref": "https://schema.management.azure.com/schemas/2018-02-01/Microsoft.Network.json#/resourceDefinitions/routeTables" },
                  { "$ref": "https://schema.management.azure.com/schemas/2018-08-01/Microsoft.Network.json#/resourceDefinitions/ddosProtectionPlans" },
                  { "$ref": "https://schema.management.azure.com/schemas/2018-08-01/Microsoft.Network.json#/resourceDefinitions/expressRouteCircuits" },
                  { "$ref": "https://schema.management.azure.com/schemas/2018-08-01/Microsoft.Network.json#/resourceDefinitions/expressRouteCrossConnections" },
                  { "$ref": "https://schema.management.azure.com/schemas/2018-08-01/Microsoft.Network.json#/resourceDefinitions/publicIPAddresses" },
                  { "$ref": "https://schema.management.azure.com/schemas/2018-08-01/Microsoft.Network.json#/resourceDefinitions/virtualNetworks" },
                  { "$ref": "https://schema.management.azure.com/schemas/2018-08-01/Microsoft.Network.json#/resourceDefinitions/loadBalancers" },
                  { "$ref": "https://schema.management.azure.com/schemas/2018-08-01/Microsoft.Network.json#/resourceDefinitions/networkSecurityGroups" },
                  { "$ref": "https://schema.management.azure.com/schemas/2018-08-01/Microsoft.Network.json#/resourceDefinitions/networkInterfaces" },
                  { "$ref": "https://schema.management.azure.com/schemas/2018-08-01/Microsoft.Network.json#/resourceDefinitions/routeTables" },
                  { "$ref": "https://schema.management.azure.com/schemas/2018-08-01/Microsoft.Network.json#/resourceDefinitions/applicationGateways" },
                  { "$ref": "https://schema.management.azure.com/schemas/2018-08-01/Microsoft.Network.json#/resourceDefinitions/expressRouteCircuits_authorizations" },
                  { "$ref": "https://schema.management.azure.com/schemas/2018-08-01/Microsoft.Network.json#/resourceDefinitions/ExpressRoutePorts" },
                  { "$ref": "https://schema.management.azure.com/schemas/2018-10-01/Microsoft.Network.json#/resourceDefinitions/ddosProtectionPlans" },
                  { "$ref": "https://schema.management.azure.com/schemas/2018-10-01/Microsoft.Network.json#/resourceDefinitions/expressRouteCircuits" },
                  { "$ref": "https://schema.management.azure.com/schemas/2018-10-01/Microsoft.Network.json#/resourceDefinitions/expressRouteCrossConnections" },
                  { "$ref": "https://schema.management.azure.com/schemas/2018-10-01/Microsoft.Network.json#/resourceDefinitions/publicIPAddresses" },
                  { "$ref": "https://schema.management.azure.com/schemas/2018-10-01/Microsoft.Network.json#/resourceDefinitions/virtualNetworks" },
                  { "$ref": "https://schema.management.azure.com/schemas/2018-10-01/Microsoft.Network.json#/resourceDefinitions/loadBalancers" },
                  { "$ref": "https://schema.management.azure.com/schemas/2018-10-01/Microsoft.Network.json#/resourceDefinitions/networkSecurityGroups" },
                  { "$ref": "https://schema.management.azure.com/schemas/2018-10-01/Microsoft.Network.json#/resourceDefinitions/networkInterfaces" },
                  { "$ref": "https://schema.management.azure.com/schemas/2018-10-01/Microsoft.Network.json#/resourceDefinitions/routeTables" },
                  { "$ref": "https://schema.management.azure.com/schemas/2018-10-01/Microsoft.Network.json#/resourceDefinitions/applicationGateways" },
                  { "$ref": "https://schema.management.azure.com/schemas/2018-10-01/Microsoft.Network.json#/resourceDefinitions/expressRouteCircuits_authorizations" },
                  { "$ref": "https://schema.management.azure.com/schemas/2018-12-01/Microsoft.Network.json#/resourceDefinitions/ddosProtectionPlans" },
                  { "$ref": "https://schema.management.azure.com/schemas/2018-12-01/Microsoft.Network.json#/resourceDefinitions/expressRouteCircuits" },
                  { "$ref": "https://schema.management.azure.com/schemas/2018-12-01/Microsoft.Network.json#/resourceDefinitions/expressRouteCrossConnections" },
                  { "$ref": "https://schema.management.azure.com/schemas/2018-12-01/Microsoft.Network.json#/resourceDefinitions/publicIPAddresses" },
                  { "$ref": "https://schema.management.azure.com/schemas/2018-12-01/Microsoft.Network.json#/resourceDefinitions/virtualNetworks" },
                  { "$ref": "https://schema.management.azure.com/schemas/2018-12-01/Microsoft.Network.json#/resourceDefinitions/loadBalancers" },
                  { "$ref": "https://schema.management.azure.com/schemas/2018-12-01/Microsoft.Network.json#/resourceDefinitions/networkSecurityGroups" },
                  { "$ref": "https://schema.management.azure.com/schemas/2018-12-01/Microsoft.Network.json#/resourceDefinitions/networkInterfaces" },
                  { "$ref": "https://schema.management.azure.com/schemas/2018-12-01/Microsoft.Network.json#/resourceDefinitions/routeTables" },
                  { "$ref": "https://schema.management.azure.com/schemas/2018-12-01/Microsoft.Network.json#/resourceDefinitions/applicationGateways" },
                  { "$ref": "https://schema.management.azure.com/schemas/2018-12-01/Microsoft.Network.json#/resourceDefinitions/expressRouteCircuits_authorizations" },
                  { "$ref": "https://schema.management.azure.com/schemas/2018-12-01/Microsoft.Network.json#/resourceDefinitions/ExpressRoutePorts" },
                  { "$ref": "https://schema.management.azure.com/schemas/2018-12-01/Microsoft.Network.json#/resourceDefinitions/ApplicationGatewayWebApplicationFirewallPolicies" },
                  { "$ref": "https://schema.management.azure.com/schemas/2019-02-01/Microsoft.Network.json#/resourceDefinitions/ddosProtectionPlans" },
                  { "$ref": "https://schema.management.azure.com/schemas/2019-02-01/Microsoft.Network.json#/resourceDefinitions/expressRouteCircuits" },
                  { "$ref": "https://schema.management.azure.com/schemas/2019-02-01/Microsoft.Network.json#/resourceDefinitions/expressRouteCrossConnections" },
                  { "$ref": "https://schema.management.azure.com/schemas/2019-02-01/Microsoft.Network.json#/resourceDefinitions/publicIPAddresses" },
                  { "$ref": "https://schema.management.azure.com/schemas/2019-02-01/Microsoft.Network.json#/resourceDefinitions/virtualNetworks" },
                  { "$ref": "https://schema.management.azure.com/schemas/2019-02-01/Microsoft.Network.json#/resourceDefinitions/loadBalancers" },
                  { "$ref": "https://schema.management.azure.com/schemas/2019-02-01/Microsoft.Network.json#/resourceDefinitions/networkSecurityGroups" },
                  { "$ref": "https://schema.management.azure.com/schemas/2019-02-01/Microsoft.Network.json#/resourceDefinitions/networkInterfaces" },
                  { "$ref": "https://schema.management.azure.com/schemas/2019-02-01/Microsoft.Network.json#/resourceDefinitions/routeTables" },
                  { "$ref": "https://schema.management.azure.com/schemas/2019-02-01/Microsoft.Network.json#/resourceDefinitions/applicationGateways" },
                  { "$ref": "https://schema.management.azure.com/schemas/2019-02-01/Microsoft.Network.json#/resourceDefinitions/expressRouteCircuits_authorizations" },
                  { "$ref": "https://schema.management.azure.com/schemas/2019-02-01/Microsoft.Network.json#/resourceDefinitions/ExpressRoutePorts" },
                  { "$ref": "https://schema.management.azure.com/schemas/2019-02-01/Microsoft.Network.json#/resourceDefinitions/ApplicationGatewayWebApplicationFirewallPolicies" },
                  { "$ref": "https://schema.management.azure.com/schemas/2019-02-01/Microsoft.Network.json#/resourceDefinitions/natGateways" },
                  { "$ref": "https://schema.management.azure.com/schemas/2018-10-01/Microsoft.Network.json#/resourceDefinitions/ExpressRoutePorts" },
                  { "$ref": "https://schema.management.azure.com/schemas/2018-02-01/Microsoft.Network.json#/resourceDefinitions/applicationGateways" },
                  { "$ref": "https://schema.management.azure.com/schemas/2018-05-01/Microsoft.Network.json#/resourceDefinitions/dnsZones" },
                  { "$ref": "https://schema.management.azure.com/schemas/2018-05-01/Microsoft.Network.json#/resourceDefinitions/dnsZones_A" },
                  { "$ref": "https://schema.management.azure.com/schemas/2018-05-01/Microsoft.Network.json#/resourceDefinitions/dnsZones_AAAA" },
                  { "$ref": "https://schema.management.azure.com/schemas/2018-05-01/Microsoft.Network.json#/resourceDefinitions/dnsZones_CAA" },
                  { "$ref": "https://schema.management.azure.com/schemas/2018-05-01/Microsoft.Network.json#/resourceDefinitions/dnsZones_CNAME" },
                  { "$ref": "https://schema.management.azure.com/schemas/2018-05-01/Microsoft.Network.json#/resourceDefinitions/dnsZones_MX" },
                  { "$ref": "https://schema.management.azure.com/schemas/2018-05-01/Microsoft.Network.json#/resourceDefinitions/dnsZones_NS" },
                  { "$ref": "https://schema.management.azure.com/schemas/2018-05-01/Microsoft.Network.json#/resourceDefinitions/dnsZones_PTR" },
                  { "$ref": "https://schema.management.azure.com/schemas/2018-05-01/Microsoft.Network.json#/resourceDefinitions/dnsZones_SOA" },
                  { "$ref": "https://schema.management.azure.com/schemas/2018-05-01/Microsoft.Network.json#/resourceDefinitions/dnsZones_SRV" },
                  { "$ref": "https://schema.management.azure.com/schemas/2018-05-01/Microsoft.Network.json#/resourceDefinitions/dnsZones_TXT" },
                  { "$ref": "https://schema.management.azure.com/schemas/2018-09-01/Microsoft.Network.json#/resourceDefinitions/privateDnsZones" },
                  { "$ref": "https://schema.management.azure.com/schemas/2018-09-01/Microsoft.Network.json#/resourceDefinitions/privateDnsZones_virtualNetworkLinks" },
                  { "$ref": "https://schema.management.azure.com/schemas/2018-09-01/Microsoft.Network.json#/resourceDefinitions/privateDnsZones_A" },
                  { "$ref": "https://schema.management.azure.com/schemas/2018-09-01/Microsoft.Network.json#/resourceDefinitions/privateDnsZones_AAAA" },
                  { "$ref": "https://schema.management.azure.com/schemas/2018-09-01/Microsoft.Network.json#/resourceDefinitions/privateDnsZones_CNAME" },
                  { "$ref": "https://schema.management.azure.com/schemas/2018-09-01/Microsoft.Network.json#/resourceDefinitions/privateDnsZones_MX" },
                  { "$ref": "https://schema.management.azure.com/schemas/2018-09-01/Microsoft.Network.json#/resourceDefinitions/privateDnsZones_PTR" },
                  { "$ref": "https://schema.management.azure.com/schemas/2018-09-01/Microsoft.Network.json#/resourceDefinitions/privateDnsZones_SOA" },
                  { "$ref": "https://schema.management.azure.com/schemas/2018-09-01/Microsoft.Network.json#/resourceDefinitions/privateDnsZones_SRV" },
                  { "$ref": "https://schema.management.azure.com/schemas/2018-09-01/Microsoft.Network.json#/resourceDefinitions/privateDnsZones_TXT" },
                  { "$ref": "https://schema.management.azure.com/schemas/2017-11-15-preview/Microsoft.DataMigration.json#/resourceDefinitions/services" },
                  { "$ref": "https://schema.management.azure.com/schemas/2017-11-15-preview/Microsoft.DataMigration.json#/resourceDefinitions/services_projects" },
                  { "$ref": "https://schema.management.azure.com/schemas/2017-11-15-privatepreview/Microsoft.DataMigration.json#/resourceDefinitions/services" },
                  { "$ref": "https://schema.management.azure.com/schemas/2017-11-15-privatepreview/Microsoft.DataMigration.json#/resourceDefinitions/services_projects" },
                  { "$ref": "https://schema.management.azure.com/schemas/2016-03-01/Microsoft.Insights.json#/resourceDefinitions/alertrules" },
                  { "$ref": "https://schema.management.azure.com/schemas/2017-10-01/Microsoft.Insights.json#/resourceDefinitions/components_pricingPlans" },
                  { "$ref": "https://schema.management.azure.com/schemas/2018-01-31/Microsoft.Consumption.json#/resourceDefinitions/budgets" },
                  { "$ref": "https://schema.management.azure.com/schemas/2018-03-01/Microsoft.Insights.json#/resourceDefinitions/actionGroups" },
                  { "$ref": "https://schema.management.azure.com/schemas/2018-03-01/Microsoft.Insights.json#/resourceDefinitions/metricAlerts" },
                  { "$ref": "https://schema.management.azure.com/schemas/2018-01-01/Microsoft.EventGrid.json#/resourceDefinitions/topics" },
                  { "$ref": "https://schema.management.azure.com/schemas/2018-01-01/Microsoft.EventGrid.json#/resourceDefinitions/eventSubscriptions" },
                  { "$ref": "https://schema.management.azure.com/schemas/2018-03-01/Microsoft.BatchAI.json#/resourceDefinitions/clusters" },
                  { "$ref": "https://schema.management.azure.com/schemas/2018-03-01/Microsoft.BatchAI.json#/resourceDefinitions/fileServers" },
                  { "$ref": "https://schema.management.azure.com/schemas/2018-03-01/Microsoft.BatchAI.json#/resourceDefinitions/jobs" },
                  { "$ref": "https://schema.management.azure.com/schemas/2018-04-16/Microsoft.Insights.json#/resourceDefinitions/scheduledQueryRules" },
                  { "$ref": "https://schema.management.azure.com/schemas/2016-12-01/Microsoft.RecoveryServices.json#/resourceDefinitions/vaults_backupFabrics_protectionContainers" },
                  { "$ref": "https://schema.management.azure.com/schemas/2016-12-01/Microsoft.RecoveryServices.json#/resourceDefinitions/vaults_backupFabrics_protectionContainers_protectedItems" },
                  { "$ref": "https://schema.management.azure.com/schemas/2016-12-01/Microsoft.RecoveryServices.json#/resourceDefinitions/vaults_backupPolicies" },
                  { "$ref": "https://schema.management.azure.com/schemas/2016-12-01/Microsoft.RecoveryServices.json#/resourceDefinitions/vaults_backupstorageconfig" },
                  { "$ref": "https://schema.management.azure.com/schemas/2017-07-01/Microsoft.RecoveryServices.json#/resourceDefinitions/vaults_backupFabrics_backupProtectionIntent" },
                  { "$ref": "https://schema.management.azure.com/schemas/2018-04-01/Microsoft.Compute.json#/resourceDefinitions/disks" },
                  { "$ref": "https://schema.management.azure.com/schemas/2018-04-01/Microsoft.Compute.json#/resourceDefinitions/snapshots" },
                  { "$ref": "https://schema.management.azure.com/schemas/2018-04-01/Microsoft.ContainerInstance.json#/resourceDefinitions/containerGroups" },
                  { "$ref": "https://schema.management.azure.com/schemas/2018-06-01/Microsoft.Compute.Galleries.json#/resourceDefinitions/galleries" },
                  { "$ref": "https://schema.management.azure.com/schemas/2018-06-01/Microsoft.Compute.Galleries.json#/resourceDefinitions/galleries_images" },
                  { "$ref": "https://schema.management.azure.com/schemas/2018-06-01/Microsoft.Compute.Galleries.json#/resourceDefinitions/galleries_images_versions" },
                  { "$ref": "https://schema.management.azure.com/schemas/2018-06-01/Microsoft.Compute.json#/resourceDefinitions/images" },
                  { "$ref": "https://schema.management.azure.com/schemas/2018-06-01/Microsoft.Compute.json#/resourceDefinitions/availabilitySets" },
                  { "$ref": "https://schema.management.azure.com/schemas/2018-06-01/Microsoft.Compute.json#/resourceDefinitions/virtualMachines" },
                  { "$ref": "https://schema.management.azure.com/schemas/2018-06-01/Microsoft.Compute.json#/resourceDefinitions/virtualMachineScaleSets" },
                  { "$ref": "https://schema.management.azure.com/schemas/2018-06-01/Microsoft.Compute.json#/resourceDefinitions/disks" },
                  { "$ref": "https://schema.management.azure.com/schemas/2018-06-01/Microsoft.Compute.json#/resourceDefinitions/snapshots" },
                  { "$ref": "https://schema.management.azure.com/schemas/2018-06-01/Microsoft.Compute.Extensions.json#/resourceDefinitions/virtualMachines_extensions" },
                  { "$ref": "https://schema.management.azure.com/schemas/2018-06-01/Microsoft.Compute.Extensions.json#/resourceDefinitions/virtualMachineScaleSets_extensions" },
                  { "$ref": "https://schema.management.azure.com/schemas/2018-10-01/Microsoft.Compute.json#/resourceDefinitions/images" },
                  { "$ref": "https://schema.management.azure.com/schemas/2018-10-01/Microsoft.Compute.json#/resourceDefinitions/availabilitySets" },
                  { "$ref": "https://schema.management.azure.com/schemas/2018-10-01/Microsoft.Compute.json#/resourceDefinitions/virtualMachines" },
                  { "$ref": "https://schema.management.azure.com/schemas/2018-10-01/Microsoft.Compute.json#/resourceDefinitions/virtualMachineScaleSets" },
                  { "$ref": "https://schema.management.azure.com/schemas/2018-10-01/Microsoft.Compute.Extensions.json#/resourceDefinitions/virtualMachines_extensions" },
                  { "$ref": "https://schema.management.azure.com/schemas/2018-10-01/Microsoft.Compute.Extensions.json#/resourceDefinitions/virtualMachineScaleSets_extensions" },
                  { "$ref": "https://schema.management.azure.com/schemas/2017-07-01-privatepreview/Microsoft.IoTCentral.json#/resourceDefinitions/IoTApps" },
                  { "$ref": "https://schema.management.azure.com/schemas/2018-09-01/Microsoft.IoTCentral.json#/resourceDefinitions/IoTApps" },
                  { "$ref": "https://schema.management.azure.com/schemas/2018-05-01/Microsoft.Maps.json#/resourceDefinitions/accounts" },
                  { "$ref": "https://schema.management.azure.com/schemas/2018-05-01/Microsoft.BatchAI.json#/resourceDefinitions/workspaces" },
                  { "$ref": "https://schema.management.azure.com/schemas/2018-05-01/Microsoft.BatchAI.json#/resourceDefinitions/workspaces_clusters" },
                  { "$ref": "https://schema.management.azure.com/schemas/2018-05-01/Microsoft.BatchAI.json#/resourceDefinitions/workspaces_experiments" },
                  { "$ref": "https://schema.management.azure.com/schemas/2018-05-01/Microsoft.BatchAI.json#/resourceDefinitions/workspaces_experiments_jobs" },
                  { "$ref": "https://schema.management.azure.com/schemas/2018-05-01/Microsoft.BatchAI.json#/resourceDefinitions/workspaces_fileServers" },
                  { "$ref": "https://schema.management.azure.com/schemas/2018-05-01-preview/Microsoft.Insights.json#/resourceDefinitions/ProactiveDetectionConfigs" },
                  { "$ref": "https://schema.management.azure.com/schemas/2017-07-01/Microsoft.ContainerService.json#/resourceDefinitions/containerServices" },
                  { "$ref": "https://schema.management.azure.com/schemas/2018-03-31/Microsoft.ContainerService.json#/resourceDefinitions/managedClusters" },
                  { "$ref": "https://schema.management.azure.com/schemas/2015-03-20/Microsoft.OperationalInsights.json#/resourceDefinitions/workspaces_savedSearches" },
                  { "$ref": "https://schema.management.azure.com/schemas/2015-03-20/Microsoft.OperationalInsights.json#/resourceDefinitions/workspaces_storageInsightConfigs" },
                  { "$ref": "https://schema.management.azure.com/schemas/2015-11-01-preview/Microsoft.OperationalInsights.json#/resourceDefinitions/workspaces" },
                  { "$ref": "https://schema.management.azure.com/schemas/2015-11-01-preview/Microsoft.OperationalInsights.json#/resourceDefinitions/workspaces_dataSources" },
                  { "$ref": "https://schema.management.azure.com/schemas/2015-11-01-preview/Microsoft.OperationalInsights.json#/resourceDefinitions/workspaces_linkedServices" },
                  { "$ref": "https://schema.management.azure.com/schemas/2015-11-01-preview/Microsoft.OperationsManagement.json#/resourceDefinitions/ManagementConfigurations" },
                  { "$ref": "https://schema.management.azure.com/schemas/2015-11-01-preview/Microsoft.OperationsManagement.json#/resourceDefinitions/solutions" },
                  { "$ref": "https://schema.management.azure.com/schemas/2017-06-01/Microsoft.StorSimple.json#/resourceDefinitions/managers" },
                  { "$ref": "https://schema.management.azure.com/schemas/2017-06-01/Microsoft.StorSimple.json#/resourceDefinitions/managers_accessControlRecords" },
                  { "$ref": "https://schema.management.azure.com/schemas/2017-06-01/Microsoft.StorSimple.json#/resourceDefinitions/managers_bandwidthSettings" },
                  { "$ref": "https://schema.management.azure.com/schemas/2017-06-01/Microsoft.StorSimple.json#/resourceDefinitions/managers_devices_backupPolicies" },
                  { "$ref": "https://schema.management.azure.com/schemas/2017-06-01/Microsoft.StorSimple.json#/resourceDefinitions/managers_devices_backupPolicies_schedules" },
                  { "$ref": "https://schema.management.azure.com/schemas/2017-06-01/Microsoft.StorSimple.json#/resourceDefinitions/managers_devices_volumeContainers" },
                  { "$ref": "https://schema.management.azure.com/schemas/2017-06-01/Microsoft.StorSimple.json#/resourceDefinitions/managers_devices_volumeContainers_volumes" },
                  { "$ref": "https://schema.management.azure.com/schemas/2017-06-01/Microsoft.StorSimple.json#/resourceDefinitions/managers_storageAccountCredentials" },
                  { "$ref": "https://schema.management.azure.com/schemas/2016-10-01/Microsoft.StorSimple.json#/resourceDefinitions/managers" },
                  { "$ref": "https://schema.management.azure.com/schemas/2016-10-01/Microsoft.StorSimple.json#/resourceDefinitions/managers_accessControlRecords" },
                  { "$ref": "https://schema.management.azure.com/schemas/2016-10-01/Microsoft.StorSimple.json#/resourceDefinitions/managers_certificates" },
                  { "$ref": "https://schema.management.azure.com/schemas/2016-10-01/Microsoft.StorSimple.json#/resourceDefinitions/managers_devices_alertSettings" },
                  { "$ref": "https://schema.management.azure.com/schemas/2016-10-01/Microsoft.StorSimple.json#/resourceDefinitions/managers_devices_backupScheduleGroups" },
                  { "$ref": "https://schema.management.azure.com/schemas/2016-10-01/Microsoft.StorSimple.json#/resourceDefinitions/managers_devices_chapSettings" },
                  { "$ref": "https://schema.management.azure.com/schemas/2016-10-01/Microsoft.StorSimple.json#/resourceDefinitions/managers_devices_fileservers" },
                  { "$ref": "https://schema.management.azure.com/schemas/2016-10-01/Microsoft.StorSimple.json#/resourceDefinitions/managers_devices_fileservers_shares" },
                  { "$ref": "https://schema.management.azure.com/schemas/2016-10-01/Microsoft.StorSimple.json#/resourceDefinitions/managers_devices_iscsiservers" },
                  { "$ref": "https://schema.management.azure.com/schemas/2016-10-01/Microsoft.StorSimple.json#/resourceDefinitions/managers_devices_iscsiservers_disks" },
                  { "$ref": "https://schema.management.azure.com/schemas/2016-10-01/Microsoft.StorSimple.json#/resourceDefinitions/managers_extendedInformation" },
                  { "$ref": "https://schema.management.azure.com/schemas/2016-10-01/Microsoft.StorSimple.json#/resourceDefinitions/managers_storageAccountCredentials" },
                  { "$ref": "https://schema.management.azure.com/schemas/2016-10-01/Microsoft.StorSimple.json#/resourceDefinitions/managers_storageDomains" },
                  { "$ref": "https://schema.management.azure.com/schemas/2017-01-01/Microsoft.AAD.json#/resourceDefinitions/domainServices" },
                  { "$ref": "https://schema.management.azure.com/schemas/2017-06-01/Microsoft.AAD.json#/resourceDefinitions/domainServices" },
                  { "$ref": "https://schema.management.azure.com/schemas/2018-10-01/Microsoft.SignalRService.json#/resourceDefinitions/SignalR" },
                  { "$ref": "https://schema.management.azure.com/schemas/2017-08-15/Microsoft.NetApp.json#/resourceDefinitions/netAppAccounts" },
                  { "$ref": "https://schema.management.azure.com/schemas/2017-08-15/Microsoft.NetApp.json#/resourceDefinitions/capacityPools" },
                  { "$ref": "https://schema.management.azure.com/schemas/2017-08-15/Microsoft.NetApp.json#/resourceDefinitions/volumes" },
                  { "$ref": "https://schema.management.azure.com/schemas/2017-08-15/Microsoft.NetApp.json#/resourceDefinitions/snapshots" },
                  { "$ref": "https://schema.management.azure.com/schemas/2019-05-01/Microsoft.NetApp.json#/resourceDefinitions/netAppAccounts" },
                  { "$ref": "https://schema.management.azure.com/schemas/2019-05-01/Microsoft.NetApp.json#/resourceDefinitions/netAppAccounts_capacityPools" },
                  { "$ref": "https://schema.management.azure.com/schemas/2019-05-01/Microsoft.NetApp.json#/resourceDefinitions/netAppAccounts_capacityPools_volumes" },
                  { "$ref": "https://schema.management.azure.com/schemas/2019-05-01/Microsoft.NetApp.json#/resourceDefinitions/netAppAccounts_capacityPools_volumes_snapshots" },
                  { "$ref": "https://schema.management.azure.com/schemas/2015-08-31-preview/Microsoft.ManagedIdentity.json#/resourceDefinitions/userAssignedIdentities" },
                  { "$ref": "https://schema.management.azure.com/schemas/2018-11-30/Microsoft.ManagedIdentity.json#/resourceDefinitions/userAssignedIdentities" },
                  { "$ref": "https://schema.management.azure.com/schemas/2015-03-01-preview/Microsoft.HDInsight.json#/resourceDefinitions/clusters" },
                  { "$ref": "https://schema.management.azure.com/schemas/2015-03-01-preview/Microsoft.HDInsight.json#/resourceDefinitions/clusters_applications" },
                  { "$ref": "https://schema.management.azure.com/schemas/2015-03-01-preview/Microsoft.HDInsight.json#/resourceDefinitions/clusters_extensions" },
                  { "$ref": "https://schema.management.azure.com/schemas/2018-06-01-preview/Microsoft.HDInsight.json#/resourceDefinitions/clusters" },
                  { "$ref": "https://schema.management.azure.com/schemas/2018-06-01-preview/Microsoft.HDInsight.json#/resourceDefinitions/clusters_applications" },
                  { "$ref": "https://schema.management.azure.com/schemas/2018-06-01-preview/Microsoft.HDInsight.json#/resourceDefinitions/clusters_extensions" },
                  { "$ref": "https://schema.management.azure.com/schemas/2015-06-01-preview/Microsoft.Security.json#/resourceDefinitions/jitNetworkAccessPolicies" },
                  { "$ref": "https://schema.management.azure.com/schemas/2017-08-01-preview/Microsoft.Security.json#/resourceDefinitions/pricings" },
                  { "$ref": "https://schema.management.azure.com/schemas/2017-08-01-preview/Microsoft.Security.json#/resourceDefinitions/securityContacts" },
                  { "$ref": "https://schema.management.azure.com/schemas/2017-08-01-preview/Microsoft.Security.json#/resourceDefinitions/workspaceSettings" },
                  { "$ref": "https://schema.management.azure.com/schemas/2017-08-01-preview/Microsoft.Security.json#/resourceDefinitions/autoProvisioningSettings" },
                  { "$ref": "https://schema.management.azure.com/schemas/2017-08-01-preview/Microsoft.Security.json#/resourceDefinitions/advancedThreatProtectionSettings" },
                  { "$ref": "https://schema.management.azure.com/schemas/2017-08-01-preview/Microsoft.Security.json#/resourceDefinitions/informationProtectionPolicies" },
                  { "$ref": "https://schema.management.azure.com/schemas/2018-06-01/Microsoft.Security.json#/resourceDefinitions/pricings" },
                  { "$ref": "https://schema.management.azure.com/schemas/2018-06-01/Microsoft.Security.json#/resourceDefinitions/securityContacts" },
                  { "$ref": "https://schema.management.azure.com/schemas/2018-06-01/Microsoft.Security.json#/resourceDefinitions/workspaceSettings" },
                  { "$ref": "https://schema.management.azure.com/schemas/2018-06-01/Microsoft.Security.json#/resourceDefinitions/autoProvisioningSettings" },
                  { "$ref": "https://schema.management.azure.com/schemas/2018-06-01/Microsoft.Security.json#/resourceDefinitions/advancedThreatProtectionSettings" },
                  { "$ref": "https://schema.management.azure.com/schemas/2018-06-01/Microsoft.Security.json#/resourceDefinitions/informationProtectionPolicies" },
                  { "$ref": "https://schema.management.azure.com/schemas/2019-03-01/Microsoft.Insights.json#/resourceDefinitions/actionGroups" },
                  { "$ref": "https://schema.management.azure.com/schemas/2018-06-01-preview/Microsoft.ManagedServices.json#/resourceDefinitions/registrationAssignments" },
                  { "$ref": "https://schema.management.azure.com/schemas/2018-06-01-preview/Microsoft.ManagedServices.json#/resourceDefinitions/registrationDefinitions" },
                  { "$ref": "https://schema.management.azure.com/schemas/2018-09-01-preview/Microsoft.DeploymentManager.json#/resourceDefinitions/artifactSources" },
                  { "$ref": "https://schema.management.azure.com/schemas/2018-09-01-preview/Microsoft.DeploymentManager.json#/resourceDefinitions/rollouts" },
                  { "$ref": "https://schema.management.azure.com/schemas/2018-09-01-preview/Microsoft.DeploymentManager.json#/resourceDefinitions/serviceTopologies" },
                  { "$ref": "https://schema.management.azure.com/schemas/2018-09-01-preview/Microsoft.DeploymentManager.json#/resourceDefinitions/serviceTopologies_services" },
                  { "$ref": "https://schema.management.azure.com/schemas/2018-09-01-preview/Microsoft.DeploymentManager.json#/resourceDefinitions/serviceTopologies_services_serviceUnits" },
                  { "$ref": "https://schema.management.azure.com/schemas/2018-09-01-preview/Microsoft.DeploymentManager.json#/resourceDefinitions/steps" },
                  { "$ref": "https://schema.management.azure.com/schemas/2019-03-01/Microsoft.Compute.Galleries.json#/resourceDefinitions/galleries" },
                  { "$ref": "https://schema.management.azure.com/schemas/2019-03-01/Microsoft.Compute.Galleries.json#/resourceDefinitions/galleries_images" },
<<<<<<< HEAD
                  { "$ref": "https://schema.management.azure.com/schemas/2019-03-01/Microsoft.Compute.Galleries.json#/resourceDefinitions/galleries_images_versions" }
=======
                  { "$ref": "https://schema.management.azure.com/schemas/2019-03-01/Microsoft.Compute.Galleries.json#/resourceDefinitions/galleries_images_versions" },
                  { "$ref": "https://schema.management.azure.com/schemas/2018-02-16-preview/Microsoft.WindowsIoT.json#/resourceDefinitions/deviceServices" },
                  { "$ref": "https://schema.management.azure.com/schemas/2018-09-01-preview/Microsoft.BareMetal.json#/resourceDefinitions/crayServers" }
>>>>>>> 7412917a
                ]
              }
            ]
          },
          {
            "allOf": [
              {
                "$ref": "#/definitions/resourceBaseExternal"
              },
              {
                "oneOf": [
                  { "$ref": "https://schema.management.azure.com/schemas/2014-04-01/SuccessBricks.ClearDB.json#/resourceDefinitions/databases" },
                  { "$ref": "https://schema.management.azure.com/schemas/2015-01-01/Sendgrid.Email.json#/resourceDefinitions/accounts" }
                ]
              }
            ]
          },
          {
            "allOf": [
              {
                "$ref": "#/definitions/ARMResourceBase"
              },
              {
                "oneOf": [
                  { "$ref": "https://schema.management.azure.com/schemas/2015-01-01/Microsoft.Resources.json#/resourceDefinitions/deployments" },
                  { "$ref": "https://schema.management.azure.com/schemas/2016-02-01/Microsoft.Resources.json#/resourceDefinitions/deployments" },
                  { "$ref": "https://schema.management.azure.com/schemas/2015-01-01/Microsoft.Resources.json#/resourceDefinitions/links" },
                  { "$ref": "https://schema.management.azure.com/schemas/2015-01-01/Microsoft.Authorization.json#/resourceDefinitions/locks" },
                  { "$ref": "https://schema.management.azure.com/schemas/2014-10-01-preview/Microsoft.Authorization.json#/resourceDefinitions/roleAssignments" },
                  { "$ref": "https://schema.management.azure.com/schemas/2017-09-01/Microsoft.Authorization.json#/resourceDefinitions/roleAssignments" },
                  { "$ref": "https://schema.management.azure.com/schemas/2017-09-01/Microsoft.Authorization.json#/resourceDefinitions/roleDefinitions" }
                ]
              }
            ]
          },
          { 
            "$ref": "https://schema.management.azure.com/schemas/2019-04-01/autogeneratedResources.json"
          }
        ]
      }
    },
    "outputs": {
      "type": "object",
      "description": "Output parameter definitions",
      "additionalProperties": {
        "$ref": "#/definitions/output"
      }
    }
  },
  "additionalProperties": false,
  "required": [
    "$schema",
    "contentVersion",
    "resources"
  ],
  "definitions": {
    "ARMResourceBase": {
      "type": "object",
      "properties": {
        "name": {
          "type": "string",
          "description": "Name of the resource"
        },
        "type": {
          "type": "string",
          "description": "Resource type"
        },
        "condition": {
          "oneOf": [
            {
              "type": "boolean"
            },
            {
              "$ref": "#/definitions/expression"
            }
          ],
          "description": "Condition of the resource"
        },
        "apiVersion": {
          "type": "string",
          "description": "API Version of the resource type, optional when apiProfile is used on the template"
        },
        "dependsOn": {
          "type": "array",
          "items": {
            "type": "string"
          },
          "description": "Collection of resources this resource depends on"
        }
      },
      "required": [
        "name",
        "type"
      ]
    },
    "proxyResourceBase": {
      "allOf": [
        {
          "$ref": "#/definitions/ARMResourceBase"
        },
        {
          "properties": {
            "location": {
              "$ref": "#/definitions/resourceLocations",
              "description": "Location to deploy resource to"
            }
          }
        }
      ]
    },
    "resourceBase": {
      "allOf": [
        {
          "$ref": "#/definitions/ARMResourceBase"
        },
        {
          "properties": {
            "location": {
              "$ref": "#/definitions/resourceLocations",
              "description": "Location to deploy resource to"
            },
            "tags": {
              "type": "object",
              "description": "Name-value pairs to add to the resource"
            },
            "copy": {
              "$ref": "#/definitions/resourceCopy"
            },
            "comments": {
              "type": "string"
            }
          }
        }
      ]
    },
    "resourceBaseExternal": {
      "$ref": "#/definitions/resourceBase",
      "required": [
        "plan"
      ]
    },
    "resourceSku": {
      "type": "object",
      "properties": {
        "name": {
          "type": "string",
          "description": "Name of the sku"
        },
        "tier": {
          "type": "string",
          "description": "Tier of the sku"
        },
        "size": {
          "type": "string",
          "description": "Size of the sku"
        },
        "family": {
          "type": "string",
          "description": "Family of the sku"
        },
        "capacity": {
          "type": "integer",
          "description": "Capacity of the sku"
        }
      },
      "required": [
        "name"
      ]
    },
    "resourceCopy": {
      "type": "object",
      "properties": {
        "name": {
          "type": "string",
          "description": "Name of the copy"
        },
        "count": {
          "oneOf": [
            {
              "$ref": "#/definitions/expression"
            },
            {
              "type": "integer"
            }
          ],
          "description": "Count of the copy"
        },
        "mode": {
          "type": "string",
          "enum": [
            "Parallel",
            "Serial"
          ],
          "description": "The copy mode"
        },
        "batchSize": {
          "oneOf": [
            {
              "$ref": "#/definitions/expression"
            },
            {
              "type": "integer"
            }
          ],
          "description": "The serial copy batch size"
        }
      }
    },
    "resourceKind": {
      "type": "string",
      "maxLength": 64,
      "pattern": "(^[a-zA-Z0-9_.()-]+$)",
      "description": "Kind of resource"
    },
    "resourcePlan": {
      "type": "object",
      "properties": {
        "name": {
          "type": "string",
          "description": "Name of the plan"
        },
        "promotionCode": {
          "type": "string",
          "description": "Plan promotion code"
        },
        "publisher": {
          "type": "string",
          "description": "Name of the publisher"
        },
        "product": {
          "type": "string",
          "description": "Name of the product"
        },
        "version": {
          "type": "string",
          "description": "Version of the product"
        }
      },
      "required": [
        "name"
      ],
      "description": "Plan of the resource"
    },
    "resourceLocations": {
      "anyOf": [
        {
          "type": "string"
        },
        {
          "enum": [
            "East Asia",
            "Southeast Asia",
            "Central US",
            "East US",
            "East US 2",
            "West US",
            "North Central US",
            "South Central US",
            "North Europe",
            "West Europe",
            "Japan West",
            "Japan East",
            "Brazil South",
            "Australia East",
            "Australia Southeast",
            "Central India",
            "West India",
            "South India",
            "Canada Central",
            "Canada East",
            "West Central US",
            "West US 2",
            "UK South",
            "UK West",
            "Korea Central",
            "Korea South",
            "global"
          ]
        }
      ]
    },
    "functionNamespace": {
      "type": "object",
      "properties": {
        "namespace": {
          "type": "string",
          "minLength": 1,
          "description": "Function namespace"
        },
        "members": {
          "type": "object",
          "additionalProperties": {
            "$ref": "#/definitions/functionMember"
          },
          "description": "Function memebers"
        }
      }
    },
    "functionMember": {
      "type": "object",
      "properties": {
        "parameters": {
          "type": "array",
          "items": {
            "$ref": "#/definitions/functionParameter"
          },
          "description": "Function parameters"
        },
        "output": {
          "$ref": "#/definitions/functionOutput",
          "description": "Function output"
        }
      }
    },
    "functionParameter": {
      "type": "object",
      "properties": {
        "name": {
          "type": "string",
          "minLength": 1,
          "description": "Function parameter name"
        },
        "type": {
          "$ref": "#/definitions/parameterTypes",
          "description": "Type of function parameter value"
        }
      }
    },
    "functionOutput": {
      "type": "object",
      "properties": {
        "type": {
          "$ref": "#/definitions/parameterTypes",
          "description": "Type of function output value"
        },
        "value": {
          "$ref": "#/definitions/parameterValueTypes",
          "description": "Value assigned for function output"
        }
      }
    },
    "parameter": {
      "type": "object",
      "properties": {
        "type": {
          "$ref": "#/definitions/parameterTypes",
          "description": "Type of input parameter"
        },
        "defaultValue": {
          "$ref": "#/definitions/parameterValueTypes",
          "description": "Default value to be used if one is not provided"
        },
        "allowedValues": {
          "type": "array",
          "description": "Value can only be one of these values"
        },
        "metadata": {
          "type": "object",
          "description": "Metadata for the parameter, can be any valid JSON object"
        },
        "minValue": {
          "type": "integer",
          "description": "Minimum value for the int type parameter"
        },
        "maxValue": {
          "type": "integer",
          "description": "Maximum value for the int type parameter"
        },
        "minLength": {
          "type": "integer",
          "description": "Minimum length for the string or array type parameter"
        },
        "maxLength": {
          "type": "integer",
          "description": "Maximum length for the string or array type parameter"
        }
      },
      "required": [ "type" ],
      "description": "Input parameter definitions"
    },
    "output": {
      "type": "object",
      "properties": {
        "condition": {
          "oneOf": [
            {
              "type": "boolean"
            },
            {
              "$ref": "#/definitions/expression"
            }
          ],
          "description": "Condition of the output"
        },
        "type": {
          "$ref": "#/definitions/parameterTypes",
          "description": "Type of output value"
        },
        "value": {
          "$ref": "#/definitions/parameterValueTypes",
          "description": "Value assigned for output"
        }
      },
      "required": [ "type", "value" ],
      "description": "Set of output parameters"
    },
    "parameterTypes": {
      "enum": [ "string", "securestring", "int", "bool", "object", "secureObject", "array" ]
    },
    "parameterValueTypes": {
      "type": [ "string", "boolean", "integer", "number", "object", "array", "null" ]
    },
    "keyVaultReference": {
      "type": "object",
      "properties": {
        "keyVault": {
          "type": "object",
          "properties": {
            "id": {
              "type": "string",
              "minLength": 1
            }
          },
          "required": [ "id" ],
          "additionalProperties": false
        },
        "secretName": {
          "type": "string",
          "minLength": 1
        },
        "secretVersion": {
          "type": "string",
          "minLength": 1
        }
      },
      "required": [
        "keyVault",
        "secretName"
      ],
      "additionalProperties": false
    },
    "expression": {
      "type": "string",
      "pattern": "^\\[(json|if|and|or|not|concat|parameters|variables|deployment|reference|resourceId|resourceGroup|subscription|list.*|base64|providers|copyIndex|padLeft|replace|toLower|toUpper|startsWith|endsWith|length|split|skip|take|contains|intersection|union|first|last|indexOf|lastIndexOf|add|sub|mul|div|mod|min|max|range|string|int|float|bool|trim|uri|uniqueString|substring|base64ToString|base64ToJson|uriComponentToString|uriComponent|dataUriToString|dataUri|array|createArray|coalesce|empty|less|lessOrEquals|greater|greaterOrEquals|equals|[\\w\\$]+\\.[\\w\\$]+)\\(.*\\).*\\]$",
      "description": "Deployment template expression. Expressions are enclosed in [] and must start with a function of json(), if(), and(), or(), not(), concat(), parameters(), variables(), deployment(), reference(), resourceId(), resourceGroup(), subscription(), list*(), base64(), providers(), copyIndex(), padLeft(), replace(), toLower(), toUpper(), length(), split(), skip(), take(), add(), sub(), mul(), div(), mod(), string(), int(), trim(), uri(), uniqueString(), substring(), empty(), contains(), intersection(), union(), first(), last(), indexOf(), lastIndexOf(), startsWith(), endsWith(), min(), max(), range(), base64ToString(), base64ToJson(), uriComponentToString(), uriComponent(), dataUriToString(), dataUri(), array(), createArray(), coalesce(), float(), bool(), less(), lessOrEquals(), greater(), greaterOrEquals(), equals()"
    },
    "numberOrExpression": {
      "oneOf": [
        { "type": "number" },
        { "$ref": "#/definitions/expression" }
      ]
    },
    "Iso8601Duration": {
      "type": "string",
      "pattern": "^P(\\d+Y)?(\\d+M)?(\\d+D)?(T(((\\d+H)(\\d+M)?(\\d+(\\.\\d{1,2})?S)?)|((\\d+M)(\\d+(\\.\\d{1,2})?S)?)|((\\d+(\\.\\d{1,2})?S))))?$"
    },
    "UTC": {
      "type": "string",
      "pattern": "^\\d{4}(-(0[1-9]|1[0-2])(-([012]\\d|3[01])(T((([01]\\d|2[0123]):[0-5]\\d)|(24:00))(:(([0-5]\\d)|60)(\\.\\d{1,}){0,1}){0,1}){0,1}((Z)|([+-]((([01]\\d|2[0123]):[0-5]\\d)|(24:00)))){0,1}){0,1}){0,1}$"
    },
    "apiVersion": {
      "type": "string",
      "pattern": "(^((\\d\\d\\d\\d-\\d\\d-\\d\\d)|([0-9]+(\\.[0-9]+)?))(-[a-zA-Z][a-zA-Z0-9]*)?$)",
      "description": "API version of the resource type"
    }
  }
}<|MERGE_RESOLUTION|>--- conflicted
+++ resolved
@@ -1020,13 +1020,9 @@
                   { "$ref": "https://schema.management.azure.com/schemas/2018-09-01-preview/Microsoft.DeploymentManager.json#/resourceDefinitions/steps" },
                   { "$ref": "https://schema.management.azure.com/schemas/2019-03-01/Microsoft.Compute.Galleries.json#/resourceDefinitions/galleries" },
                   { "$ref": "https://schema.management.azure.com/schemas/2019-03-01/Microsoft.Compute.Galleries.json#/resourceDefinitions/galleries_images" },
-<<<<<<< HEAD
-                  { "$ref": "https://schema.management.azure.com/schemas/2019-03-01/Microsoft.Compute.Galleries.json#/resourceDefinitions/galleries_images_versions" }
-=======
                   { "$ref": "https://schema.management.azure.com/schemas/2019-03-01/Microsoft.Compute.Galleries.json#/resourceDefinitions/galleries_images_versions" },
                   { "$ref": "https://schema.management.azure.com/schemas/2018-02-16-preview/Microsoft.WindowsIoT.json#/resourceDefinitions/deviceServices" },
                   { "$ref": "https://schema.management.azure.com/schemas/2018-09-01-preview/Microsoft.BareMetal.json#/resourceDefinitions/crayServers" }
->>>>>>> 7412917a
                 ]
               }
             ]
