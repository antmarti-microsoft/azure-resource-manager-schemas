--- conflicted
+++ resolved
@@ -108,7 +108,30 @@
                     "$ref": "https://schema.management.azure.com/schemas/2019-09-01/Microsoft.Authorization.json#/resourceDefinitions/policySetDefinitions"
                   },
                   {
-<<<<<<< HEAD
+                    "$ref": "https://schema.management.azure.com/schemas/2018-11-01-preview/Microsoft.Billing.json#/tenant_resourceDefinitions/billingAccounts_billingProfiles"
+                  },
+                  {
+                    "$ref": "https://schema.management.azure.com/schemas/2018-11-01-preview/Microsoft.Billing.json#/tenant_resourceDefinitions/billingAccounts_billingProfiles_policies"
+                  },
+                  {
+                    "$ref": "https://schema.management.azure.com/schemas/2018-11-01-preview/Microsoft.Billing.json#/tenant_resourceDefinitions/billingAccounts_invoiceSections"
+                  },
+                  {
+                    "$ref": "https://schema.management.azure.com/schemas/2019-10-01-preview/Microsoft.Billing.json#/tenant_resourceDefinitions/billingAccounts_billingProfiles"
+                  },
+                  {
+                    "$ref": "https://schema.management.azure.com/schemas/2019-10-01-preview/Microsoft.Billing.json#/tenant_resourceDefinitions/billingAccounts_billingProfiles_instructions"
+                  },
+                  {
+                    "$ref": "https://schema.management.azure.com/schemas/2019-10-01-preview/Microsoft.Billing.json#/tenant_resourceDefinitions/billingAccounts_billingProfiles_invoiceSections"
+                  },
+                  {
+                    "$ref": "https://schema.management.azure.com/schemas/2019-10-01-preview/Microsoft.Billing.json#/tenant_resourceDefinitions/billingAccounts_billingProfiles_policies"
+                  },
+                  {
+                    "$ref": "https://schema.management.azure.com/schemas/2019-10-01-preview/Microsoft.Billing.json#/tenant_resourceDefinitions/billingAccounts_customers_policies"
+                  },
+                  {
                     "$ref": "https://schema.management.azure.com/schemas/2017-11-01-preview/Microsoft.Management.json#/tenant_resourceDefinitions/managementGroups"
                   },
                   {
@@ -140,33 +163,9 @@
                   },
                   {
                     "$ref": "https://schema.management.azure.com/schemas/2020-02-01/Microsoft.Management.json#/tenant_resourceDefinitions/managementGroups_subscriptions"
-=======
-                    "$ref": "https://schema.management.azure.com/schemas/2018-11-01-preview/Microsoft.Billing.json#/tenant_resourceDefinitions/billingAccounts_billingProfiles"
-                  },
-                  {
-                    "$ref": "https://schema.management.azure.com/schemas/2018-11-01-preview/Microsoft.Billing.json#/tenant_resourceDefinitions/billingAccounts_billingProfiles_policies"
-                  },
-                  {
-                    "$ref": "https://schema.management.azure.com/schemas/2018-11-01-preview/Microsoft.Billing.json#/tenant_resourceDefinitions/billingAccounts_invoiceSections"
-                  },
-                  {
-                    "$ref": "https://schema.management.azure.com/schemas/2019-10-01-preview/Microsoft.Billing.json#/tenant_resourceDefinitions/billingAccounts_billingProfiles"
-                  },
-                  {
-                    "$ref": "https://schema.management.azure.com/schemas/2019-10-01-preview/Microsoft.Billing.json#/tenant_resourceDefinitions/billingAccounts_billingProfiles_instructions"
-                  },
-                  {
-                    "$ref": "https://schema.management.azure.com/schemas/2019-10-01-preview/Microsoft.Billing.json#/tenant_resourceDefinitions/billingAccounts_billingProfiles_invoiceSections"
-                  },
-                  {
-                    "$ref": "https://schema.management.azure.com/schemas/2019-10-01-preview/Microsoft.Billing.json#/tenant_resourceDefinitions/billingAccounts_billingProfiles_policies"
-                  },
-                  {
-                    "$ref": "https://schema.management.azure.com/schemas/2019-10-01-preview/Microsoft.Billing.json#/tenant_resourceDefinitions/billingAccounts_customers_policies"
                   },
                   {
                     "$ref": "https://schema.management.azure.com/schemas/2018-02-01/Microsoft.ManagementPartner.json#/tenant_resourceDefinitions/partners"
->>>>>>> fc701798
                   },
                   {
                     "$ref": "https://schema.management.azure.com/schemas/2019-07-01/Microsoft.Resources.json#/tenant_resourceDefinitions/deployments"
