{
    "id": "http://schema.management.azure.com/schemas/2015-08-01/Microsoft.Compute.json#",
    "$schema": "http://json-schema.org/draft-04/schema#",
    "title": "Microsoft.Compute",
    "description": "Microsoft Compute Resource Types",
    "resourceDefinitions": {
        "availabilitySets": {
            "type": "object",
            "properties": {
                "type": {
                    "enum": [
                        "Microsoft.Compute/availabilitySets"
                    ]
                },
                "apiVersion": {
                    "enum": [
                        "2015-05-01-preview",
                        "2015-06-15"
                    ]
                },
                "properties": {
                    "type": "object",
                    "properties": {
                        "platformUpdateDomainCount": {
                            "type": "number"
                        },
                        "platformFaultDomainCount": {
                            "type": "number"
                        }
                    }
                }
          },
          "required": [
            "type",
            "apiVersion",
            "properties"
          ]
        },
        "virtualMachines": {
            "type": "object",
            "properties": {
                "type": {
                    "enum": [
                        "Microsoft.Compute/virtualMachines"
                    ]
                },
                "apiVersion": {
                    "enum": [
                        "2015-05-01-preview",
                        "2015-06-15"
                    ]
                },
                "properties": {
                    "properties": {
                        "availabilitySet": {
                            "$ref": "#/definitions/id"
                        },
                        "hardwareProfile": {
                            "$ref": "#/definitions/hardwareProfile"
                        },
                        "storageProfile": {
                            "$ref": "#/definitions/storageProfile"
                        },
                        "osProfile": {
                            "$ref": "#/definitions/osProfile"
                        },
                        "networkProfile": {
                            "$ref": "#/definitions/networkProfile"
                        }
                    },
                    "type": "object",
                    "required": [
                        "hardwareProfile",
                        "storageProfile",
                        "networkProfile"
                    ]
                },
                "resources": {
                    "type": "array",
                    "items": {
                        "allOf": [
                            {
                                "$ref": "http://schema.management.azure.com/schemas/2015-01-01/deploymentTemplate.json#/definitions/resourceBase"
                            },
                            {
                                "oneOf": [
                                    {
                                        "$ref": "http://schema.management.azure.com/schemas/2014-10-01-preview/Microsoft.Authorization.json#/definitions/roleAssignments"
                                    },
                                    {
                                        "$ref": "http://schema.management.azure.com/schemas/2015-01-01/Microsoft.Authorization.json#/definitions/locks"
                                    },
                                    {
                                        "$ref": "http://schema.management.azure.com/schemas/2015-01-01/Microsoft.Resources.json#/definitions/links"
                                    },
                                    {
                                        "$ref": "#/resourceDefinitions/extensionsChild"
                                    }
                                ]
                            }
                        ]
                    },
                    "description": "Microsoft.Compute/virtualMachines: Resource Definition for Virtual Machines."
                }
            },
            "required": [
                "properties"
            ]
        },
        "extensions": {
            "type": "object",
            "properties": {
                "type": {
                    "enum": [
                        "Microsoft.Compute/virtualMachines/extensions"
                    ]
                },
                "apiVersion": {
                    "enum": [
                        "2015-05-01-preview",
                        "2015-06-15"
                    ]
                },
                "properties": {
                    "properties": {
                        "publisher": {
                            "type": "string"
                        },
                        "type": {
                            "type": "string"
                        },
                        "typeHandlerVersion": {
                            "type": "string"
                        },
                        "settings": {
                            "type": "object"
                        }
                    },
                    "type" : "object",
                    "required": [
                    "publisher",
                    "type",
                    "typeHandlerVersion",
                    "settings"
                ]
                }
            },
            "required": [
                "properties"
            ]
        },
        "extensionsChild": {
            "type": "object",
            "properties": {
                "type": {
                    "enum": [
                        "extensions"
                    ]
                },
                "apiVersion": {
                    "enum": [
                        "2015-05-01-preview",
                        "2015-06-15"
                    ]
                },
                "properties": {
                    "properties": {
                        "publisher": {
                            "type": "string"
                        },
                        "type": {
                            "type": "string"
                        },
                        "typeHandlerVersion": {
                            "type": "string"
                        },
                        "settings": {
                            "type": "object"
                        }
                    },
                    "type": "object",
                    "required": [
                        "publisher",
                        "type",
                        "typeHandlerVersion",
                        "settings"
                    ]
                }
            },
            "required": [
                "properties"
            ]
        }
    },
    "definitions": {
        "id": {
            "properties": {
                "id": {
                    "type": "string"
                }
            },
            "type": "object",
            "required": [
                "id"
            ]
        },
        "networkInterfaces": {
            "properties": {
                "id": {
                    "type": "string"
                },
                "properties": {
                    "properties": {
                        "primary": {
                            "type": "boolean"
                        }
                    },
                    "type": "object",
                    "required": [
                        "primary"
                    ]
                }
            },
            "type": "object",
            "required": [
                "id"
            ]
        },
        "hardwareProfile": {
            "properties": {
                "vmSize": {
                    "type": "string"
                }
            },
            "type": "object",
            "required": [
                "vmSize"
            ]
        },
        "imageReference": {
            "properties": {
                "publisher": {
                    "type": "string"
                },
                "offer": {
                    "type": "string"
                },
                "sku": {
                    "type": "string"
                },
                "version": {
                    "type": "string",
                    "default": "latest"
                }
            },
            "type": "object",
            "required": [
                "publisher",
                "offer",
                "sku",
                "version"
            ]
        },
        "vhd": {
            "properties": {
                "uri": {
                    "type": "string"
                }
            },
            "type": "object",
            "required": [
                "uri"
            ]
        },
        "osDisk": {
            "properties": {
                "osType": {
                    "type": "string"
                },
                "name": {
                    "type": "string"
                },
                "vhd": {
                    "$ref": "#/definitions/vhd"
                },
                "image": {
                    "$ref": "#/definitions/vhd"
                },
                "caching": {
                    "type": "string"
                },
                "createOption": {
                    "type": "string"
                }
            },
            "type": "object",
            "required": [
                "name",
                "vhd",
                "createOption"
            ]
        },
        "vhdUri": {
            "properties": {
                "uri": {
                    "type": "string"
                }
            },
            "type": "object",
            "required": [
                "uri"
            ]
        },
        "dataDisk": {
            "properties": {
                "name": {
                    "type": "string"
                },
                "diskSizeGB": {
                    "type": "string"
                },
                "lun": {
                    "type": "number"
                },
                "vhd": {
                    "$ref": "#/definitions/vhdUri"
                },
                "caching": {
                    "type": "string"
                },
                "createOption": {
                    "type": "string"
                }
            },
            "type": "object",
            "required": [
                "name",
                "lun",
                "vhd",
                "createOption"
            ]
        },
        "storageProfile": {
            "properties": {
                "imageReference": {
                    "$ref": "#/definitions/imageReference"
                },
                "osDisk": {
                    "$ref": "#/definitions/osDisk"
                },
                "dataDisks": {
                    "type": "array",
                    "items": {
                        "$ref": "#/definitions/dataDisk"
                    }
                }
            },
            "type": "object",
            "required": [
                "osDisk"
            ]
        },
        "winRMListener": {
            "properties": {
                "protocol": {
                    "type": "string"
                },
                "certificateUrl": {
                    "type": "string"
                }
            },
            "type": "object",
            "required": [
                "protocol",
                "certificateUrl"
            ]
        },
        "winRM": {
            "properties": {
                "listeners": {
                    "type": "array",
                    "items": {
                        "$ref": "#/definitions/winRMListener"
                    }
                }
            },
            "type": "object",
            "required": [
                "listeners"
            ]
        },
        "additionalUnattendContent": {
            "properties": {
                "pass": {
                    "type": "string"
                },
                "component": {
                    "type": "string"
                },
                "settingName": {
                    "type": "string"
                },
                "content": {
                    "type": "string"
                }
            },
            "type": "object",
            "required": [
                "pass",
                "component",
                "settingName",
                "content"
            ]
        },
        "windowsConfiguration": {
            "properties": {
                "provisionVMAgent": {
                    "type": "boolean"
                },
                "winRM": {
                    "$ref": "#/definitions/winRM"
                },
                "additionalUnattendContent": {
                    "$ref": "#/definitions/additionalUnattendContent"
                },
                "enableAutomaticUpdates": {
                    "type": "boolean"
                }
            },
            "type": "object"
        },
        "publicKey": {
            "properties": {
                "path": {
                    "type": "string"
                },
                "keyData": {
                    "type": "string"
                }
            },
            "type": "object"
        },
        "ssh": {
            "properties": {
                "publicKeys": {
                    "type": "array",
                    "items": {
                        "$ref": "#/definitions/publicKey"
                    }
                }
            },
            "type": "object"
        },
        "linuxConfiguration": {
            "properties": {
                "disablePasswordAuthentication": {
                    "type": "string"
                },
                "ssh": {
                    "$ref": "#/definitions/ssh"
                }
            },
            "type": "object"
        },
        "vaultCertificateUrl": {
            "properties": {
                "certificateUrl": {
                    "type": "string"
                }
            },
            "type": "object",
            "required": [
                "certificateUrl"
            ]
        },
        "secret": {
            "properties": {
                "sourceVault": {
                    "$ref": "#/definitions/id"
                },
                "vaultCertificates": {
                    "type": "array",
                    "items": {
                        "$ref": "#/definitions/vaultCertificateUrl"
                    }
                }
            },
            "type": "object",
            "required": [
                "sourceVault",
                "vaultCertificates"
            ]
        },
        "osProfile": {
            "properties": {
                "computerName": {
                    "type": "string"
                },
                "adminUsername": {
                    "type": "string"
                },
                "adminPassword": {
                    "type": "string"
                },
                "customData": {
                    "type": "string"
                },
                "windowsConfiguration": {
                    "$ref": "#/definitions/windowsConfiguration"
                },
                "linuxConfiguration": {
                    "$ref": "#/definitions/linuxConfiguration"
                },
                "secrets": {
                    "type": "array",
                    "items": {
                        "$ref": "#/definitions/secret"
                    }
                }
            },
            "type": "object",
            "required": [
                "computerName",
                "adminUsername",
                "adminPassword"
            ]
        },
        "networkProfile": {
            "properties": {
                "networkInterfaces": {
                    "type": "array",
                    "items": {
                        "$ref": "#/definitions/networkInterfaces"
                    }
                }
            },
            "type": "object",
            "required": [
                "networkInterfaces"
            ]
<<<<<<< HEAD
=======
        },
        "virtualMachines": {
            "type": "object",
            "properties": {
                "type": {
                    "enum": [
                        "Microsoft.Compute/virtualMachines"
                    ]
                },
                "apiVersion": {
                    "enum": [
                        "2015-05-01-preview",
                        "2015-06-15"
                    ]
                },
                "properties": {
                    "properties": {
                        "availabilitySet": {
                            "$ref": "#/definitions/id"
                        },
                        "hardwareProfile": {
                            "$ref": "#/definitions/hardwareProfile"
                        },
                        "storageProfile": {
                            "$ref": "#/definitions/storageProfile"
                        },
                        "osProfile": {
                            "$ref": "#/definitions/osProfile"
                        },
                        "networkProfile": {
                            "$ref": "#/definitions/networkProfile"
                        }
                    },
                    "type": "object",
                    "required": [
                        "hardwareProfile",
                        "storageProfile",
                        "networkProfile"
                    ]
                },
                "resources": {
                    "type": "array",
                    "items": {
                        "allOf": [
                            {
                                "$ref": "http://schema.management.azure.com/schemas/2015-01-01/deploymentTemplate.json#/definitions/resourceBase"
                            },
                            {
                                "oneOf": [
                                    {
                                        "$ref": "http://schema.management.azure.com/schemas/2014-10-01-preview/Microsoft.Authorization.json#/definitions/roleAssignments"
                                    },
                                    {
                                        "$ref": "http://schema.management.azure.com/schemas/2015-01-01/Microsoft.Authorization.json#/definitions/locks"
                                    },
                                    {
                                        "$ref": "http://schema.management.azure.com/schemas/2015-01-01/Microsoft.Resources.json#/definitions/links"
                                    },
                                    {
                                        "$ref": "#/definitions/extensionsChild"
                                    }
                                ]
                            }
                        ]
                    },
                    "description": "Microsoft.Compute/virtualMachines: Resource Definition for Virtual Machines."
                }
            },
            "required": [
              "type",
              "apiVersion",
              "properties"
            ]
        },
        "extensions": {
            "type": "object",
            "properties": {
                "type": {
                    "enum": [
                        "Microsoft.Compute/virtualMachines/extensions"
                    ]
                },
                "apiVersion": {
                    "enum": [
                        "2015-05-01-preview",
                        "2015-06-15"
                    ]
                },
                "properties": {
                    "properties": {
                        "publisher": {
                            "type": "string"
                        },
                        "type": {
                            "type": "string"
                        },
                        "typeHandlerVersion": {
                            "type": "string"
                        },
                        "settings": {
                            "type": "object"
                        }
                    },
                    "type": "object",
                    "required": [
                        "publisher",
                        "type",
                        "typeHandlerVersion",
                        "settings"
                    ]
                }
            },
            "required": [
              "type",
              "apiVersion",
              "properties"
            ]
        },
        "extensionsChild": {
            "type": "object",
            "properties": {
                "type": {
                    "enum": [
                        "extensions"
                    ]
                },
                "apiVersion": {
                    "enum": [
                        "2015-05-01-preview",
                        "2015-06-15"
                    ]
                },
                "properties": {
                    "properties": {
                        "publisher": {
                            "type": "string"
                        },
                        "type": {
                            "type": "string"
                        },
                        "typeHandlerVersion": {
                            "type": "string"
                        },
                        "settings": {
                            "type": "object"
                        }
                    },
                    "type": "object",
                    "required": [
                        "publisher",
                        "type",
                        "typeHandlerVersion",
                        "settings"
                    ]
                }
            },
            "required": [
              "type",
              "apiVersion",
              "properties"
            ]
>>>>>>> 49afcc45
        }
    }
}<|MERGE_RESOLUTION|>--- conflicted
+++ resolved
@@ -3,7 +3,7 @@
     "$schema": "http://json-schema.org/draft-04/schema#",
     "title": "Microsoft.Compute",
     "description": "Microsoft Compute Resource Types",
-    "resourceDefinitions": {
+    "definitions": {
         "availabilitySets": {
             "type": "object",
             "properties": {
@@ -36,163 +36,6 @@
             "properties"
           ]
         },
-        "virtualMachines": {
-            "type": "object",
-            "properties": {
-                "type": {
-                    "enum": [
-                        "Microsoft.Compute/virtualMachines"
-                    ]
-                },
-                "apiVersion": {
-                    "enum": [
-                        "2015-05-01-preview",
-                        "2015-06-15"
-                    ]
-                },
-                "properties": {
-                    "properties": {
-                        "availabilitySet": {
-                            "$ref": "#/definitions/id"
-                        },
-                        "hardwareProfile": {
-                            "$ref": "#/definitions/hardwareProfile"
-                        },
-                        "storageProfile": {
-                            "$ref": "#/definitions/storageProfile"
-                        },
-                        "osProfile": {
-                            "$ref": "#/definitions/osProfile"
-                        },
-                        "networkProfile": {
-                            "$ref": "#/definitions/networkProfile"
-                        }
-                    },
-                    "type": "object",
-                    "required": [
-                        "hardwareProfile",
-                        "storageProfile",
-                        "networkProfile"
-                    ]
-                },
-                "resources": {
-                    "type": "array",
-                    "items": {
-                        "allOf": [
-                            {
-                                "$ref": "http://schema.management.azure.com/schemas/2015-01-01/deploymentTemplate.json#/definitions/resourceBase"
-                            },
-                            {
-                                "oneOf": [
-                                    {
-                                        "$ref": "http://schema.management.azure.com/schemas/2014-10-01-preview/Microsoft.Authorization.json#/definitions/roleAssignments"
-                                    },
-                                    {
-                                        "$ref": "http://schema.management.azure.com/schemas/2015-01-01/Microsoft.Authorization.json#/definitions/locks"
-                                    },
-                                    {
-                                        "$ref": "http://schema.management.azure.com/schemas/2015-01-01/Microsoft.Resources.json#/definitions/links"
-                                    },
-                                    {
-                                        "$ref": "#/resourceDefinitions/extensionsChild"
-                                    }
-                                ]
-                            }
-                        ]
-                    },
-                    "description": "Microsoft.Compute/virtualMachines: Resource Definition for Virtual Machines."
-                }
-            },
-            "required": [
-                "properties"
-            ]
-        },
-        "extensions": {
-            "type": "object",
-            "properties": {
-                "type": {
-                    "enum": [
-                        "Microsoft.Compute/virtualMachines/extensions"
-                    ]
-                },
-                "apiVersion": {
-                    "enum": [
-                        "2015-05-01-preview",
-                        "2015-06-15"
-                    ]
-                },
-                "properties": {
-                    "properties": {
-                        "publisher": {
-                            "type": "string"
-                        },
-                        "type": {
-                            "type": "string"
-                        },
-                        "typeHandlerVersion": {
-                            "type": "string"
-                        },
-                        "settings": {
-                            "type": "object"
-                        }
-                    },
-                    "type" : "object",
-                    "required": [
-                    "publisher",
-                    "type",
-                    "typeHandlerVersion",
-                    "settings"
-                ]
-                }
-            },
-            "required": [
-                "properties"
-            ]
-        },
-        "extensionsChild": {
-            "type": "object",
-            "properties": {
-                "type": {
-                    "enum": [
-                        "extensions"
-                    ]
-                },
-                "apiVersion": {
-                    "enum": [
-                        "2015-05-01-preview",
-                        "2015-06-15"
-                    ]
-                },
-                "properties": {
-                    "properties": {
-                        "publisher": {
-                            "type": "string"
-                        },
-                        "type": {
-                            "type": "string"
-                        },
-                        "typeHandlerVersion": {
-                            "type": "string"
-                        },
-                        "settings": {
-                            "type": "object"
-                        }
-                    },
-                    "type": "object",
-                    "required": [
-                        "publisher",
-                        "type",
-                        "typeHandlerVersion",
-                        "settings"
-                    ]
-                }
-            },
-            "required": [
-                "properties"
-            ]
-        }
-    },
-    "definitions": {
         "id": {
             "properties": {
                 "id": {
@@ -538,8 +381,6 @@
             "required": [
                 "networkInterfaces"
             ]
-<<<<<<< HEAD
-=======
         },
         "virtualMachines": {
             "type": "object",
@@ -701,7 +542,6 @@
               "apiVersion",
               "properties"
             ]
->>>>>>> 49afcc45
         }
     }
 }