<<<<<<< HEAD
{
    "id": "http://schema.management.azure.com/schemas/2016-06-01/Microsoft.Storage.json#",
    "$schema": "http://json-schema.org/draft-04/schema#",
    "title": "Microsoft.Storage",
    "description": "Microsoft Storage Resource Types",
    "resourceDefinitions": {
        "storageAccounts": {
            "type": "object",
            "properties": {
                "type": {
                    "enum": [
                        "Microsoft.Storage/storageAccounts"
                    ]
                },
                "apiVersion": {
                    "enum": [
                        "2015-05-01-preview"
                    ]
                },
                "properties": {
                    "type": "object",
                    "properties": {
                        "accountType": {
                            "type": "string"
                        }
                    },
                    "required": [
                        "accountType"
                    ]
                }
            },
            "required": [
              "type",
              "apiVersion",
              "properties"
            ]
        }
    }
=======
{
    "id": "http://schema.management.azure.com/schemas/2016-06-01/Microsoft.Storage.json#",
    "$schema": "http://json-schema.org/draft-04/schema#",
    "title": "Microsoft.Storage",
    "description": "Microsoft Storage Resource Types",
    "resourceDefinitions": {
        "storageAccounts": {
            "type": "object",
            "properties": {
                "type": {
                    "enum": [
                        "Microsoft.Storage/storageAccounts"
                    ]
                },
                "apiVersion": {
                    "enum": [
                        "2015-05-01-preview"
                    ]
                },
                "properties": {
                    "type": "object",
                    "properties": {
                        "accountType": {
                            "type": "string"
                        }
                    },
                    "required": [
                        "accountType"
                    ]
                }
            },
            "required": [
              "type",
              "apiVersion",
              "properties"
            ]
        }
    }
>>>>>>> 62ab3da0
}<|MERGE_RESOLUTION|>--- conflicted
+++ resolved
@@ -1,4 +1,3 @@
-<<<<<<< HEAD
 {
     "id": "http://schema.management.azure.com/schemas/2016-06-01/Microsoft.Storage.json#",
     "$schema": "http://json-schema.org/draft-04/schema#",
@@ -37,44 +36,4 @@
             ]
         }
     }
-=======
-{
-    "id": "http://schema.management.azure.com/schemas/2016-06-01/Microsoft.Storage.json#",
-    "$schema": "http://json-schema.org/draft-04/schema#",
-    "title": "Microsoft.Storage",
-    "description": "Microsoft Storage Resource Types",
-    "resourceDefinitions": {
-        "storageAccounts": {
-            "type": "object",
-            "properties": {
-                "type": {
-                    "enum": [
-                        "Microsoft.Storage/storageAccounts"
-                    ]
-                },
-                "apiVersion": {
-                    "enum": [
-                        "2015-05-01-preview"
-                    ]
-                },
-                "properties": {
-                    "type": "object",
-                    "properties": {
-                        "accountType": {
-                            "type": "string"
-                        }
-                    },
-                    "required": [
-                        "accountType"
-                    ]
-                }
-            },
-            "required": [
-              "type",
-              "apiVersion",
-              "properties"
-            ]
-        }
-    }
->>>>>>> 62ab3da0
 }