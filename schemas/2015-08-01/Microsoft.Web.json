--- conflicted
+++ resolved
@@ -3,7 +3,7 @@
     "$schema": "http://json-schema.org/draft-04/schema#",
     "title": "Microsoft.Web",
     "description": "Microsoft Web Resource Types",
-    "resourceDefinitions": {
+    "definitions": {
         "serverfarms": {
             "type": "object",
             "properties": {
@@ -143,8 +143,6 @@
                 "properties"
             ]
         },
-<<<<<<< HEAD
-=======
         "web": {
             "type": "object",
             "properties": {
@@ -232,7 +230,6 @@
               "properties"
             ]
         },
->>>>>>> 49afcc45
         "sites": {
             "type": "object",
             "properties": {
@@ -339,7 +336,7 @@
                                 "oneOf": [
                                     {
                                         "allOf": [
-                                            { "$ref": "#/resourceDefinitions/config" },
+                                            { "$ref": "#/definitions/config" },
                                             {
                                                 "oneOf": [
                                                     { "$ref": "#/definitions/web" },
@@ -349,7 +346,7 @@
                                             }
                                         ]
                                     },
-                                    { "$ref": "#/resourceDefinitions/extensions" }
+                                    { "$ref": "#/definitions/extensions" }
                                 ]
                             }
                         ]
@@ -395,82 +392,5 @@
               "properties"
             ]
         }
-    },
-    "definitions": {
-        "web": {
-            "type": "object",
-            "properties": {
-                "name": {
-                    "enum": [ "web" ]
-                },
-                "properties": {
-                    "type": "object",
-                    "properties": {
-                        "phpVersion": {
-                            "type": "string",
-                            "description": "Microsoft.Web/sites/config: PHP version (an empty string disables PHP)."
-                        },
-                        "netFrameworkVersion": {
-                            "type": "string",
-                            "description": "Microsoft.Web/sites/config: The .Net Framework version."
-                        }
-                    }
-                }
-            }
-        },
-        "connectionstrings": {
-            "type": "object",
-            "properties": {
-                "name": {
-                    "enum": [ "connectionstrings" ]
-                },
-                "properties": {
-                    "type": "object",
-                    "additionalProperties": {
-                        "type": "object",
-                        "required": [
-                            "value",
-                            "type"
-                        ],
-                        "properties": {
-                            "value": {
-                                "type": "string",
-                                "description": "Microsoft.Web/sites/config/connectionstrings: Connection string to database."
-                            },
-                            "type": {
-                                "oneOf": [
-                                    {
-                                        "$ref": "http://schema.management.azure.com/schemas/2015-01-01/deploymentTemplate.json#/definitions/expression"
-                                    },
-                                    {
-                                        "enum": [
-                                            "MySql",
-                                            "SQLServer",
-                                            "SQLAzure",
-                                            "Custom"
-                                        ]
-                                    }
-                                ],
-                                "description": "Microsoft.Web/sites/config/connectionstrings: Type of database."
-                            }
-                        }
-                    }
-                }
-            }
-        },
-        "appsettings": {
-            "type": "object",
-            "properties": {
-                "name": {
-                    "enum": [ "appsettings" ]
-                },
-                "properties": {
-                    "type": "object",
-                    "additionalProperties": {
-                        "type": "string"
-                    }
-                }
-            }
-        }
     }
 }