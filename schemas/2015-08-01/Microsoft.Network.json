{
    "id": "http://schema.management.azure.com/schemas/2015-08-01/Microsoft.Network.json#",
    "$schema": "http://json-schema.org/draft-04/schema#",
    "title": "Microsoft.Network",
    "description": "Microsoft Network Resource Types",
<<<<<<< HEAD
    "resourceDefinitions": {
=======
    "definitions": {
        "publicIPAddressDnsSettings": {
            "type": "object",
            "properties": {
                "domainNameLabel": {
                    "type": "string"
                },
                "reverseFqdn": {
                    "type": "string"
                }
            },
            "required": [
                "domainNameLabel"
            ]
        },
        "networkInterfaceDnsSettings": {
            "type": "object",
            "properties": {
                "dnsServers": {
                    "type": "array",
                    "items": {
                        "type": "string"
                    }
                },
                "internalDnsNameLabel": {
                    "type": "string"
                }
            }
        },
>>>>>>> 49afcc45
        "publicIPAddresses": {
            "type": "object",
            "properties": {
                "type": {
                    "enum": [
                        "Microsoft.Network/publicIPAddresses"
                    ]
                },
                "apiVersion": {
                    "enum": [
                        "2015-05-01-preview",
                        "2015-06-15"
                    ]
                },
                "name": {
                    "type": "string"
                },
                "properties": {
                    "type": "object",
                    "properties": {
                        "publicIPAllocationMethod": {
                            "type": "string"
                        },
                        "idleTimeoutInMinutes": {
                            "type": "number"
                        },
                        "dnsSettings": {
                            "$ref": "#/definitions/publicIPAddressDnsSettings"
                        }
                    },
                    "required": [
                        "publicIPAllocationMethod"
                    ]
                }
            },
            "required": [
                "type",
                "apiVersion",
                "name",
                "properties"
            ]
        },
<<<<<<< HEAD
        "networkInterfaces": {
=======
        "id": {
>>>>>>> 49afcc45
            "type": "object",
            "properties": {
                "type": {
                    "enum": [
                        "Microsoft.Network/networkInterfaces"
                    ]
                },
                "apiVersion": {
                    "enum": [
                        "2015-05-01-preview",
                        "2015-06-15"
                    ]
                },
                "properties": {
                    "properties": {
                        "networkSecurityGroup": {
                            "$ref": "#/definitions/id"
                        },
                        "ipConfigurations": {
                            "type": "array",
                            "items": {
                                "$ref": "#/definitions/ipConfiguration"
                            }
                        },
                        "dnsSettings": {
                            "$ref": "#/definitions/dnsSettings"
                        }
                    },
                    "type": "object",
                    "required": [
                        "ipConfigurations"
                    ]
                }
            },
            "required": [
                "properties"
            ]
        },
<<<<<<< HEAD
        "virtualNetworks": {
=======
        "ipConfiguration": {
>>>>>>> 49afcc45
            "type": "object",
            "properties": {
                "type": {
                    "enum": [
                        "Microsoft.Network/virtualNetworks"
                    ]
                },
                "apiVersion": {
                    "enum": [
                        "2015-05-01-preview",
                        "2015-06-15"
                    ]
                },
                "properties": {
                    "properties": {
                        "addressSpace": {
                            "$ref": "#/definitions/addressSpace"
                        },
                        "dhcpOptions": {
                            "$ref": "#/definitions/dhcpOptions"
                        },
                        "subnets": {
                            "type": "array",
                            "items": {
                                "$ref": "#/definitions/subnet"
                            }
                        }
                    },
                    "type": "object",
                    "required": [
                        "addressSpace",
                        "subnets"
                    ]
                }
            },
            "required": [
                "properties"
            ]
        },
<<<<<<< HEAD
        "loadBalancers": {
=======
        "ipConfigurationProperties": {
>>>>>>> 49afcc45
            "type": "object",
            "properties": {
                "type": {
                    "enum": [
                        "Microsoft.Network/loadBalancers"
                    ]
                },
                "apiVersion": {
                    "enum": [
                        "2015-05-01-preview",
                        "2015-06-15"
                    ]
                },
<<<<<<< HEAD
                "properties": {
                    "properties": {
                        "frontendIPConfigurations": {
                            "$ref": "#/definitions/frontendIPConfigurations"
                        },
                        "backendAddressPools": {
                            "type": "array",
                            "items": {
                                "$ref": "#/definitions/backendAddressPools"
                            }
                        },
                        "loadBalancingRules": {
                            "type": "array",
                            "items": {
                                "$ref": "#/definitions/loadBalancingRules"
                            }
                        },
                        "probes": {
                            "type": "array",
                            "items": {
                                "$ref": "#/definitions/probes"
                            }
                        },
                        "inboundNatRules": {
                            "type": "array",
                            "items": {
                                "$ref": "#/definitions/inboundNatRules"
                            }
                        },
                        "outboundNatRules": {
                            "type": "array",
                            "items": {
                                "$ref": "#/definitions/outboundNatRules"
                            }
                        }
                    },
                    "type": "object"
=======
                "publicIPAddress": {
                    "$ref": "#/definitions/id"
                },
                "loadBalancerBackendAddressPools": {
                    "type": "array",
                    "items": {
                        "$ref": "#/definitions/id"
                    }
                },
                "loadBalancerInboundNatRules": {
                    "type": "array",
                    "items": {
                        "$ref": "#/definitions/id"
                    }
>>>>>>> 49afcc45
                }
            },
            "required": [
                "properties"
            ]
        },
        "networkSecurityGroups": {
            "type": "object",
            "properties": {
                "type": {
                    "enum": [
                        "Microsoft.Network/networkSecurityGroups"
                    ]
                },
                "apiVersion": {
                    "enum": [
                        "2015-05-01-preview",
                        "2015-06-15"
                    ]
                },
                "name": {
                    "type": "string"
                },
                "properties": {
                    "type": "object",
                    "properties": {
                        "securityRules": {
                            "type": "array",
                            "items": {
                                "$ref": "#/definitions/securityRules"
                            }
<<<<<<< HEAD
=======
                        },
                        "dnsSettings": {
                            "$ref": "#/definitions/networkInterfaceDnsSettings"
>>>>>>> 49afcc45
                        }
                    },
                    "required": [
                        "securityRules"
                    ]
                }
            },
            "required": [
                "type",
                "apiVersion",
                "name",
                "properties"
            ]
        }
    },
    "definitions": {
        "dnsSettings": {
            "properties": {
                "domainNameLabel" : {
                    "type" : "string"
                },
                "dnsServers": {
                    "type": "array",
                    "items": {
                        "type": "string"
                    }
                }
            },
            "type": "object",
            "required": [
                "domainNameLabel"
            ]
        },
        "id": {
            "properties": {
                "id": {
                    "type": "string"
                }
            },
            "type": "object",
            "required": [
                "id"
            ]
        },
        "ipConfiguration": {
            "properties": {
                "name": {
                    "type": "string"
                },
                "properties": {
                    "$ref": "#/definitions/ipConfigurationProperties"
                }
            },
            "type": "object",
            "required": [
                "name",
                "properties"
            ]
        },
        "ipConfigurationProperties": {
            "properties": {
                "subnet": {
                    "$ref": "#/definitions/id"
                },
                "privateIPAddress": {
                    "type": "string"
                },
                "privateIPAllocationMethod": {
                    "type": "string"
                },
                "publicIPAddress": {
                    "$ref": "#/definitions/id"
                }
            },
            "type": "object",
            "required": [
                "subnet",
                "privateIPAllocationMethod"
            ]
        },
        "addressSpace": {
            "type": "object",
            "properties": {
                "addressPrefixes": {
                    "type": "array",
                    "items": {
                        "type": "string"
                    }
                }
            },
            "required": [
                "addressPrefixes"
            ]
        },
        "dhcpOptions": {
            "type": "object",
            "properties": {
                "dnsServers": {
                    "type": "array",
                    "items": {
                        "type": "string"
                    }
                }
            },
            "required": [
                "dnsServers"
            ]
        },
        "subnetProperties": {
            "type": "object",
            "properties": {
                "addressPrefix": {
                    "type": "string"
                },
                "networkSecurityGroup": {
                    "$ref": "#/definitions/id"
                },
                "routeTable": {
                    "$ref": "#/definitions/id"
                }
            },
            "required": [
                "addressPrefix"
            ]
        },
        "subnet": {
            "type": "object",
            "properties": {
                "name": {
                    "type": "string"
                },
                "properties": {
                    "$ref": "#/definitions/subnetProperties"
                }
            },
            "required": [
                "name",
                "properties"
            ]
        },
<<<<<<< HEAD
=======
        "virtualNetworks": {
            "type": "object",
            "properties": {
                "type": {
                    "enum": [
                        "Microsoft.Network/virtualNetworks"
                    ]
                },
                "apiVersion": {
                    "enum": [
                        "2015-05-01-preview",
                        "2015-06-15"
                    ]
                },
                "name": {
                    "type": "string"
                },
                "properties": {
                    "type": "object",
                    "properties": {
                        "addressSpace": {
                            "$ref": "#/definitions/addressSpace"
                        },
                        "dhcpOptions": {
                            "$ref": "#/definitions/dhcpOptions"
                        },
                        "subnets": {
                            "type": "array",
                            "items": {
                                "$ref": "#/definitions/subnet"
                            }
                        }
                    },
                    "required": [
                        "addressSpace",
                        "subnets"
                    ]
                }
            },
            "required": [
                "type",
                "apiVersion",
                "name",
                "properties"
            ]
        },
>>>>>>> 49afcc45
        "frontendIPConfigurationsExternalProperties": {
            "type": "object",
            "properties": {
                "publicIPAddress": {
                    "$ref": "#/definitions/id"
                }
            },
            "required": [
                "publicIPAddress"
            ]
        },
        "frontendIPConfigurationsInternalProperties": {
            "type": "object",
            "properties": {
                "subnet": {
                    "$ref": "#/definitions/id"
                },
                "privateIPAddress": {
                    "type": "string"
                },
                "privateIPAllocationMethod": {
                    "type": "string"
                }
            },
            "required": [
                "subnet",
                "privateIPAllocationMethod"
            ]
        },
        "frontendIPConfigurations": {
            "type": "object",
            "properties": {
                "name": {
                    "type": "string"
                },
                "properties": {
                    "type": "object",
                    "properties": {
                        "subnet": {
                            "$ref": "#/definitions/id"
                        },
                        "privateIPAddress": {
                            "type": "string"
                        },
                        "privateIPAllocationMethod": {
                            "type": "string"
                        },
                        "publicIPAddress": {
                            "$ref": "#/definitions/id"
                        }
                    }
                }
            },
            "required": [
                "name",
                "properties"
            ]
        },
        "backendAddressPools": {
            "type": "object",
            "properties": {
                "name": {
                    "type": "string"
                }
            },
            "required": [
                "name"
            ],
            "additionalProperties": false
        },
        "loadBalancingRulesProperties": {
            "type": "object",
            "properties": {
                "frontendIPConfiguration": {
                    "$ref": "#/definitions/id"
                },
                "backendAddressPool": {
                    "$ref": "#/definitions/id"
                },
                "protocol": {
                    "type": "string"
                },
                "frontendPort": {
                    "type": "number"
                },
                "backendPort": {
                    "type": "number"
                },
                "probe": {
                    "$ref": "#/definitions/id"
                },
                "enableFloatingIP": {
                    "type": "boolean"
                },
                "idleTimeoutInMinutes": {
                    "type": "number"
                },
                "loadDistribution": {
                    "type": "string"
                }
            },
            "required": [
                "frontendIPConfiguration",
                "backendAddressPool",
                "protocol",
                "frontendPort",
                "backendPort"
            ]
        },
        "loadBalancingRules": {
            "type": "object",
            "properties": {
                "name": {
                    "type": "string"
                },
                "properties": {
                    "$ref": "#/definitions/loadBalancingRulesProperties"
                }
            },
            "required": [
                "name",
                "properties"
            ]
        },
        "probeProperties": {
            "type": "object",
            "properties": {
                "protocol": {
                    "type": "string"
                },
                "port": {
                    "type": "number"
                },
                "requestPath": {
                    "type": "string"
                },
                "intervalInSeconds": {
                    "type": "number"
                },
                "numberOfProbes": {
                    "type": "number"
                }
            },
            "required": [
                "protocol",
                "port"
            ]
        },
        "probes": {
            "type": "object",
            "properties": {
                "name": {
                    "type": "string"
                },
                "properties": {
                    "$ref": "#/definitions/probeProperties"
                }
            },
            "required": [
                "name",
                "properties"
            ]
        },
        "inboundNatRulesProperties": {
            "type": "object",
            "properties": {
                "frontendIPConfiguration": {
                    "$ref": "#/definitions/id"
                },
                "protocol": {
                    "type": "string"
                },
                "frontendPort": {
                    "type": "number"
                },
                "backendPort": {
                    "type": "number"
                }
            },
            "required": [
                "frontendIPConfiguration",
                "protocol",
                "frontendPort",
                "backendPort"
            ]
        },
        "inboundNatRules": {
            "type": "object",
            "properties": {
                "name": {
                    "type": "string"
                },
                "properties": {
                    "$ref": "#/definitions/inboundNatRulesProperties"
                }
            },
            "required": [
                "name",
                "properties"
            ]
        },
        "inboundNatPoolsProperties": {
            "type": "object",
            "properties": {
                "frontendIPConfiguration": {
                    "$ref": "#/definitions/id"
                },
                "protocol": {
                    "type": "string"
                },
                "frontendPortRangeStart": {
                    "type": "number"
                },
                "frontendPortRangeEnd": {
                    "type": "number"
                },
                "backendPort": {
                    "type": "number"
                }
            },
            "required": [
                "frontendIPConfiguration",
                "protocol",
                "frontendPortRangeStart",
                "frontendPortRangeEnd",
                "backendPort"
            ]
        },
        "inboundNatPools": {
            "type": "object",
            "properties": {
                "name": {
                    "type": "string"
                },
                "properties": {
                    "$ref": "#/definitions/inboundNatPoolsProperties"
                }
            },
            "required": [
                "name",
                "properties"
            ]
        },
        "outboundNatRulesProperties": {
            "type": "object",
            "properties": {
                "frontendIPConfigurations": {
                    "type": "array",
                    "items": {
                        "$ref": "#/definitions/id"
                    }
                },
                "backendAddressPool": {
                    "$ref": "#/definitions/id"
                }
            },
            "required": [
                "frontendIPConfigurations",
                "backendAddressPool"
            ]
        },
        "outboundNatRules": {
            "type": "object",
            "properties": {
                "name": {
                    "type": "string"
                },
                "properties": {
                    "$ref": "#/definitions/outboundNatRulesProperties"
                }
            },
            "required": [
                "name",
                "properties"
            ]
        },
<<<<<<< HEAD
=======
        "loadBalancers": {
            "type": "object",
            "properties": {
                "type": {
                    "enum": [
                        "Microsoft.Network/loadBalancers"
                    ]
                },
                "apiVersion": {
                    "enum": [
                        "2015-05-01-preview",
                        "2015-06-15"
                    ]
                },
                "name": {
                    "type": "string"
                },
                "properties": {
                    "type": "object",
                    "properties": {
                        "frontendIPConfigurations": {
                            "type": "array",
                            "items": {
                                "$ref": "#/definitions/frontendIPConfigurations"
                            }
                        },
                        "backendAddressPools": {
                            "type": "array",
                            "items": {
                                "$ref": "#/definitions/backendAddressPools"
                            }
                        },
                        "loadBalancingRules": {
                            "type": "array",
                            "items": {
                                "$ref": "#/definitions/loadBalancingRules"
                            }
                        },
                        "probes": {
                            "type": "array",
                            "items": {
                                "$ref": "#/definitions/probes"
                            }
                        },
                        "inboundNatRules": {
                            "type": "array",
                            "items": {
                                "$ref": "#/definitions/inboundNatRules"
                            }
                        },
                        "inboundNatPools": {
                            "type": "array",
                            "items": {
                                "$ref": "#/definitions/inboundNatPools"
                            }
                        },
                        "outboundNatRules": {
                            "type": "array",
                            "items": {
                                "$ref": "#/definitions/outboundNatRules"
                            }
                        }
                    },
                    "required": [
                        "frontendIPConfigurations"
                    ]
                }
            },
            "required": [
                "type",
                "apiVersion",
                "name",
                "properties"
            ]
        },
>>>>>>> 49afcc45
        "securityruleProperties": {
            "type": "object",
            "properties": {
                "description": {
                    "type": "string"
                },
                "protocol": {
                    "type": "string"
                },
                "sourcePortRange": {
                    "type": "string"
                },
                "destinationPortRange": {
                    "type": "string"
                },
                "sourceAddressPrefix": {
                    "type": "string"
                },
                "destinationAddressPrefix": {
                    "type": "string"
                },
                "access": {
                    "type": "string"
                },
                "priority": {
                    "type": "number"
                },
                "direction": {
                    "type": "string"
                }
            },
            "required": [
                "protocol",
                "sourcePortRange",
                "destinationPortRange",
                "sourceAddressPrefix",
                "destinationAddressPrefix",
                "access",
                "priority",
                "direction"
            ]
        },
        "securityRules": {
            "type": "object",
            "properties": {
                "name": {
                    "type": "string"
                },
                "properties": {
                    "$ref": "#/definitions/securityruleProperties"
                }
            },
            "required": [
                "name",
                "properties"
            ]
<<<<<<< HEAD
=======
        },
        "networkSecurityGroups": {
            "type": "object",
            "properties": {
                "type": {
                    "enum": [
                        "Microsoft.Network/networkSecurityGroups"
                    ]
                },
                "apiVersion": {
                    "enum": [
                        "2015-05-01-preview",
                        "2015-06-15"
                    ]
                },
                "name": {
                    "type": "string"
                },
                "properties": {
                    "type": "object",
                    "properties": {
                        "securityRules": {
                            "type": "array",
                            "items": {
                                "$ref": "#/definitions/securityRules"
                            }
                        }
                    },
                    "required": [
                        "securityRules"
                    ]
                }
            },
            "required": [
                "type",
                "apiVersion",
                "name",
                "properties"
            ]
        },
        "routeProperties": {
            "type": "object",
            "properties": {
                "addressPrefix": {
                    "type": "string"
                },
                "nextHopType": {
                    "type": "string"
                },
                "nextHopIpAddress": {
                    "type": "string"
                }
            },
            "required": [
                "addressPrefix",
                "nextHopType"
            ]
        },
        "routes": {
            "type": "object",
            "properties": {
                "name": {
                    "type": "string"
                },
                "properties": {
                    "$ref": "#/definitions/routeProperties"
                }
            },
            "required": [
                "name",
                "properties"
            ]
        },
        "routeTables": {
            "type": "object",
            "properties": {
                "type": {
                    "enum": [
                        "Microsoft.Network/routeTables"
                    ]
                },
                "apiVersion": {
                    "enum": [
                        "2015-05-01-preview",
                        "2015-06-15"
                    ]
                },
                "name": {
                    "type": "string"
                },
                "properties": {
                    "type": "object",
                    "properties": {
                        "routes": {
                            "type": "array",
                            "items": {
                                "$ref": "#/definitions/routes"
                            }
                        }
                    },
                    "required": [
                        "routes"
                    ]
                }
            },
            "required": [
                "type",
                "apiVersion",
                "name",
                "properties"
            ]
>>>>>>> 49afcc45
        }
    }
}<|MERGE_RESOLUTION|>--- conflicted
+++ resolved
@@ -3,9 +3,6 @@
     "$schema": "http://json-schema.org/draft-04/schema#",
     "title": "Microsoft.Network",
     "description": "Microsoft Network Resource Types",
-<<<<<<< HEAD
-    "resourceDefinitions": {
-=======
     "definitions": {
         "publicIPAddressDnsSettings": {
             "type": "object",
@@ -35,7 +32,6 @@
                 }
             }
         },
->>>>>>> 49afcc45
         "publicIPAddresses": {
             "type": "object",
             "properties": {
@@ -78,150 +74,44 @@
                 "properties"
             ]
         },
-<<<<<<< HEAD
-        "networkInterfaces": {
-=======
         "id": {
->>>>>>> 49afcc45
-            "type": "object",
-            "properties": {
-                "type": {
-                    "enum": [
-                        "Microsoft.Network/networkInterfaces"
-                    ]
-                },
-                "apiVersion": {
-                    "enum": [
-                        "2015-05-01-preview",
-                        "2015-06-15"
-                    ]
-                },
-                "properties": {
-                    "properties": {
-                        "networkSecurityGroup": {
-                            "$ref": "#/definitions/id"
-                        },
-                        "ipConfigurations": {
-                            "type": "array",
-                            "items": {
-                                "$ref": "#/definitions/ipConfiguration"
-                            }
-                        },
-                        "dnsSettings": {
-                            "$ref": "#/definitions/dnsSettings"
-                        }
-                    },
-                    "type": "object",
-                    "required": [
-                        "ipConfigurations"
-                    ]
-                }
-            },
-            "required": [
-                "properties"
-            ]
-        },
-<<<<<<< HEAD
-        "virtualNetworks": {
-=======
+            "type": "object",
+            "properties": {
+                "id": {
+                    "type": "string"
+                }
+            },
+            "required": [
+                "id"
+            ]
+        },
         "ipConfiguration": {
->>>>>>> 49afcc45
-            "type": "object",
-            "properties": {
-                "type": {
-                    "enum": [
-                        "Microsoft.Network/virtualNetworks"
-                    ]
-                },
-                "apiVersion": {
-                    "enum": [
-                        "2015-05-01-preview",
-                        "2015-06-15"
-                    ]
-                },
-                "properties": {
-                    "properties": {
-                        "addressSpace": {
-                            "$ref": "#/definitions/addressSpace"
-                        },
-                        "dhcpOptions": {
-                            "$ref": "#/definitions/dhcpOptions"
-                        },
-                        "subnets": {
-                            "type": "array",
-                            "items": {
-                                "$ref": "#/definitions/subnet"
-                            }
-                        }
-                    },
-                    "type": "object",
-                    "required": [
-                        "addressSpace",
-                        "subnets"
-                    ]
-                }
-            },
-            "required": [
-                "properties"
-            ]
-        },
-<<<<<<< HEAD
-        "loadBalancers": {
-=======
+            "type": "object",
+            "properties": {
+                "name": {
+                    "type": "string"
+                },
+                "properties": {
+                    "$ref": "#/definitions/ipConfigurationProperties"
+                }
+            },
+            "required": [
+                "name",
+                "properties"
+            ]
+        },
         "ipConfigurationProperties": {
->>>>>>> 49afcc45
-            "type": "object",
-            "properties": {
-                "type": {
-                    "enum": [
-                        "Microsoft.Network/loadBalancers"
-                    ]
-                },
-                "apiVersion": {
-                    "enum": [
-                        "2015-05-01-preview",
-                        "2015-06-15"
-                    ]
-                },
-<<<<<<< HEAD
-                "properties": {
-                    "properties": {
-                        "frontendIPConfigurations": {
-                            "$ref": "#/definitions/frontendIPConfigurations"
-                        },
-                        "backendAddressPools": {
-                            "type": "array",
-                            "items": {
-                                "$ref": "#/definitions/backendAddressPools"
-                            }
-                        },
-                        "loadBalancingRules": {
-                            "type": "array",
-                            "items": {
-                                "$ref": "#/definitions/loadBalancingRules"
-                            }
-                        },
-                        "probes": {
-                            "type": "array",
-                            "items": {
-                                "$ref": "#/definitions/probes"
-                            }
-                        },
-                        "inboundNatRules": {
-                            "type": "array",
-                            "items": {
-                                "$ref": "#/definitions/inboundNatRules"
-                            }
-                        },
-                        "outboundNatRules": {
-                            "type": "array",
-                            "items": {
-                                "$ref": "#/definitions/outboundNatRules"
-                            }
-                        }
-                    },
-                    "type": "object"
-=======
+            "type": "object",
+            "properties": {
+                "subnet": {
+                    "$ref": "#/definitions/id"
+                },
+                "privateIPAddress": {
+                    "type": "string"
+                },
+                "privateIPAllocationMethod": {
+                    "type": "string"
+                },
                 "publicIPAddress": {
                     "$ref": "#/definitions/id"
                 },
@@ -236,19 +126,19 @@
                     "items": {
                         "$ref": "#/definitions/id"
                     }
->>>>>>> 49afcc45
-                }
-            },
-            "required": [
-                "properties"
-            ]
-        },
-        "networkSecurityGroups": {
+                }
+            },
+            "required": [
+                "subnet",
+                "privateIPAllocationMethod"
+            ]
+        },
+        "networkInterfaces": {
             "type": "object",
             "properties": {
                 "type": {
                     "enum": [
-                        "Microsoft.Network/networkSecurityGroups"
+                        "Microsoft.Network/networkInterfaces"
                     ]
                 },
                 "apiVersion": {
@@ -263,21 +153,21 @@
                 "properties": {
                     "type": "object",
                     "properties": {
-                        "securityRules": {
-                            "type": "array",
-                            "items": {
-                                "$ref": "#/definitions/securityRules"
-                            }
-<<<<<<< HEAD
-=======
+                        "networkSecurityGroup": {
+                            "$ref": "#/definitions/id"
+                        },
+                        "ipConfigurations": {
+                            "type": "array",
+                            "items": {
+                                "$ref": "#/definitions/ipConfiguration"
+                            }
                         },
                         "dnsSettings": {
                             "$ref": "#/definitions/networkInterfaceDnsSettings"
->>>>>>> 49afcc45
                         }
                     },
                     "required": [
-                        "securityRules"
+                        "ipConfigurations"
                     ]
                 }
             },
@@ -287,14 +177,24 @@
                 "name",
                 "properties"
             ]
-        }
-    },
-    "definitions": {
-        "dnsSettings": {
-            "properties": {
-                "domainNameLabel" : {
-                    "type" : "string"
-                },
+        },
+        "addressSpace": {
+            "type": "object",
+            "properties": {
+                "addressPrefixes": {
+                    "type": "array",
+                    "items": {
+                        "type": "string"
+                    }
+                }
+            },
+            "required": [
+                "addressPrefixes"
+            ]
+        },
+        "dhcpOptions": {
+            "type": "object",
+            "properties": {
                 "dnsServers": {
                     "type": "array",
                     "items": {
@@ -302,82 +202,6 @@
                     }
                 }
             },
-            "type": "object",
-            "required": [
-                "domainNameLabel"
-            ]
-        },
-        "id": {
-            "properties": {
-                "id": {
-                    "type": "string"
-                }
-            },
-            "type": "object",
-            "required": [
-                "id"
-            ]
-        },
-        "ipConfiguration": {
-            "properties": {
-                "name": {
-                    "type": "string"
-                },
-                "properties": {
-                    "$ref": "#/definitions/ipConfigurationProperties"
-                }
-            },
-            "type": "object",
-            "required": [
-                "name",
-                "properties"
-            ]
-        },
-        "ipConfigurationProperties": {
-            "properties": {
-                "subnet": {
-                    "$ref": "#/definitions/id"
-                },
-                "privateIPAddress": {
-                    "type": "string"
-                },
-                "privateIPAllocationMethod": {
-                    "type": "string"
-                },
-                "publicIPAddress": {
-                    "$ref": "#/definitions/id"
-                }
-            },
-            "type": "object",
-            "required": [
-                "subnet",
-                "privateIPAllocationMethod"
-            ]
-        },
-        "addressSpace": {
-            "type": "object",
-            "properties": {
-                "addressPrefixes": {
-                    "type": "array",
-                    "items": {
-                        "type": "string"
-                    }
-                }
-            },
-            "required": [
-                "addressPrefixes"
-            ]
-        },
-        "dhcpOptions": {
-            "type": "object",
-            "properties": {
-                "dnsServers": {
-                    "type": "array",
-                    "items": {
-                        "type": "string"
-                    }
-                }
-            },
             "required": [
                 "dnsServers"
             ]
@@ -414,8 +238,6 @@
                 "properties"
             ]
         },
-<<<<<<< HEAD
-=======
         "virtualNetworks": {
             "type": "object",
             "properties": {
@@ -462,7 +284,6 @@
                 "properties"
             ]
         },
->>>>>>> 49afcc45
         "frontendIPConfigurationsExternalProperties": {
             "type": "object",
             "properties": {
@@ -739,8 +560,6 @@
                 "properties"
             ]
         },
-<<<<<<< HEAD
-=======
         "loadBalancers": {
             "type": "object",
             "properties": {
@@ -816,7 +635,6 @@
                 "properties"
             ]
         },
->>>>>>> 49afcc45
         "securityruleProperties": {
             "type": "object",
             "properties": {
@@ -873,8 +691,6 @@
                 "name",
                 "properties"
             ]
-<<<<<<< HEAD
-=======
         },
         "networkSecurityGroups": {
             "type": "object",
@@ -986,7 +802,6 @@
                 "name",
                 "properties"
             ]
->>>>>>> 49afcc45
         }
     }
 }