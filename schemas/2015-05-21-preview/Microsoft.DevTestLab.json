<<<<<<< HEAD
{
  "id": "http://schema.management.azure.com/schemas/2015-05-21-preview/Microsoft.DevTestLab.json#",
  "$schema": "http://json-schema.org/draft-04/schema#",
  "title": "Microsoft.DevTestLab",
  "description": "Azure DevTest Labs Resource Types",
  "resourceDefinitions": {
    "labs": {
      "description": "Required properties to create a DevTest Lab",
      "type": "object",
      "properties": {
        "type": {
          "enum": [
            "Microsoft.DevTestLab/labs"
          ]
        },
        "apiVersion": {
          "enum": [
            "2015-05-21-preview"
          ]
        }
      },
      "required": [ "type", "apiVersion" ]
    },
    "environments": {
      "description": "Required properties to create environment in an existing DevTest Lab",
      "type": "object",
      "properties": {
        "type": {
          "enum": [
            "Microsoft.DevTestLab/environments"
          ]
        },
        "apiVersion": {
          "enum": [
            "2015-05-21-preview"
          ]
        },
        "properties": {
          "type": "object",
          "properties": {
            "labId": { "type": "string" },
            "vms": {
              "type": "array",
              "items": {
                "type": "object",
                "required": [ "name", "vmTemplateName", "size", "userName", "isAuthenticationWithSshKey" ],
                "oneOf": [
                  { "required": [ "password" ] },
                  { "required": [ "sshKey" ] }
                ],
                "properties": {
                  "name": { "type": "string" },
                  "vmTemplateName": { "type": "string" },
                  "size": { "type": "string" },
                  "userName": { "type": "string" },
                  "password": { "type": "string" },
                  "sshKey": { "type": "string" },
                  "isAuthenticationWithSshKey": { "type": "boolean" }
                }
              }
            }
          },
          "required": [ "labId", "vms" ]
        }
      },
      "required": [ "type", "apiVersion", "properties" ]
    }
  }
=======
{
  "id": "http://schema.management.azure.com/schemas/2015-05-21-preview/Microsoft.DevTestLab.json#",
  "$schema": "http://json-schema.org/draft-04/schema#",
  "title": "Microsoft.DevTestLab",
  "description": "Azure DevTest Labs Resource Types",
  "resourceDefinitions": {
    "labs": {
      "description": "Required properties to create a DevTest Lab",
      "type": "object",
      "properties": {
        "type": {
          "enum": [
            "Microsoft.DevTestLab/labs"
          ]
        },
        "apiVersion": {
          "enum": [
            "2015-05-21-preview"
          ]
        }
      },
      "required": [ "type", "apiVersion" ]
    },
    "environments": {
      "description": "Required properties to create environment in an existing DevTest Lab",
      "type": "object",
      "properties": {
        "type": {
          "enum": [
            "Microsoft.DevTestLab/environments"
          ]
        },
        "apiVersion": {
          "enum": [
            "2015-05-21-preview"
          ]
        },
        "properties": {
          "type": "object",
          "properties": {
            "labId": { "type": "string" },
            "vms": {
              "type": "array",
              "items": {
                "type": "object",
                "required": [ "name", "vmTemplateName", "size", "userName", "isAuthenticationWithSshKey" ],
                "oneOf": [
                  { "required": [ "password" ] },
                  { "required": [ "sshKey" ] }
                ],
                "properties": {
                  "name": { "type": "string" },
                  "vmTemplateName": { "type": "string" },
                  "size": { "type": "string" },
                  "userName": { "type": "string" },
                  "password": { "type": "string" },
                  "sshKey": { "type": "string" },
                  "isAuthenticationWithSshKey": { "type": "boolean" }
                }
              }
            }
          },
          "required": [ "labId", "vms" ]
        }
      },
      "required": [ "type", "apiVersion", "properties" ]
    }
  }
>>>>>>> 62ab3da0
}<|MERGE_RESOLUTION|>--- conflicted
+++ resolved
@@ -1,4 +1,3 @@
-<<<<<<< HEAD
 {
   "id": "http://schema.management.azure.com/schemas/2015-05-21-preview/Microsoft.DevTestLab.json#",
   "$schema": "http://json-schema.org/draft-04/schema#",
@@ -67,74 +66,4 @@
       "required": [ "type", "apiVersion", "properties" ]
     }
   }
-=======
-{
-  "id": "http://schema.management.azure.com/schemas/2015-05-21-preview/Microsoft.DevTestLab.json#",
-  "$schema": "http://json-schema.org/draft-04/schema#",
-  "title": "Microsoft.DevTestLab",
-  "description": "Azure DevTest Labs Resource Types",
-  "resourceDefinitions": {
-    "labs": {
-      "description": "Required properties to create a DevTest Lab",
-      "type": "object",
-      "properties": {
-        "type": {
-          "enum": [
-            "Microsoft.DevTestLab/labs"
-          ]
-        },
-        "apiVersion": {
-          "enum": [
-            "2015-05-21-preview"
-          ]
-        }
-      },
-      "required": [ "type", "apiVersion" ]
-    },
-    "environments": {
-      "description": "Required properties to create environment in an existing DevTest Lab",
-      "type": "object",
-      "properties": {
-        "type": {
-          "enum": [
-            "Microsoft.DevTestLab/environments"
-          ]
-        },
-        "apiVersion": {
-          "enum": [
-            "2015-05-21-preview"
-          ]
-        },
-        "properties": {
-          "type": "object",
-          "properties": {
-            "labId": { "type": "string" },
-            "vms": {
-              "type": "array",
-              "items": {
-                "type": "object",
-                "required": [ "name", "vmTemplateName", "size", "userName", "isAuthenticationWithSshKey" ],
-                "oneOf": [
-                  { "required": [ "password" ] },
-                  { "required": [ "sshKey" ] }
-                ],
-                "properties": {
-                  "name": { "type": "string" },
-                  "vmTemplateName": { "type": "string" },
-                  "size": { "type": "string" },
-                  "userName": { "type": "string" },
-                  "password": { "type": "string" },
-                  "sshKey": { "type": "string" },
-                  "isAuthenticationWithSshKey": { "type": "boolean" }
-                }
-              }
-            }
-          },
-          "required": [ "labId", "vms" ]
-        }
-      },
-      "required": [ "type", "apiVersion", "properties" ]
-    }
-  }
->>>>>>> 62ab3da0
 }