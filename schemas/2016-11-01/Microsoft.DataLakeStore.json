--- conflicted
+++ resolved
@@ -7,271 +7,38 @@
     "accounts": {
       "type": "object",
       "properties": {
+        "apiVersion": {
+          "type": "string",
+          "enum": [
+            "2016-11-01"
+          ]
+        },
+        "identity": {
+          "oneOf": [
+            {
+              "$ref": "#/definitions/EncryptionIdentity"
+            },
+            {
+              "$ref": "https://schema.management.azure.com/schemas/common/definitions.json#/definitions/expression"
+            }
+          ],
+          "description": "The encryption identity properties."
+        },
+        "location": {
+          "type": "string",
+          "description": "The resource location."
+        },
         "name": {
           "type": "string",
           "description": "The name of the Data Lake Store account."
         },
-        "type": {
-          "type": "string",
-          "enum": [
-            "Microsoft.DataLakeStore/accounts"
-          ]
-        },
-        "apiVersion": {
-          "type": "string",
-          "enum": [
-            "2016-11-01"
-          ]
-        },
-        "location": {
-          "type": "string",
-          "description": "The resource location."
-        },
-        "tags": {
-          "oneOf": [
-            {
-              "type": "object",
-              "additionalProperties": {
-                "type": "string"
-              },
-              "properties": {}
-            },
-            {
-              "$ref": "https://schema.management.azure.com/schemas/common/definitions.json#/definitions/expression"
-            }
-          ],
-          "description": "The resource tags."
-        },
-        "identity": {
-          "oneOf": [
-            {
-<<<<<<< HEAD
-              "$ref": "#/definitions/EncryptionIdentity"
-=======
-              "type": "object",
-              "properties": {
-                "type": {
-                  "description": "Type of encryption being used. Currently the only supported type is 'SystemAssigned'.",
-                  "oneOf": [
-                    {
-                      "enum": [
-                        "SystemAssigned"
-                      ]
-                    },
-                    {
-                      "$ref": "https://schema.management.azure.com/schemas/common/definitions.json#/definitions/expression"
-                    }
-                  ]
-                }
-              },
-              "required": [
-                "type"
-              ]
->>>>>>> 90e271b7
-            },
-            {
-              "$ref": "https://schema.management.azure.com/schemas/common/definitions.json#/definitions/expression"
-            }
-          ],
-          "description": "The encryption identity properties."
-        },
-        "properties": {
-<<<<<<< HEAD
+        "properties": {
           "oneOf": [
             {
               "$ref": "#/definitions/CreateDataLakeStoreAccountProperties"
             },
             {
               "$ref": "https://schema.management.azure.com/schemas/common/definitions.json#/definitions/expression"
-=======
-          "type": "object",
-          "properties": {
-            "encryptionState": {
-              "description": "Microsoft.DataLakeStore/accounts - Current state of encryption for this Data Lake store account.",
-              "oneOf": [
-                {
-                  "enum": [
-                    "Enabled",
-                    "Disabled"
-                  ]
-                },
-                {
-                  "$ref": "https://schema.management.azure.com/schemas/common/definitions.json#/definitions/expression"
-                }
-              ]
-            },
-            "encryptionConfig": {
-              "description": "Microsoft.DataLakeStore/accounts - Key Vault encryption configuration.",
-              "oneOf": [
-                {
-                  "type": "object",
-                  "properties": {
-                    "type": {
-                      "description": "Type of encryption configuration being used. Currently the only supported types are 'UserManaged' and 'ServiceManaged'.",
-                      "oneOf": [
-                        {
-                          "enum": [
-                            "UserManaged",
-                            "ServiceManaged"
-                          ]
-                        },
-                        {
-                          "$ref": "https://schema.management.azure.com/schemas/common/definitions.json#/definitions/expression"
-                        }
-                      ]
-                    },
-                    "keyVaultMetaInfo": {
-                      "oneOf": [
-                        {
-                          "type": "object",
-                          "properties": {
-                            "keyVaultResourceId": {
-                              "description": "Resource identifier for the user managed Key Vault being used to encrypt.",
-                              "type": "string"
-                            },
-                            "encryptionKeyName": {
-                              "description": "Name of the user managed encryption key.",
-                              "type": "string"
-                            },
-                            "encryptionKeyVersion": {
-                              "description": "Version of the user managed encryption key.",
-                              "type": "string"
-                            }
-                          },
-                          "required": [
-                            "keyVaultResourceId",
-                            "encryptionKeyName",
-                            "encryptionKeyVersion"
-                          ],
-                          "additionalProperties": false
-                        },
-                        {
-                          "$ref": "https://schema.management.azure.com/schemas/common/definitions.json#/definitions/expression"
-                        }
-                      ]
-                    }
-                  },
-                  "required": [
-                    "type"
-                  ],
-                  "additionalProperties": false
-                },
-                {
-                  "$ref": "https://schema.management.azure.com/schemas/common/definitions.json#/definitions/expression"
-                }
-              ]
-            },
-            "firewallState": {
-              "description": "Microsoft.DataLakeStore/accounts - Firewall rule feature state (Enabled/Disabled)",
-              "oneOf": [
-                {
-                  "enum": [
-                    "Enabled",
-                    "Disabled"
-                  ]
-                },
-                {
-                  "$ref": "https://schema.management.azure.com/schemas/common/definitions.json#/definitions/expression"
-                }
-              ]
-            },
-            "firewallAllowAzureIps": {
-              "description": "Microsoft.DataLakeStore/accounts - Azure IP feature state, if firewall state is enabled (Enabled/Disabled)",
-              "oneOf": [
-                {
-                  "enum": [
-                    "Enabled",
-                    "Disabled"
-                  ]
-                },
-                {
-                  "$ref": "https://schema.management.azure.com/schemas/common/definitions.json#/definitions/expression"
-                }
-              ]
-            },
-            "firewallRules": {
-              "description": "Microsoft.DataLakeStore/accounts - List of firewall rules",
-              "oneOf": [
-                {
-                  "type": "array",
-                  "items": {
-                    "description": "Microsoft.DataLakeStore/accounts - Firewall rule",
-                    "oneOf": [
-                      {
-                        "$ref": "#/definitions/FirewallRule"
-                      },
-                      {
-                        "$ref": "https://schema.management.azure.com/schemas/common/definitions.json#/definitions/expression"
-                      }
-                    ]
-                  }
-                },
-                {
-                  "$ref": "https://schema.management.azure.com/schemas/common/definitions.json#/definitions/expression"
-                }
-              ]
-            },
-            "trustedIdProviderState": {
-              "description": "Microsoft.DataLakeStore/accounts - Trusted identity provider feature state (Enabled/Disabled)",
-              "oneOf": [
-                {
-                  "enum": [
-                    "Enabled",
-                    "Disabled"
-                  ]
-                },
-                {
-                  "$ref": "https://schema.management.azure.com/schemas/common/definitions.json#/definitions/expression"
-                }
-              ]
-            },
-            "trustedIdProviders": {
-              "description": "Microsoft.DataLakeStore/accounts - List of trusted identity providers",
-              "oneOf": [
-                {
-                  "type": "array",
-                  "items": {
-                    "description": "Microsoft.DataLakeStore/accounts - Trusted identity provider",
-                    "oneOf": [
-                      {
-                        "$ref": "#/definitions/TrustedIdProvider"
-                      },
-                      {
-                        "$ref": "https://schema.management.azure.com/schemas/common/definitions.json#/definitions/expression"
-                      }
-                    ]
-                  }
-                },
-                {
-                  "$ref": "https://schema.management.azure.com/schemas/common/definitions.json#/definitions/expression"
-                }
-              ]
-            },
-            "defaultGroup": {
-              "description": "Microsoft.DataLakeStore/accounts - Default group owner assigned to new directories and files",
-              "type": "string"
-            },
-            "newTier": {
-              "description": "Microsoft.DataLakeStore/accounts - Commitment tier for the next month.",
-              "oneOf": [
-                {
-                  "enum": [
-                    "Consumption",
-                    "Commitment_100AUHours",
-                    "Commitment_500AUHours",
-                    "Commitment_1000AUHours",
-                    "Commitment_5000AUHours",
-                    "Commitment_10000AUHours",
-                    "Commitment_50000AUHours",
-                    "Commitment_100000AUHours",
-                    "Commitment_500000AUHours"
-                  ]
-                },
-                {
-                  "$ref": "https://schema.management.azure.com/schemas/common/definitions.json#/definitions/expression"
-                }
-              ]
->>>>>>> 90e271b7
             }
           ]
         },
@@ -290,131 +57,152 @@
               }
             ]
           }
-        }
-      },
-      "required": [
-        "name",
-        "type",
+        },
+        "tags": {
+          "oneOf": [
+            {
+              "type": "object",
+              "additionalProperties": {
+                "type": "string"
+              },
+              "properties": {}
+            },
+            {
+              "$ref": "https://schema.management.azure.com/schemas/common/definitions.json#/definitions/expression"
+            }
+          ],
+          "description": "The resource tags."
+        },
+        "type": {
+          "type": "string",
+          "enum": [
+            "Microsoft.DataLakeStore/accounts"
+          ]
+        }
+      },
+      "required": [
         "apiVersion",
         "location",
-        "properties"
+        "name",
+        "properties",
+        "type"
       ],
       "description": "Microsoft.DataLakeStore/accounts"
     },
     "accounts_firewallRules": {
       "type": "object",
       "properties": {
+        "apiVersion": {
+          "type": "string",
+          "enum": [
+            "2016-11-01"
+          ]
+        },
         "name": {
           "type": "string",
           "description": "The name of the firewall rule to create or update."
         },
+        "properties": {
+          "oneOf": [
+            {
+              "$ref": "#/definitions/CreateOrUpdateFirewallRuleProperties"
+            },
+            {
+              "$ref": "https://schema.management.azure.com/schemas/common/definitions.json#/definitions/expression"
+            }
+          ],
+          "description": "The firewall rule properties to use when creating a new firewall rule."
+        },
         "type": {
           "type": "string",
           "enum": [
             "Microsoft.DataLakeStore/accounts/firewallRules"
           ]
-        },
+        }
+      },
+      "required": [
+        "apiVersion",
+        "name",
+        "properties",
+        "type"
+      ],
+      "description": "Microsoft.DataLakeStore/accounts/firewallRules"
+    },
+    "accounts_trustedIdProviders": {
+      "type": "object",
+      "properties": {
         "apiVersion": {
           "type": "string",
           "enum": [
             "2016-11-01"
           ]
         },
-        "properties": {
-          "oneOf": [
-            {
-              "$ref": "#/definitions/CreateOrUpdateFirewallRuleProperties"
-            },
-            {
-              "$ref": "https://schema.management.azure.com/schemas/common/definitions.json#/definitions/expression"
-            }
-          ],
-          "description": "The firewall rule properties to use when creating a new firewall rule."
-        }
-      },
-      "required": [
-        "name",
-        "type",
+        "name": {
+          "type": "string",
+          "description": "The name of the trusted identity provider. This is used for differentiation of providers in the account."
+        },
+        "properties": {
+          "oneOf": [
+            {
+              "$ref": "#/definitions/CreateOrUpdateTrustedIdProviderProperties"
+            },
+            {
+              "$ref": "https://schema.management.azure.com/schemas/common/definitions.json#/definitions/expression"
+            }
+          ],
+          "description": "The trusted identity provider properties to use when creating a new trusted identity provider."
+        },
+        "type": {
+          "type": "string",
+          "enum": [
+            "Microsoft.DataLakeStore/accounts/trustedIdProviders"
+          ]
+        }
+      },
+      "required": [
         "apiVersion",
-        "properties"
-      ],
-      "description": "Microsoft.DataLakeStore/accounts/firewallRules"
-    },
-    "accounts_trustedIdProviders": {
-      "type": "object",
-      "properties": {
-        "name": {
-          "type": "string",
-          "description": "The name of the trusted identity provider. This is used for differentiation of providers in the account."
-        },
-        "type": {
-          "type": "string",
-          "enum": [
-            "Microsoft.DataLakeStore/accounts/trustedIdProviders"
-          ]
-        },
+        "name",
+        "properties",
+        "type"
+      ],
+      "description": "Microsoft.DataLakeStore/accounts/trustedIdProviders"
+    },
+    "accounts_virtualNetworkRules": {
+      "type": "object",
+      "properties": {
         "apiVersion": {
           "type": "string",
           "enum": [
             "2016-11-01"
           ]
         },
-        "properties": {
-          "oneOf": [
-            {
-              "$ref": "#/definitions/CreateOrUpdateTrustedIdProviderProperties"
-            },
-            {
-              "$ref": "https://schema.management.azure.com/schemas/common/definitions.json#/definitions/expression"
-            }
-          ],
-          "description": "The trusted identity provider properties to use when creating a new trusted identity provider."
-        }
-      },
-      "required": [
-        "name",
-        "type",
+        "name": {
+          "type": "string",
+          "description": "The name of the virtual network rule to create or update."
+        },
+        "properties": {
+          "oneOf": [
+            {
+              "$ref": "#/definitions/CreateOrUpdateVirtualNetworkRuleProperties"
+            },
+            {
+              "$ref": "https://schema.management.azure.com/schemas/common/definitions.json#/definitions/expression"
+            }
+          ],
+          "description": "The virtual network rule properties to use when creating a new virtual network rule."
+        },
+        "type": {
+          "type": "string",
+          "enum": [
+            "Microsoft.DataLakeStore/accounts/virtualNetworkRules"
+          ]
+        }
+      },
+      "required": [
         "apiVersion",
-        "properties"
-      ],
-      "description": "Microsoft.DataLakeStore/accounts/trustedIdProviders"
-    },
-    "accounts_virtualNetworkRules": {
-      "type": "object",
-      "properties": {
-        "name": {
-          "type": "string",
-          "description": "The name of the virtual network rule to create or update."
-        },
-        "type": {
-          "type": "string",
-          "enum": [
-            "Microsoft.DataLakeStore/accounts/virtualNetworkRules"
-          ]
-        },
-        "apiVersion": {
-          "type": "string",
-          "enum": [
-            "2016-11-01"
-          ]
-        },
-        "properties": {
-          "oneOf": [
-            {
-              "$ref": "#/definitions/CreateOrUpdateVirtualNetworkRuleProperties"
-            },
-            {
-              "$ref": "https://schema.management.azure.com/schemas/common/definitions.json#/definitions/expression"
-            }
-          ],
-          "description": "The virtual network rule properties to use when creating a new virtual network rule."
-        }
-      },
-      "required": [
-        "name",
-        "type",
-        "apiVersion",
-        "properties"
+        "name",
+        "properties",
+        "type"
       ],
       "description": "Microsoft.DataLakeStore/accounts/virtualNetworkRules"
     }
@@ -423,150 +211,117 @@
     "accounts_firewallRules_childResource": {
       "type": "object",
       "properties": {
+        "apiVersion": {
+          "type": "string",
+          "enum": [
+            "2016-11-01"
+          ]
+        },
         "name": {
           "type": "string",
           "description": "The name of the firewall rule to create or update."
         },
+        "properties": {
+          "oneOf": [
+            {
+              "$ref": "#/definitions/CreateOrUpdateFirewallRuleProperties"
+            },
+            {
+              "$ref": "https://schema.management.azure.com/schemas/common/definitions.json#/definitions/expression"
+            }
+          ],
+          "description": "The firewall rule properties to use when creating a new firewall rule."
+        },
         "type": {
           "type": "string",
           "enum": [
             "firewallRules"
           ]
-        },
+        }
+      },
+      "required": [
+        "apiVersion",
+        "name",
+        "properties",
+        "type"
+      ],
+      "description": "Microsoft.DataLakeStore/accounts/firewallRules"
+    },
+    "accounts_trustedIdProviders_childResource": {
+      "type": "object",
+      "properties": {
         "apiVersion": {
           "type": "string",
           "enum": [
             "2016-11-01"
           ]
         },
-        "properties": {
-          "oneOf": [
-            {
-              "$ref": "#/definitions/CreateOrUpdateFirewallRuleProperties"
-            },
-            {
-              "$ref": "https://schema.management.azure.com/schemas/common/definitions.json#/definitions/expression"
-            }
-          ],
-          "description": "The firewall rule properties to use when creating a new firewall rule."
-        }
-      },
-      "required": [
-        "name",
-        "type",
+        "name": {
+          "type": "string",
+          "description": "The name of the trusted identity provider. This is used for differentiation of providers in the account."
+        },
+        "properties": {
+          "oneOf": [
+            {
+              "$ref": "#/definitions/CreateOrUpdateTrustedIdProviderProperties"
+            },
+            {
+              "$ref": "https://schema.management.azure.com/schemas/common/definitions.json#/definitions/expression"
+            }
+          ],
+          "description": "The trusted identity provider properties to use when creating a new trusted identity provider."
+        },
+        "type": {
+          "type": "string",
+          "enum": [
+            "trustedIdProviders"
+          ]
+        }
+      },
+      "required": [
         "apiVersion",
-        "properties"
-      ],
-      "description": "Microsoft.DataLakeStore/accounts/firewallRules"
-    },
-    "accounts_trustedIdProviders_childResource": {
-      "type": "object",
-      "properties": {
-        "name": {
-          "type": "string",
-          "description": "The name of the trusted identity provider. This is used for differentiation of providers in the account."
-        },
-        "type": {
-          "type": "string",
-          "enum": [
-            "trustedIdProviders"
-          ]
-        },
+        "name",
+        "properties",
+        "type"
+      ],
+      "description": "Microsoft.DataLakeStore/accounts/trustedIdProviders"
+    },
+    "accounts_virtualNetworkRules_childResource": {
+      "type": "object",
+      "properties": {
         "apiVersion": {
           "type": "string",
           "enum": [
             "2016-11-01"
           ]
         },
-        "properties": {
-          "oneOf": [
-            {
-<<<<<<< HEAD
-              "$ref": "#/definitions/CreateOrUpdateTrustedIdProviderProperties"
-=======
-              "type": "object",
-              "properties": {
-                "startIpAddress": {
-                  "description": "Firewall rule start IP address (ipv4 or ipv6)",
-                  "oneOf": [
-                    {
-                      "type": "string"
-                    },
-                    {
-                      "$ref": "https://schema.management.azure.com/schemas/common/definitions.json#/definitions/expression"
-                    }
-                  ]
-                },
-                "endIpAddress": {
-                  "description": "Firewall rule end IP address (ipv4 or ipv6)",
-                  "oneOf": [
-                    {
-                      "type": "string"
-                    },
-                    {
-                      "$ref": "https://schema.management.azure.com/schemas/common/definitions.json#/definitions/expression"
-                    }
-                  ]
-                }
-              },
-              "required": [
-                "startIpAddress",
-                "endIpAddress"
-              ],
-              "additionalProperties": false
->>>>>>> 90e271b7
-            },
-            {
-              "$ref": "https://schema.management.azure.com/schemas/common/definitions.json#/definitions/expression"
-            }
-          ],
-          "description": "The trusted identity provider properties to use when creating a new trusted identity provider."
-        }
-      },
-      "required": [
-        "name",
-        "type",
+        "name": {
+          "type": "string",
+          "description": "The name of the virtual network rule to create or update."
+        },
+        "properties": {
+          "oneOf": [
+            {
+              "$ref": "#/definitions/CreateOrUpdateVirtualNetworkRuleProperties"
+            },
+            {
+              "$ref": "https://schema.management.azure.com/schemas/common/definitions.json#/definitions/expression"
+            }
+          ],
+          "description": "The virtual network rule properties to use when creating a new virtual network rule."
+        },
+        "type": {
+          "type": "string",
+          "enum": [
+            "virtualNetworkRules"
+          ]
+        }
+      },
+      "required": [
         "apiVersion",
-        "properties"
-      ],
-      "description": "Microsoft.DataLakeStore/accounts/trustedIdProviders"
-    },
-    "accounts_virtualNetworkRules_childResource": {
-      "type": "object",
-      "properties": {
-        "name": {
-          "type": "string",
-          "description": "The name of the virtual network rule to create or update."
-        },
-        "type": {
-          "type": "string",
-          "enum": [
-            "virtualNetworkRules"
-          ]
-        },
-        "apiVersion": {
-          "type": "string",
-          "enum": [
-            "2016-11-01"
-          ]
-        },
-        "properties": {
-          "oneOf": [
-            {
-              "$ref": "#/definitions/CreateOrUpdateVirtualNetworkRuleProperties"
-            },
-            {
-              "$ref": "https://schema.management.azure.com/schemas/common/definitions.json#/definitions/expression"
-            }
-          ],
-          "description": "The virtual network rule properties to use when creating a new virtual network rule."
-        }
-      },
-      "required": [
-        "name",
-        "type",
-        "apiVersion",
-        "properties"
+        "name",
+        "properties",
+        "type"
       ],
       "description": "Microsoft.DataLakeStore/accounts/virtualNetworkRules"
     },
@@ -603,35 +358,7 @@
           ],
           "description": "The current state of encryption for this Data Lake Store account."
         },
-        "firewallRules": {
-          "oneOf": [
-            {
-              "type": "array",
-              "items": {
-                "$ref": "#/definitions/CreateFirewallRuleWithAccountParameters"
-              }
-            },
-            {
-              "$ref": "https://schema.management.azure.com/schemas/common/definitions.json#/definitions/expression"
-            }
-          ],
-          "description": "The list of firewall rules associated with this Data Lake Store account."
-        },
-        "virtualNetworkRules": {
-          "oneOf": [
-            {
-              "type": "array",
-              "items": {
-                "$ref": "#/definitions/CreateVirtualNetworkRuleWithAccountParameters"
-              }
-            },
-            {
-              "$ref": "https://schema.management.azure.com/schemas/common/definitions.json#/definitions/expression"
-            }
-          ],
-          "description": "The list of virtual network rules associated with this Data Lake Store account."
-        },
-        "firewallState": {
+        "firewallAllowAzureIps": {
           "oneOf": [
             {
               "type": "string",
@@ -644,9 +371,23 @@
               "$ref": "https://schema.management.azure.com/schemas/common/definitions.json#/definitions/expression"
             }
           ],
-          "description": "The current state of the IP address firewall for this Data Lake Store account."
-        },
-        "firewallAllowAzureIps": {
+          "description": "The current state of allowing or disallowing IPs originating within Azure through the firewall. If the firewall is disabled, this is not enforced."
+        },
+        "firewallRules": {
+          "oneOf": [
+            {
+              "type": "array",
+              "items": {
+                "$ref": "#/definitions/CreateFirewallRuleWithAccountParameters"
+              }
+            },
+            {
+              "$ref": "https://schema.management.azure.com/schemas/common/definitions.json#/definitions/expression"
+            }
+          ],
+          "description": "The list of firewall rules associated with this Data Lake Store account."
+        },
+        "firewallState": {
           "oneOf": [
             {
               "type": "string",
@@ -659,36 +400,7 @@
               "$ref": "https://schema.management.azure.com/schemas/common/definitions.json#/definitions/expression"
             }
           ],
-          "description": "The current state of allowing or disallowing IPs originating within Azure through the firewall. If the firewall is disabled, this is not enforced."
-        },
-        "trustedIdProviders": {
-          "oneOf": [
-            {
-              "type": "array",
-              "items": {
-                "$ref": "#/definitions/CreateTrustedIdProviderWithAccountParameters"
-              }
-            },
-            {
-              "$ref": "https://schema.management.azure.com/schemas/common/definitions.json#/definitions/expression"
-            }
-          ],
-          "description": "The list of trusted identity providers associated with this Data Lake Store account."
-        },
-        "trustedIdProviderState": {
-          "oneOf": [
-            {
-              "type": "string",
-              "enum": [
-                "Enabled",
-                "Disabled"
-              ]
-            },
-            {
-              "$ref": "https://schema.management.azure.com/schemas/common/definitions.json#/definitions/expression"
-            }
-          ],
-          "description": "The current state of the trusted identity provider feature for this Data Lake Store account."
+          "description": "The current state of the IP address firewall for this Data Lake Store account."
         },
         "newTier": {
           "oneOf": [
@@ -709,6 +421,49 @@
             }
           ],
           "description": "The commitment tier to use for next month."
+        },
+        "trustedIdProviders": {
+          "oneOf": [
+            {
+              "type": "array",
+              "items": {
+                "$ref": "#/definitions/CreateTrustedIdProviderWithAccountParameters"
+              }
+            },
+            {
+              "$ref": "https://schema.management.azure.com/schemas/common/definitions.json#/definitions/expression"
+            }
+          ],
+          "description": "The list of trusted identity providers associated with this Data Lake Store account."
+        },
+        "trustedIdProviderState": {
+          "oneOf": [
+            {
+              "type": "string",
+              "enum": [
+                "Enabled",
+                "Disabled"
+              ]
+            },
+            {
+              "$ref": "https://schema.management.azure.com/schemas/common/definitions.json#/definitions/expression"
+            }
+          ],
+          "description": "The current state of the trusted identity provider feature for this Data Lake Store account."
+        },
+        "virtualNetworkRules": {
+          "oneOf": [
+            {
+              "type": "array",
+              "items": {
+                "$ref": "#/definitions/CreateVirtualNetworkRuleWithAccountParameters"
+              }
+            },
+            {
+              "$ref": "https://schema.management.azure.com/schemas/common/definitions.json#/definitions/expression"
+            }
+          ],
+          "description": "The list of virtual network rules associated with this Data Lake Store account."
         }
       }
     },
@@ -722,40 +477,7 @@
         "properties": {
           "oneOf": [
             {
-<<<<<<< HEAD
               "$ref": "#/definitions/CreateOrUpdateFirewallRuleProperties"
-=======
-              "type": "object",
-              "properties": {
-                "startIpAddress": {
-                  "description": "Firewall rule start IP address (ipv4 or ipv6)",
-                  "oneOf": [
-                    {
-                      "type": "string"
-                    },
-                    {
-                      "$ref": "https://schema.management.azure.com/schemas/common/definitions.json#/definitions/expression"
-                    }
-                  ]
-                },
-                "endIpAddress": {
-                  "description": "Firewall rule end IP address (ipv4 or ipv6)",
-                  "oneOf": [
-                    {
-                      "type": "string"
-                    },
-                    {
-                      "$ref": "https://schema.management.azure.com/schemas/common/definitions.json#/definitions/expression"
-                    }
-                  ]
-                }
-              },
-              "required": [
-                "startIpAddress",
-                "endIpAddress"
-              ],
-              "additionalProperties": false
->>>>>>> 90e271b7
             },
             {
               "$ref": "https://schema.management.azure.com/schemas/common/definitions.json#/definitions/expression"
@@ -773,18 +495,18 @@
     "CreateOrUpdateFirewallRuleProperties": {
       "type": "object",
       "properties": {
+        "endIpAddress": {
+          "type": "string",
+          "description": "The end IP address for the firewall rule. This can be either ipv4 or ipv6. Start and End should be in the same protocol."
+        },
         "startIpAddress": {
           "type": "string",
           "description": "The start IP address for the firewall rule. This can be either ipv4 or ipv6. Start and End should be in the same protocol."
-        },
-        "endIpAddress": {
-          "type": "string",
-          "description": "The end IP address for the firewall rule. This can be either ipv4 or ipv6. Start and End should be in the same protocol."
-        }
-      },
-      "required": [
-        "startIpAddress",
-        "endIpAddress"
+        }
+      },
+      "required": [
+        "endIpAddress",
+        "startIpAddress"
       ],
       "description": "The firewall rule properties to use when creating a new firewall rule."
     },
@@ -849,28 +571,7 @@
         "properties": {
           "oneOf": [
             {
-<<<<<<< HEAD
               "$ref": "#/definitions/CreateOrUpdateVirtualNetworkRuleProperties"
-=======
-              "type": "object",
-              "properties": {
-                "idProvider": {
-                  "description": "Trusted identity provider URL",
-                  "oneOf": [
-                    {
-                      "type": "string"
-                    },
-                    {
-                      "$ref": "https://schema.management.azure.com/schemas/common/definitions.json#/definitions/expression"
-                    }
-                  ]
-                }
-              },
-              "required": [
-                "idProvider"
-              ],
-              "additionalProperties": false
->>>>>>> 90e271b7
             },
             {
               "$ref": "https://schema.management.azure.com/schemas/common/definitions.json#/definitions/expression"
@@ -888,6 +589,17 @@
     "EncryptionConfig": {
       "type": "object",
       "properties": {
+        "keyVaultMetaInfo": {
+          "oneOf": [
+            {
+              "$ref": "#/definitions/KeyVaultMetaInfo"
+            },
+            {
+              "$ref": "https://schema.management.azure.com/schemas/common/definitions.json#/definitions/expression"
+            }
+          ],
+          "description": "Metadata information used by account encryption."
+        },
         "type": {
           "oneOf": [
             {
@@ -902,38 +614,6 @@
             }
           ],
           "description": "The type of encryption configuration being used. Currently the only supported types are 'UserManaged' and 'ServiceManaged'."
-        },
-        "keyVaultMetaInfo": {
-          "oneOf": [
-            {
-<<<<<<< HEAD
-              "$ref": "#/definitions/KeyVaultMetaInfo"
-=======
-              "type": "object",
-              "properties": {
-                "idProvider": {
-                  "description": "Trusted identity provider URL",
-                  "oneOf": [
-                    {
-                      "type": "string"
-                    },
-                    {
-                      "$ref": "https://schema.management.azure.com/schemas/common/definitions.json#/definitions/expression"
-                    }
-                  ]
-                }
-              },
-              "required": [
-                "idProvider"
-              ],
-              "additionalProperties": false
->>>>>>> 90e271b7
-            },
-            {
-              "$ref": "https://schema.management.azure.com/schemas/common/definitions.json#/definitions/expression"
-            }
-          ],
-          "description": "Metadata information used by account encryption."
         }
       },
       "required": [
@@ -967,23 +647,23 @@
     "KeyVaultMetaInfo": {
       "type": "object",
       "properties": {
+        "encryptionKeyName": {
+          "type": "string",
+          "description": "The name of the user managed encryption key."
+        },
+        "encryptionKeyVersion": {
+          "type": "string",
+          "description": "The version of the user managed encryption key."
+        },
         "keyVaultResourceId": {
           "type": "string",
           "description": "The resource identifier for the user managed Key Vault being used to encrypt."
-        },
-        "encryptionKeyName": {
-          "type": "string",
-          "description": "The name of the user managed encryption key."
-        },
-        "encryptionKeyVersion": {
-          "type": "string",
-          "description": "The version of the user managed encryption key."
-        }
-      },
-      "required": [
-        "keyVaultResourceId",
+        }
+      },
+      "required": [
         "encryptionKeyName",
-        "encryptionKeyVersion"
+        "encryptionKeyVersion",
+        "keyVaultResourceId"
       ],
       "description": "Metadata information used by account encryption."
     }
