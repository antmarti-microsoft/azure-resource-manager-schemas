{
  "id": "https://schema.management.azure.com/schemas/2016-08-01/Microsoft.Web.json#",
  "$schema": "http://json-schema.org/draft-04/schema#",
  "title": "Microsoft.Web",
  "description": "Microsoft Web Resource Types",
  "resourceDefinitions": {
    "sites": {
      "type": "object",
      "properties": {
        "type": {
          "type": "string",
          "enum": [
            "Microsoft.Web/sites"
          ]
        },
        "apiVersion": {
          "type": "string",
          "enum": [
            "2016-08-01"
          ]
        },
        "properties": {
          "oneOf": [
            {
              "$ref": "#/definitions/Site_properties"
            },
            {
              "$ref": "https://schema.management.azure.com/schemas/common/definitions.json#/definitions/expression"
            }
          ],
          "description": "ARM envelope properties"
        },
        "resources": {
          "type": "array",
          "items": {
            "oneOf": [
              {
                "$ref": "#/definitions/sites_virtualNetworkConnections_childResource"
              },
              {
                "$ref": "#/definitions/sites_slots_childResource"
              },
              {
                "$ref": "#/definitions/sites_premieraddons_childResource"
              },
              {
                "$ref": "#/definitions/sites_hybridconnection_childResource"
              },
              {
                "$ref": "#/definitions/sites_hostNameBindings_childResource"
              },
              {
                "$ref": "#/definitions/sites_domainOwnershipIdentifiers_childResource"
              },
              {
                "$ref": "#/definitions/sites_deployments_childResource"
              },
              {
                "$ref": "#/definitions/sites_appsettings_childResource"
              },
              {
                "$ref": "#/definitions/sites_connectionstrings_childResource"
              },
              {
                "$ref": "#/definitions/sites_config_childResource"
              },
              {
                "$ref": "#/definitions/sites_publicCertificates_childResource"
              }
            ]
          }
        }
      },
      "required": [
        "type",
        "apiVersion",
        "properties"
      ],
      "description": "Microsoft.Web/sites"
    },
<<<<<<< HEAD
=======
    "sites_appsettings": {
      "type": "object",
      "properties": {
        "name": {
          "type": "string",
          "pattern": "^[a-zA-Z0-9-_]+/appsettings$"
        },
        "type": {
          "type": "string",
          "enum": [
            "Microsoft.Web/sites/config"
          ]
        },
        "apiVersion": {
          "type": "string",
          "enum": [
            "2016-08-01"
          ]
        },
        "properties": {
          "oneOf": [
            {
              "type": "object",
              "additionalProperties": {
                "type": "string"
              }
            },
            {
              "$ref": "https://schema.management.azure.com/schemas/common/definitions.json#/definitions/expression"
            }
          ],
          "description": "ARM envelope properties"
        }
      },
      "required": [
        "type",
        "apiVersion",
        "properties"
      ],
      "description": "Microsoft.Web/sites/config"
    },
>>>>>>> de2bc994
    "sites_config": {
      "type": "object",
      "properties": {
        "name": {
          "type": "string",
          "pattern": "^[a-zA-Z0-9-_]+/web$"
        },
        "type": {
          "type": "string",
          "enum": [
            "Microsoft.Web/sites/config"
          ]
        },
        "apiVersion": {
          "type": "string",
          "enum": [
            "2016-08-01"
          ]
        },
        "properties": {
          "oneOf": [
            {
              "$ref": "#/definitions/SiteConfig"
            },
            {
              "$ref": "https://schema.management.azure.com/schemas/common/definitions.json#/definitions/expression"
            }
          ],
          "description": "ARM envelope properties"
        }
      },
      "required": [
        "type",
        "apiVersion",
        "properties"
      ],
      "description": "Microsoft.Web/sites/config"
    },
<<<<<<< HEAD
=======
    "sites_connectionstrings": {
      "type": "object",
      "properties": {
        "name": {
          "type": "string",
          "pattern": "^[a-zA-Z0-9-_]+/connectionstrings$"
        },
        "type": {
          "type": "string",
          "enum": [
            "Microsoft.Web/sites/config"
          ]
        },
        "apiVersion": {
          "type": "string",
          "enum": [
            "2016-08-01"
          ]
        },
        "properties": {
          "oneOf": [
            {
              "type": "object",
              "additionalProperties": {
                "oneOf": [
                  {
                    "$ref": "#/definitions/ConnectionString_properties"
                  },
                  {
                    "$ref": "https://schema.management.azure.com/schemas/common/definitions.json#/definitions/expression"
                  }
                ]
              }
            },
            {
              "$ref": "https://schema.management.azure.com/schemas/common/definitions.json#/definitions/expression"
            }
          ],
          "description": "ARM envelope properties"
        }
      },
      "required": [
        "type",
        "apiVersion",
        "properties"
      ],
      "description": "Microsoft.Web/sites/config"
    },
>>>>>>> de2bc994
    "sites_deployments": {
      "type": "object",
      "properties": {
        "name": {
          "type": "string",
          "pattern": "^[a-zA-Z0-9-_]+/[a-zA-Z0-9-_]+$"
        },
        "type": {
          "type": "string",
          "enum": [
            "Microsoft.Web/sites/deployments"
          ]
        },
        "apiVersion": {
          "type": "string",
          "enum": [
            "2016-08-01"
          ]
        },
        "properties": {
          "oneOf": [
            {
              "$ref": "#/definitions/Deployment_properties"
            },
            {
              "$ref": "https://schema.management.azure.com/schemas/common/definitions.json#/definitions/expression"
            }
          ],
          "description": "ARM envelope properties"
        }
      },
      "required": [
        "type",
        "apiVersion",
        "properties"
      ],
      "description": "Microsoft.Web/sites/deployments"
    },
    "sites_domainOwnershipIdentifiers": {
      "type": "object",
      "properties": {
        "name": {
          "type": "string",
          "pattern": "^[a-zA-Z0-9-_]+/[a-zA-Z0-9-_]+$"
        },
        "type": {
          "type": "string",
          "enum": [
            "Microsoft.Web/sites/domainOwnershipIdentifiers"
          ]
        },
        "apiVersion": {
          "type": "string",
          "enum": [
            "2016-08-01"
          ]
        },
        "properties": {
          "oneOf": [
            {
              "$ref": "#/definitions/Identifier_properties"
            },
            {
              "$ref": "https://schema.management.azure.com/schemas/common/definitions.json#/definitions/expression"
            }
          ],
          "description": "ARM envelope properties"
        }
      },
      "required": [
        "type",
        "apiVersion",
        "properties"
      ],
      "description": "Microsoft.Web/sites/domainOwnershipIdentifiers"
    },
    "sites_hostNameBindings": {
      "type": "object",
      "properties": {
        "name": {
          "type": "string",
          "pattern": "^[a-zA-Z0-9-_]+/[a-zA-Z0-9-_]+$"
        },
        "type": {
          "type": "string",
          "enum": [
            "Microsoft.Web/sites/hostNameBindings"
          ]
        },
        "apiVersion": {
          "type": "string",
          "enum": [
            "2016-08-01"
          ]
        },
        "properties": {
          "oneOf": [
            {
              "$ref": "#/definitions/HostNameBinding_properties"
            },
            {
              "$ref": "https://schema.management.azure.com/schemas/common/definitions.json#/definitions/expression"
            }
          ],
          "description": "ARM envelope properties"
        }
      },
      "required": [
        "type",
        "apiVersion",
        "properties"
      ],
      "description": "Microsoft.Web/sites/hostNameBindings"
    },
    "sites_hybridconnection": {
      "type": "object",
      "properties": {
        "name": {
          "type": "string",
          "pattern": "^[a-zA-Z0-9-_]+/[a-zA-Z0-9-_]+$"
        },
        "type": {
          "type": "string",
          "enum": [
            "Microsoft.Web/sites/hybridconnection"
          ]
        },
        "apiVersion": {
          "type": "string",
          "enum": [
            "2016-08-01"
          ]
        },
        "properties": {
          "oneOf": [
            {
              "$ref": "#/definitions/RelayServiceConnectionEntity_properties"
            },
            {
              "$ref": "https://schema.management.azure.com/schemas/common/definitions.json#/definitions/expression"
            }
          ],
          "description": "ARM envelope properties"
        }
      },
      "required": [
        "type",
        "apiVersion",
        "properties"
      ],
      "description": "Microsoft.Web/sites/hybridconnection"
    },
    "sites_hybridConnectionNamespaces_relays": {
      "type": "object",
      "properties": {
        "name": {
          "type": "string",
          "pattern": "^[a-zA-Z0-9-_]+/[a-zA-Z0-9-_]+/[a-zA-Z0-9-_]+$"
        },
        "type": {
          "type": "string",
          "enum": [
            "Microsoft.Web/sites/hybridConnectionNamespaces/relays"
          ]
        },
        "apiVersion": {
          "type": "string",
          "enum": [
            "2016-08-01"
          ]
        },
        "properties": {
          "oneOf": [
            {
              "$ref": "#/definitions/HybridConnection_properties"
            },
            {
              "$ref": "https://schema.management.azure.com/schemas/common/definitions.json#/definitions/expression"
            }
          ],
          "description": "ARM envelope properties"
        }
      },
      "required": [
        "type",
        "apiVersion",
        "properties"
      ],
      "description": "Microsoft.Web/sites/hybridConnectionNamespaces/relays"
    },
    "sites_instances_deployments": {
      "type": "object",
      "properties": {
        "name": {
          "type": "string",
          "pattern": "^[a-zA-Z0-9-_]+/[a-zA-Z0-9-_]+/[a-zA-Z0-9-_]+$"
        },
        "type": {
          "type": "string",
          "enum": [
            "Microsoft.Web/sites/instances/deployments"
          ]
        },
        "apiVersion": {
          "type": "string",
          "enum": [
            "2016-08-01"
          ]
        },
        "properties": {
          "oneOf": [
            {
              "$ref": "#/definitions/Deployment_properties"
            },
            {
              "$ref": "https://schema.management.azure.com/schemas/common/definitions.json#/definitions/expression"
            }
          ],
          "description": "ARM envelope properties"
        }
      },
      "required": [
        "type",
        "apiVersion",
        "properties"
      ],
      "description": "Microsoft.Web/sites/instances/deployments"
    },
    "sites_premieraddons": {
      "type": "object",
      "properties": {
        "name": {
          "type": "string",
          "pattern": "^[a-zA-Z0-9-_]+/[a-zA-Z0-9-_]+$"
        },
        "type": {
          "type": "string",
          "enum": [
            "Microsoft.Web/sites/premieraddons"
          ]
        },
        "apiVersion": {
          "type": "string",
          "enum": [
            "2016-08-01"
          ]
        },
        "properties": {
          "oneOf": [
            {
              "$ref": "#/definitions/PremierAddOn_properties"
            },
            {
              "$ref": "https://schema.management.azure.com/schemas/common/definitions.json#/definitions/expression"
            }
          ],
          "description": "ARM envelope properties"
        }
      },
      "required": [
        "type",
        "apiVersion",
        "properties"
      ],
      "description": "Microsoft.Web/sites/premieraddons"
    },
    "sites_publicCertificates": {
      "type": "object",
      "properties": {
        "name": {
          "type": "string",
          "pattern": "^[a-zA-Z0-9-_]+/[a-zA-Z0-9-_]+$"
        },
        "type": {
          "type": "string",
          "enum": [
            "Microsoft.Web/sites/publiccertificates"
          ]
        },
        "apiVersion": {
          "type": "string",
          "enum": [
            "2016-08-01"
          ]
        },
        "properties": {
          "oneOf": [
            {
              "$ref": "#/definitions/PublicCertificate_properties"
            },
            {
              "$ref": "https://schema.management.azure.com/schemas/common/definitions.json#/definitions/expression"
            }
          ],
          "description": "ARM envelope properties"
        }
      },
      "required": [
        "type",
        "apiVersion",
        "properties"
      ],
      "description": "Microsoft.Web/sites/publiccertificates"
    },
    "sites_sourcecontrol": {
      "type": "object",
      "properties": {
        "name": {
          "type": "string",
          "pattern": "^[a-zA-Z0-9-_]+/[a-zA-Z0-9-_]+/web$"
        },
        "type": {
          "type": "string",
          "enum": [
            "Microsoft.Web/sites/sourcecontrols"
          ]
        },
        "apiVersion": {
          "type": "string",
          "enum": [
            "2016-08-01"
          ]
        },
        "properties": {
          "oneOf": [
            {
              "$ref": "#/definitions/SourceControl"
            },
            {
              "$ref": "https://schema.management.azure.com/schemas/common/definitions.json#/definitions/expression"
            }
          ],
          "description": "ARM envelope properties"
        }
      },
      "required": [
        "type",
        "apiVersion",
        "properties"
      ],
      "description": "Microsoft.Web/sites/sourcecontrols"
    },
    "sites_slots": {
      "type": "object",
      "properties": {
        "name": {
          "type": "string",
          "pattern": "^[a-zA-Z0-9-_]+/[a-zA-Z0-9-_]+$"
        },
        "type": {
          "type": "string",
          "enum": [
            "Microsoft.Web/sites/slots"
          ]
        },
        "apiVersion": {
          "type": "string",
          "enum": [
            "2016-08-01"
          ]
        },
        "properties": {
          "oneOf": [
            {
              "$ref": "#/definitions/Site_properties"
            },
            {
              "$ref": "https://schema.management.azure.com/schemas/common/definitions.json#/definitions/expression"
            }
          ],
          "description": "ARM envelope properties"
        },
        "resources": {
          "type": "array",
          "items": {
            "oneOf": [
              {
                "$ref": "#/definitions/sites_slots_virtualNetworkConnections_childResource"
              },
              {
                "$ref": "#/definitions/sites_slots_premieraddons_childResource"
              },
              {
                "$ref": "#/definitions/sites_slots_hybridconnection_childResource"
              },
              {
                "$ref": "#/definitions/sites_slots_hostNameBindings_childResource"
              },
              {
                "$ref": "#/definitions/sites_slots_domainOwnershipIdentifiers_childResource"
              },
              {
                "$ref": "#/definitions/sites_slots_deployments_childResource"
              },
              {
                "$ref": "#/definitions/sites_slots_appsettings_childResource"
              },
              {
                "$ref": "#/definitions/sites_slots_connectionstrings_childResource"
              },
              {
                "$ref": "#/definitions/sites_slots_config_childResource"
              },
              {
                "$ref": "#/definitions/sites_slots_publicCertificates_childResource"
              }
            ]
          }
        }
      },
      "required": [
        "type",
        "apiVersion",
        "properties"
      ],
      "description": "Microsoft.Web/sites/slots"
    },
<<<<<<< HEAD
=======
    "sites_slots_appsettings": {
      "type": "object",
      "properties": {
        "name": {
          "type": "string",
          "pattern": "^[a-zA-Z0-9-_]+/[a-zA-Z0-9-_]+/appsettings$"
        },
        "type": {
          "type": "string",
          "enum": [
            "Microsoft.Web/sites/slots/config"
          ]
        },
        "apiVersion": {
          "type": "string",
          "enum": [
            "2016-08-01"
          ]
        },
        "properties": {
          "oneOf": [
            {
              "type": "object",
              "additionalProperties": {
                "type": "string"
              }
            },
            {
              "$ref": "https://schema.management.azure.com/schemas/common/definitions.json#/definitions/expression"
            }
          ],
          "description": "ARM envelope properties"
        }
      },
      "required": [
        "type",
        "apiVersion",
        "properties"
      ],
      "description": "Microsoft.Web/sites/slots/config"
    },
>>>>>>> de2bc994
    "sites_slots_config": {
      "type": "object",
      "properties": {
        "name": {
          "type": "string",
          "pattern": "^[a-zA-Z0-9-_]+/[a-zA-Z0-9-_]+/web$"
        },
        "type": {
          "type": "string",
          "enum": [
            "Microsoft.Web/sites/slots/config"
          ]
        },
        "apiVersion": {
          "type": "string",
          "enum": [
            "2016-08-01"
          ]
        },
        "properties": {
          "oneOf": [
            {
              "$ref": "#/definitions/SiteConfig"
            },
            {
              "$ref": "https://schema.management.azure.com/schemas/common/definitions.json#/definitions/expression"
            }
          ],
          "description": "ARM envelope properties"
        }
      },
      "required": [
        "type",
        "apiVersion",
        "properties"
      ],
      "description": "Microsoft.Web/sites/slots/config"
    },
<<<<<<< HEAD
=======
    "sites_slots_connectionstrings": {
      "type": "object",
      "properties": {
        "name": {
          "type": "string",
          "pattern": "^[a-zA-Z0-9-_]+/[a-zA-Z0-9-_]+/connectionstrings$"
        },
        "type": {
          "type": "string",
          "enum": [
            "Microsoft.Web/sites/slots/config"
          ]
        },
        "apiVersion": {
          "type": "string",
          "enum": [
            "2016-08-01"
          ]
        },
        "properties": {
          "oneOf": [
            {
              "type": "object",
              "additionalProperties": {
                "oneOf": [
                  {
                    "$ref": "#/definitions/ConnectionString_properties"
                  },
                  {
                    "$ref": "https://schema.management.azure.com/schemas/common/definitions.json#/definitions/expression"
                  }
                ]
              }
            },
            {
              "$ref": "https://schema.management.azure.com/schemas/common/definitions.json#/definitions/expression"
            }
          ],
          "description": "ARM envelope properties"
        }
      },
      "required": [
        "type",
        "apiVersion",
        "properties"
      ],
      "description": "Microsoft.Web/sites/slots/config"
    },
>>>>>>> de2bc994
    "sites_slots_deployments": {
      "type": "object",
      "properties": {
        "name": {
          "type": "string",
          "pattern": "^[a-zA-Z0-9-_]+/[a-zA-Z0-9-_]+/[a-zA-Z0-9-_]+$"
        },
        "type": {
          "type": "string",
          "enum": [
            "Microsoft.Web/sites/slots/deployments"
          ]
        },
        "apiVersion": {
          "type": "string",
          "enum": [
            "2016-08-01"
          ]
        },
        "properties": {
          "oneOf": [
            {
              "$ref": "#/definitions/Deployment_properties"
            },
            {
              "$ref": "https://schema.management.azure.com/schemas/common/definitions.json#/definitions/expression"
            }
          ],
          "description": "ARM envelope properties"
        }
      },
      "required": [
        "type",
        "apiVersion",
        "properties"
      ],
      "description": "Microsoft.Web/sites/slots/deployments"
    },
    "sites_slots_domainOwnershipIdentifiers": {
      "type": "object",
      "properties": {
        "name": {
          "type": "string",
          "pattern": "^[a-zA-Z0-9-_]+/[a-zA-Z0-9-_]+/[a-zA-Z0-9-_]+$"
        },
        "type": {
          "type": "string",
          "enum": [
            "Microsoft.Web/sites/slots/domainOwnershipIdentifiers"
          ]
        },
        "apiVersion": {
          "type": "string",
          "enum": [
            "2016-08-01"
          ]
        },
        "properties": {
          "oneOf": [
            {
              "$ref": "#/definitions/Identifier_properties"
            },
            {
              "$ref": "https://schema.management.azure.com/schemas/common/definitions.json#/definitions/expression"
            }
          ],
          "description": "ARM envelope properties"
        }
      },
      "required": [
        "type",
        "apiVersion",
        "properties"
      ],
      "description": "Microsoft.Web/sites/slots/domainOwnershipIdentifiers"
    },
    "sites_slots_hostNameBindings": {
      "type": "object",
      "properties": {
        "name": {
          "type": "string",
          "pattern": "^[a-zA-Z0-9-_]+/[a-zA-Z0-9-_]+/[a-zA-Z0-9-_]+$"
        },
        "type": {
          "type": "string",
          "enum": [
            "Microsoft.Web/sites/slots/hostNameBindings"
          ]
        },
        "apiVersion": {
          "type": "string",
          "enum": [
            "2016-08-01"
          ]
        },
        "properties": {
          "oneOf": [
            {
              "$ref": "#/definitions/HostNameBinding_properties"
            },
            {
              "$ref": "https://schema.management.azure.com/schemas/common/definitions.json#/definitions/expression"
            }
          ],
          "description": "ARM envelope properties"
        }
      },
      "required": [
        "type",
        "apiVersion",
        "properties"
      ],
      "description": "Microsoft.Web/sites/slots/hostNameBindings"
    },
    "sites_slots_hybridconnection": {
      "type": "object",
      "properties": {
        "name": {
          "type": "string",
          "pattern": "^[a-zA-Z0-9-_]+/[a-zA-Z0-9-_]+/[a-zA-Z0-9-_]+$"
        },
        "type": {
          "type": "string",
          "enum": [
            "Microsoft.Web/sites/slots/hybridconnection"
          ]
        },
        "apiVersion": {
          "type": "string",
          "enum": [
            "2016-08-01"
          ]
        },
        "properties": {
          "oneOf": [
            {
              "$ref": "#/definitions/RelayServiceConnectionEntity_properties"
            },
            {
              "$ref": "https://schema.management.azure.com/schemas/common/definitions.json#/definitions/expression"
            }
          ],
          "description": "ARM envelope properties"
        }
      },
      "required": [
        "type",
        "apiVersion",
        "properties"
      ],
      "description": "Microsoft.Web/sites/slots/hybridconnection"
    },
    "sites_slots_hybridConnectionNamespaces_relays": {
      "type": "object",
      "properties": {
        "name": {
          "type": "string",
          "pattern": "^[a-zA-Z0-9-_]+/[a-zA-Z0-9-_]+/[a-zA-Z0-9-_]+/[a-zA-Z0-9-_]+$"
        },
        "type": {
          "type": "string",
          "enum": [
            "Microsoft.Web/sites/slots/hybridConnectionNamespaces/relays"
          ]
        },
        "apiVersion": {
          "type": "string",
          "enum": [
            "2016-08-01"
          ]
        },
        "properties": {
          "oneOf": [
            {
              "$ref": "#/definitions/HybridConnection_properties"
            },
            {
              "$ref": "https://schema.management.azure.com/schemas/common/definitions.json#/definitions/expression"
            }
          ],
          "description": "ARM envelope properties"
        }
      },
      "required": [
        "type",
        "apiVersion",
        "properties"
      ],
      "description": "Microsoft.Web/sites/slots/hybridConnectionNamespaces/relays"
    },
    "sites_slots_instances_deployments": {
      "type": "object",
      "properties": {
        "name": {
          "type": "string",
          "pattern": "^[a-zA-Z0-9-_]+/[a-zA-Z0-9-_]+/[a-zA-Z0-9-_]+/[a-zA-Z0-9-_]+$"
        },
        "type": {
          "type": "string",
          "enum": [
            "Microsoft.Web/sites/slots/instances/deployments"
          ]
        },
        "apiVersion": {
          "type": "string",
          "enum": [
            "2016-08-01"
          ]
        },
        "properties": {
          "oneOf": [
            {
              "$ref": "#/definitions/Deployment_properties"
            },
            {
              "$ref": "https://schema.management.azure.com/schemas/common/definitions.json#/definitions/expression"
            }
          ],
          "description": "ARM envelope properties"
        }
      },
      "required": [
        "type",
        "apiVersion",
        "properties"
      ],
      "description": "Microsoft.Web/sites/slots/instances/deployments"
    },
    "sites_slots_premieraddons": {
      "type": "object",
      "properties": {
        "name": {
          "type": "string",
          "pattern": "^[a-zA-Z0-9-_]+/[a-zA-Z0-9-_]+/[a-zA-Z0-9-_]+$"
        },
        "type": {
          "type": "string",
          "enum": [
            "Microsoft.Web/sites/slots/premieraddons"
          ]
        },
        "apiVersion": {
          "type": "string",
          "enum": [
            "2016-08-01"
          ]
        },
        "properties": {
          "oneOf": [
            {
              "$ref": "#/definitions/PremierAddOn_properties"
            },
            {
              "$ref": "https://schema.management.azure.com/schemas/common/definitions.json#/definitions/expression"
            }
          ],
          "description": "ARM envelope properties"
        }
      },
      "required": [
        "type",
        "apiVersion",
        "properties"
      ],
      "description": "Microsoft.Web/sites/slots/premieraddons"
    },
    "sites_slots_publicCertificates": {
      "type": "object",
      "properties": {
        "name": {
          "type": "string",
          "pattern": "^[a-zA-Z0-9-_]+/[a-zA-Z0-9-_]+/[a-zA-Z0-9-_]+$"
        },
        "type": {
          "type": "string",
          "enum": [
            "Microsoft.Web/sites/slots/publiccertificates"
          ]
        },
        "apiVersion": {
          "type": "string",
          "enum": [
            "2016-08-01"
          ]
        },
        "properties": {
          "oneOf": [
            {
              "$ref": "#/definitions/PublicCertificate_properties"
            },
            {
              "$ref": "https://schema.management.azure.com/schemas/common/definitions.json#/definitions/expression"
            }
          ],
          "description": "ARM envelope properties"
        }
      },
      "required": [
        "type",
        "apiVersion",
        "properties"
      ],
      "description": "Microsoft.Web/sites/slots/publiccertificates"
    },
    "sites_slots_virtualNetworkConnections": {
      "type": "object",
      "properties": {
        "name": {
          "type": "string",
          "pattern": "^[a-zA-Z0-9-_]+/[a-zA-Z0-9-_]+/[a-zA-Z0-9-_]+$"
        },
        "type": {
          "type": "string",
          "enum": [
            "Microsoft.Web/sites/slots/virtualNetworkConnections"
          ]
        },
        "apiVersion": {
          "type": "string",
          "enum": [
            "2016-08-01"
          ]
        },
        "vnetResourceId": {
          "type": "string",
          "description": "The Virtual Network's resource ID."
        },
        "certBlob": {
          "type": "string",
          "description": "A certificate file (.cer) blob containing the public key of the private key used to authenticate a \n Point-To-Site VPN connection."
        },
        "dnsServers": {
          "type": "string",
          "description": "DNS servers to be used by this Virtual Network. This should be a comma-separated list of IP addresses."
        },
        "resources": {
          "type": "array",
          "items": {
            "oneOf": [
              {
                "$ref": "#/definitions/sites_slots_virtualNetworkConnections_gateways_childResource"
              }
            ]
          }
        }
      },
      "required": [
        "type",
        "apiVersion"
      ],
      "description": "Microsoft.Web/sites/slots/virtualNetworkConnections"
    },
    "sites_slots_virtualNetworkConnections_gateways": {
      "type": "object",
      "name": {
        "type": "string",
        "pattern": "^[a-zA-Z0-9-_]+/[a-zA-Z0-9-_]+/[a-zA-Z0-9-_]+/[a-zA-Z0-9-_]+$"
      },
      "properties": {
        "type": {
          "type": "string",
          "enum": [
            "Microsoft.Web/sites/slots/virtualNetworkConnections/gateways"
          ]
        },
        "apiVersion": {
          "type": "string",
          "enum": [
            "2016-08-01"
          ]
        },
        "properties": {
          "oneOf": [
            {
              "$ref": "#/definitions/VnetGateway_properties"
            },
            {
              "$ref": "https://schema.management.azure.com/schemas/common/definitions.json#/definitions/expression"
            }
          ],
          "description": "ARM envelope properties"
        }
      },
      "required": [
        "type",
        "apiVersion",
        "properties"
      ],
      "description": "Microsoft.Web/sites/slots/virtualNetworkConnections/gateways"
    },
    "sites_slots_sourcecontrol": {
      "type": "object",
      "properties": {
        "name": {
          "type": "string",
          "pattern": "^[a-zA-Z0-9-_]+/[a-zA-Z0-9-_]+/web$"
        },
        "type": {
          "type": "string",
          "enum": [
            "Microsoft.Web/sites/slots/sourcecontrols"
          ]
        },
        "apiVersion": {
          "type": "string",
          "enum": [
            "2016-08-01"
          ]
        },
        "properties": {
          "oneOf": [
            {
              "$ref": "#/definitions/SourceControl"
            },
            {
              "$ref": "https://schema.management.azure.com/schemas/common/definitions.json#/definitions/expression"
            }
          ],
          "description": "ARM envelope properties"
        }
      },
      "required": [
        "type",
        "apiVersion",
        "properties"
      ],
      "description": "Microsoft.Web/sites/slots/sourcecontrols"
    },
    "sites_virtualNetworkConnections": {
      "type": "object",
      "properties": {
        "name": {
          "type": "string",
          "pattern": "^[a-zA-Z0-9-_]+/[a-zA-Z0-9-_]+$"
        },
        "type": {
          "type": "string",
          "enum": [
            "Microsoft.Web/sites/virtualNetworkConnections"
          ]
        },
        "apiVersion": {
          "type": "string",
          "enum": [
            "2016-08-01"
          ]
        },
        "vnetResourceId": {
          "type": "string",
          "description": "The Virtual Network's resource ID."
        },
        "certBlob": {
          "type": "string",
          "description": "A certificate file (.cer) blob containing the public key of the private key used to authenticate a \n Point-To-Site VPN connection."
        },
        "dnsServers": {
          "type": "string",
          "description": "DNS servers to be used by this Virtual Network. This should be a comma-separated list of IP addresses."
        },
        "resources": {
          "type": "array",
          "items": {
            "oneOf": [
              {
                "$ref": "#/definitions/sites_virtualNetworkConnections_gateways_childResource"
              }
            ]
          }
        }
      },
      "required": [
        "type",
        "apiVersion"
      ],
      "description": "Microsoft.Web/sites/virtualNetworkConnections"
    },
    "sites_virtualNetworkConnections_gateways": {
      "name": {
        "type": "string",
        "pattern": "^[a-zA-Z0-9-_]+/[a-zA-Z0-9-_]+/[a-zA-Z0-9-_]+$"
      },
      "type": "object",
      "properties": {
        "type": {
          "type": "string",
          "enum": [
            "Microsoft.Web/sites/virtualNetworkConnections/gateways"
          ]
        },
        "apiVersion": {
          "type": "string",
          "enum": [
            "2016-08-01"
          ]
        },
        "properties": {
          "oneOf": [
            {
              "$ref": "#/definitions/VnetGateway_properties"
            },
            {
              "$ref": "https://schema.management.azure.com/schemas/common/definitions.json#/definitions/expression"
            }
          ],
          "description": "ARM envelope properties"
        }
      },
      "required": [
        "type",
        "apiVersion",
        "properties"
      ],
      "description": "Microsoft.Web/sites/virtualNetworkConnections/gateways"
    }
  },
  "definitions": {
    "ApiDefinitionInfo": {
      "type": "object",
      "properties": {
        "url": {
          "type": "string",
          "description": "The URL of the API definition."
        }
      },
      "description": "Information about the formal API definition for the app."
    },
    "AutoHealActions": {
      "type": "object",
      "properties": {
        "actionType": {
          "oneOf": [
            {
              "type": "string",
              "enum": [
                "Recycle",
                "LogEvent",
                "CustomAction"
              ]
            },
            {
              "$ref": "https://schema.management.azure.com/schemas/common/definitions.json#/definitions/expression"
            }
          ],
          "description": "Predefined action to be taken."
        },
        "customAction": {
          "oneOf": [
            {
              "$ref": "#/definitions/AutoHealCustomAction"
            },
            {
              "$ref": "https://schema.management.azure.com/schemas/common/definitions.json#/definitions/expression"
            }
          ],
          "description": "Custom action to be taken."
        },
        "minProcessExecutionTime": {
          "type": "string",
          "description": "Minimum time the process must execute\n before taking the action"
        }
      },
      "description": "Actions which to take by the auto-heal module when a rule is triggered."
    },
    "AutoHealCustomAction": {
      "type": "object",
      "properties": {
        "exe": {
          "type": "string",
          "description": "Executable to be run."
        },
        "parameters": {
          "type": "string",
          "description": "Parameters for the executable."
        }
      },
      "description": "Custom action to be executed\n when an auto heal rule is triggered."
    },
    "AutoHealRules": {
      "type": "object",
      "properties": {
        "triggers": {
          "oneOf": [
            {
              "$ref": "#/definitions/AutoHealTriggers"
            },
            {
              "$ref": "https://schema.management.azure.com/schemas/common/definitions.json#/definitions/expression"
            }
          ],
          "description": "Conditions that describe when to execute the auto-heal actions."
        },
        "actions": {
          "oneOf": [
            {
              "$ref": "#/definitions/AutoHealActions"
            },
            {
              "$ref": "https://schema.management.azure.com/schemas/common/definitions.json#/definitions/expression"
            }
          ],
          "description": "Actions to be executed when a rule is triggered."
        }
      },
      "description": "Rules that can be defined for auto-heal."
    },
    "AutoHealTriggers": {
      "type": "object",
      "properties": {
        "requests": {
          "oneOf": [
            {
              "$ref": "#/definitions/RequestsBasedTrigger"
            },
            {
              "$ref": "https://schema.management.azure.com/schemas/common/definitions.json#/definitions/expression"
            }
          ],
          "description": "A rule based on total requests."
        },
        "privateBytesInKB": {
          "oneOf": [
            {
              "type": "integer"
            },
            {
              "$ref": "https://schema.management.azure.com/schemas/common/definitions.json#/definitions/expression"
            }
          ],
          "description": "A rule based on private bytes."
        },
        "statusCodes": {
          "oneOf": [
            {
              "type": "array",
              "items": {
                "$ref": "#/definitions/StatusCodesBasedTrigger"
              }
            },
            {
              "$ref": "https://schema.management.azure.com/schemas/common/definitions.json#/definitions/expression"
            }
          ],
          "description": "A rule based on status codes."
        },
        "slowRequests": {
          "oneOf": [
            {
              "$ref": "#/definitions/SlowRequestsBasedTrigger"
            },
            {
              "$ref": "https://schema.management.azure.com/schemas/common/definitions.json#/definitions/expression"
            }
          ],
          "description": "A rule based on request execution time."
        }
      },
      "description": "Triggers for auto-heal."
    },
    "CloningInfo": {
      "type": "object",
      "properties": {
        "correlationId": {
          "type": "string",
          "description": "Correlation ID of cloning operation. This ID ties multiple cloning operations\n together to use the same snapshot."
        },
        "overwrite": {
          "oneOf": [
            {
              "type": "boolean"
            },
            {
              "$ref": "https://schema.management.azure.com/schemas/common/definitions.json#/definitions/expression"
            }
          ],
          "description": "<code>true</code> to overwrite destination app; otherwise, <code>false</code>."
        },
        "cloneCustomHostNames": {
          "oneOf": [
            {
              "type": "boolean"
            },
            {
              "$ref": "https://schema.management.azure.com/schemas/common/definitions.json#/definitions/expression"
            }
          ],
          "description": "<code>true</code> to clone custom hostnames from source app; otherwise, <code>false</code>."
        },
        "cloneSourceControl": {
          "oneOf": [
            {
              "type": "boolean"
            },
            {
              "$ref": "https://schema.management.azure.com/schemas/common/definitions.json#/definitions/expression"
            }
          ],
          "description": "<code>true</code> to clone source control from source app; otherwise, <code>false</code>."
        },
        "sourceWebAppId": {
          "type": "string",
          "description": "ARM resource ID of the source app. App resource ID is of the form \n /subscriptions/{subId}/resourceGroups/{resourceGroupName}/providers/Microsoft.Web/sites/{siteName} for production slots and \n /subscriptions/{subId}/resourceGroups/{resourceGroupName}/providers/Microsoft.Web/sites/{siteName}/slots/{slotName} for other slots."
        },
        "hostingEnvironment": {
          "type": "string",
          "description": "App Service Environment."
        },
        "appSettingsOverrides": {
          "oneOf": [
            {
              "type": "object",
              "additionalProperties": {
                "type": "string"
              }
            },
            {
              "$ref": "https://schema.management.azure.com/schemas/common/definitions.json#/definitions/expression"
            }
          ],
          "description": "Application setting overrides for cloned app. If specified, these settings override the settings cloned \n from source app. Otherwise, application settings from source app are retained."
        },
        "configureLoadBalancing": {
          "oneOf": [
            {
              "type": "boolean"
            },
            {
              "$ref": "https://schema.management.azure.com/schemas/common/definitions.json#/definitions/expression"
            }
          ],
          "description": "<code>true</code> to configure load balancing for source and destination app."
        },
        "trafficManagerProfileId": {
          "type": "string",
          "description": "ARM resource ID of the Traffic Manager profile to use, if it exists. Traffic Manager resource ID is of the form \n /subscriptions/{subId}/resourceGroups/{resourceGroupName}/providers/Microsoft.Network/trafficManagerProfiles/{profileName}."
        },
        "trafficManagerProfileName": {
          "type": "string",
          "description": "Name of Traffic Manager profile to create. This is only needed if Traffic Manager profile does not already exist."
        }
      },
      "required": [
        "sourceWebAppId"
      ],
      "description": "Information needed for cloning operation."
    },
    "config_childResource": {
      "type": "object",
      "properties": {
        "name": {
          "type": "string",
          "enum": [
            "web"
          ]
        },
        "type": {
          "type": "string",
          "enum": [
            "config"
          ]
        },
        "apiVersion": {
          "type": "string",
          "enum": [
            "2016-08-01"
          ]
        },
        "properties": {
          "oneOf": [
            {
              "$ref": "#/definitions/SiteConfig"
            },
            {
              "$ref": "https://schema.management.azure.com/schemas/common/definitions.json#/definitions/expression"
            }
          ],
          "description": "ARM envelope properties"
        }
      },
      "required": [
        "type",
        "apiVersion",
        "properties"
      ],
      "description": "Microsoft.Web/sites/config"
    },
    "connectionstrings_childResource": {
      "type": "object",
      "properties": {
        "name": {
          "type": "string",
          "enum": [
            "connectionstrings"
          ]
        },
        "type": {
          "type": "string",
          "enum": [
            "config"
          ]
        },
        "apiVersion": {
          "type": "string",
          "enum": [
            "2016-08-01"
          ]
        },
        "properties": {
          "oneOf": [
            {
              "type": "object",
              "additionalProperties": {
                "oneOf": [
                  {
                    "$ref": "#/definitions/ConnectionString_properties"
                  },
                  {
                    "$ref": "https://schema.management.azure.com/schemas/common/definitions.json#/definitions/expression"
                  }
                ]
              }
            },
            {
              "$ref": "https://schema.management.azure.com/schemas/common/definitions.json#/definitions/expression"
            }
          ],
          "description": "ARM envelope properties"
        }
      },
      "required": [
        "type",
        "apiVersion",
        "properties"
      ]
    },
    "ConnectionString_properties": {
      "type": "object",
      "properties": {
        "value": {
          "type": "string",
          "description": "Value of connection string."
        },
        "type": {
          "type": "string",
          "enum": [
            "MySql",
            "SQLServer",
            "SQLAzure",
            "Custom",
            "NotificationHub",
            "ServiceBus",
            "EventHub",
            "ApiHub",
            "DocDb",
            "RedisCache"
          ],
          "description": "Type of connection string."
        }
      }
    },
    "ConnStringInfo": {
      "type": "object",
      "properties": {
        "name": {
          "type": "string",
          "description": "Name of connection string."
        },
        "connectionString": {
          "type": "string",
          "description": "Connection string value."
        },
        "type": {
          "type": "string",
          "enum": [
            "MySql",
            "SQLServer",
            "SQLAzure",
            "Custom",
            "NotificationHub",
            "ServiceBus",
            "EventHub",
            "ApiHub",
            "DocDb",
            "RedisCache"
          ],
          "description": "Type of database."
        }
      },
      "description": "Database connection string information."
    },
    "CorsSettings": {
      "type": "object",
      "properties": {
        "allowedOrigins": {
          "oneOf": [
            {
              "type": "array",
              "items": {
                "type": "string"
              }
            },
            {
              "$ref": "https://schema.management.azure.com/schemas/common/definitions.json#/definitions/expression"
            }
          ],
          "description": "Gets or sets the list of origins that should be allowed to make cross-origin\n calls (for example: http://example.com:12345). Use \"*\" to allow all."
        }
      },
      "description": "Cross-Origin Resource Sharing (CORS) settings for the app."
    },
    "Deployment_properties": {
      "type": "object",
      "properties": {
        "id": {
          "type": "string",
          "description": "ID."
        },
        "status": {
          "oneOf": [
            {
              "type": "integer"
            },
            {
              "$ref": "https://schema.management.azure.com/schemas/common/definitions.json#/definitions/expression"
            }
          ],
          "description": "Status."
        },
        "message": {
          "type": "string",
          "description": "Message."
        },
        "author": {
          "type": "string",
          "description": "Author."
        },
        "deployer": {
          "type": "string",
          "description": "Deployer."
        },
        "author_email": {
          "type": "string",
          "description": "Author email."
        },
        "start_time": {
          "type": "string",
          "format": "date-time",
          "description": "Start time."
        },
        "end_time": {
          "type": "string",
          "format": "date-time",
          "description": "End time."
        },
        "active": {
          "oneOf": [
            {
              "type": "boolean"
            },
            {
              "$ref": "https://schema.management.azure.com/schemas/common/definitions.json#/definitions/expression"
            }
          ],
          "description": "Active."
        },
        "details": {
          "type": "string",
          "description": "Detail."
        }
      },
      "description": "ARM envelope properties"
    },
    "Experiments": {
      "type": "object",
      "properties": {
        "rampUpRules": {
          "oneOf": [
            {
              "type": "array",
              "items": {
                "$ref": "#/definitions/RampUpRule"
              }
            },
            {
              "$ref": "https://schema.management.azure.com/schemas/common/definitions.json#/definitions/expression"
            }
          ],
          "description": "List of ramp-up rules."
        }
      },
      "description": "Routing rules in production experiments."
    },
    "HandlerMapping": {
      "type": "object",
      "properties": {
        "extension": {
          "type": "string",
          "description": "Requests with this extension will be handled using the specified FastCGI application."
        },
        "scriptProcessor": {
          "type": "string",
          "description": "The absolute path to the FastCGI application."
        },
        "arguments": {
          "type": "string",
          "description": "Command-line arguments to be passed to the script processor."
        }
      },
      "description": "The IIS handler mappings used to define which handler processes HTTP requests with certain extension. \n For example, it is used to configure php-cgi.exe process to handle all HTTP requests with *.php extension."
    },
    "HostingEnvironmentProfile": {
      "type": "object",
      "properties": {
        "id": {
          "type": "string",
          "description": "Resource ID of the App Service Environment."
        }
      },
      "description": "Specification for an App Service Environment to use for this resource."
    },
    "HostNameBinding_properties": {
      "type": "object",
      "properties": {
        "name": {
          "type": "string",
          "description": "Hostname."
        },
        "siteName": {
          "type": "string",
          "description": "App Service app name."
        },
        "domainId": {
          "type": "string",
          "description": "Fully qualified ARM domain resource URI."
        },
        "azureResourceName": {
          "type": "string",
          "description": "Azure resource name."
        },
        "azureResourceType": {
          "oneOf": [
            {
              "type": "string",
              "enum": [
                "Website",
                "TrafficManager"
              ]
            },
            {
              "$ref": "https://schema.management.azure.com/schemas/common/definitions.json#/definitions/expression"
            }
          ],
          "description": "Azure resource type."
        },
        "customHostNameDnsRecordType": {
          "oneOf": [
            {
              "type": "string",
              "enum": [
                "CName",
                "A"
              ]
            },
            {
              "$ref": "https://schema.management.azure.com/schemas/common/definitions.json#/definitions/expression"
            }
          ],
          "description": "Custom DNS record type."
        },
        "hostNameType": {
          "oneOf": [
            {
              "type": "string",
              "enum": [
                "Verified",
                "Managed"
              ]
            },
            {
              "$ref": "https://schema.management.azure.com/schemas/common/definitions.json#/definitions/expression"
            }
          ],
          "description": "Hostname type."
        },
        "sslState": {
          "oneOf": [
            {
              "type": "string",
              "enum": [
                "Disabled",
                "SniEnabled",
                "IpBasedEnabled"
              ]
            },
            {
              "$ref": "https://schema.management.azure.com/schemas/common/definitions.json#/definitions/expression"
            }
          ],
          "description": "SSL type."
        },
        "thumbprint": {
          "type": "string",
          "description": "SSL certificate thumbprint"
        },
        "virtualIP": {
          "type": "string",
          "description": "Virtual IP address assigned to the hostname if IP based SSL is enabled."
        }
      },
      "description": "ARM envelope properties"
    },
    "HostNameSslState": {
      "type": "object",
      "properties": {
        "name": {
          "type": "string",
          "description": "Hostname."
        },
        "sslState": {
          "oneOf": [
            {
              "type": "string",
              "enum": [
                "Disabled",
                "SniEnabled",
                "IpBasedEnabled"
              ]
            },
            {
              "$ref": "https://schema.management.azure.com/schemas/common/definitions.json#/definitions/expression"
            }
          ],
          "description": "SSL type."
        },
        "virtualIP": {
          "type": "string",
          "description": "Virtual IP address assigned to the hostname if IP based SSL is enabled."
        },
        "thumbprint": {
          "type": "string",
          "description": "SSL certificate thumbprint."
        },
        "toUpdate": {
          "oneOf": [
            {
              "type": "boolean"
            },
            {
              "$ref": "https://schema.management.azure.com/schemas/common/definitions.json#/definitions/expression"
            }
          ],
          "description": "Set to <code>true</code> to update existing hostname."
        },
        "hostType": {
          "oneOf": [
            {
              "type": "string",
              "enum": [
                "Standard",
                "Repository"
              ]
            },
            {
              "$ref": "https://schema.management.azure.com/schemas/common/definitions.json#/definitions/expression"
            }
          ],
          "description": "Indicates whether the hostname is a standard or repository hostname."
        }
      },
      "description": "SSL-enabled hostname."
    },
    "HybridConnection_properties": {
      "type": "object",
      "properties": {
        "serviceBusNamespace": {
          "type": "string",
          "description": "The name of the Service Bus namespace."
        },
        "relayName": {
          "type": "string",
          "description": "The name of the Service Bus relay."
        },
        "relayArmUri": {
          "type": "string",
          "description": "The ARM URI to the Service Bus relay."
        },
        "hostname": {
          "type": "string",
          "description": "The hostname of the endpoint."
        },
        "port": {
          "oneOf": [
            {
              "type": "integer"
            },
            {
              "$ref": "https://schema.management.azure.com/schemas/common/definitions.json#/definitions/expression"
            }
          ],
          "description": "The port of the endpoint."
        },
        "sendKeyName": {
          "type": "string",
          "description": "The name of the Service Bus key which has Send permissions. This is used to authenticate to Service Bus."
        },
        "sendKeyValue": {
          "type": "string",
          "description": "The value of the Service Bus key. This is used to authenticate to Service Bus. In ARM this key will not be returned\n normally, use the POST /listKeys API instead."
        }
      },
      "description": "ARM envelope properties"
    },
    "Identifier_properties": {
      "type": "object",
      "properties": {
        "id": {
          "type": "string",
          "description": "ID."
        }
      },
      "description": "ARM envelope properties"
    },
    "IpSecurityRestriction": {
      "type": "object",
      "properties": {
        "ipAddress": {
          "type": "string",
          "description": "IP address the security restriction is valid for."
        },
        "subnetMask": {
          "type": "string",
          "description": "Subnet mask for the range of IP addresses the restriction is valid for."
        }
      },
      "required": [
        "ipAddress"
      ],
      "description": "IP security restriction on an app."
    },
    "NameValuePair": {
      "type": "object",
      "properties": {
        "name": {
          "type": "string",
          "description": "Pair name."
        },
        "value": {
          "type": "string",
          "description": "Pair value."
        }
      },
      "description": "Name value pair."
    },
    "PremierAddOn_properties": {
      "type": "object",
      "properties": {
        "sku": {
          "type": "string",
          "description": "SKU."
        },
        "product": {
          "type": "string",
          "description": "Product."
        },
        "vendor": {
          "type": "string",
          "description": "Vendor."
        },
        "name": {
          "type": "string",
          "description": "Name."
        },
        "location": {
          "type": "string",
          "description": "Location."
        },
        "tags": {
          "oneOf": [
            {
              "type": "object",
              "additionalProperties": {
                "type": "string"
              }
            },
            {
              "$ref": "https://schema.management.azure.com/schemas/common/definitions.json#/definitions/expression"
            }
          ],
          "description": "Tags."
        },
        "marketplacePublisher": {
          "type": "string",
          "description": "Marketplace publisher."
        },
        "marketplaceOffer": {
          "type": "string",
          "description": "Marketplace offer."
        }
      },
      "description": "ARM envelope properties"
    },
    "PublicCertificate_properties": {
      "type": "object",
      "properties": {
        "blob": {
          "type": "string",
          "description": "A certificate file (.cer) blob."
        },
        "publicCertificateLocation" :{
          "oneOf": [
            {
              "type": "string",
              "enum": [
                "CurrentUserMy",
                "LocalMachineMy",
                "Unknown"
              ]
            },
            {
              "$ref": "https://schema.management.azure.com/schemas/common/definitions.json#/definitions/expression"
            }
          ],
          "description": "Public Certificate Location."
        }
      },
      "description": "Push settings for the App."
    },
    "PushSettings": {
      "type": "object",
      "properties": {
        "isPushEnabled": {
          "oneOf": [
            {
              "type": "boolean"
            },
            {
              "$ref": "https://schema.management.azure.com/schemas/common/definitions.json#/definitions/expression"
            }
          ],
          "description": "Gets or sets a flag indicating whether the Push endpoint is enabled."
        },
        "tagWhitelistJson": {
          "type": "string",
          "description": "Gets or sets a JSON string containing a list of tags that are whitelisted for use by the push registration endpoint."
        },
        "tagsRequiringAuth": {
          "type": "string",
          "description": "Gets or sets a JSON string containing a list of tags that require user authentication to be used in the push registration endpoint.\n Tags can consist of alphanumeric characters and the following:\n '_', '@', '#', '.', ':', '-'. \n Validation should be performed at the PushRequestHandler."
        },
        "dynamicTagsJson": {
          "type": "string",
          "description": "Gets or sets a JSON string containing a list of dynamic tags that will be evaluated from user claims in the push registration endpoint."
        }
      },
      "required": [
        "isPushEnabled"
      ],
      "description": "Push settings for the App."
    },
    "RampUpRule": {
      "type": "object",
      "properties": {
        "actionHostName": {
          "type": "string",
          "description": "Hostname of a slot to which the traffic will be redirected if decided to. E.g. myapp-stage.azurewebsites.net."
        },
        "reroutePercentage": {
          "oneOf": [
            {
              "type": "number"
            },
            {
              "$ref": "https://schema.management.azure.com/schemas/common/definitions.json#/definitions/expression"
            }
          ],
          "description": "Percentage of the traffic which will be redirected to <code>ActionHostName</code>."
        },
        "changeStep": {
          "oneOf": [
            {
              "type": "number"
            },
            {
              "$ref": "https://schema.management.azure.com/schemas/common/definitions.json#/definitions/expression"
            }
          ],
          "description": "In auto ramp up scenario this is the step to to add/remove from <code>ReroutePercentage</code> until it reaches \n <code>MinReroutePercentage</code> or <code>MaxReroutePercentage</code>. Site metrics are checked every N minutes specificed in <code>ChangeIntervalInMinutes</code>.\n Custom decision algorithm can be provided in TiPCallback site extension which URL can be specified in <code>ChangeDecisionCallbackUrl</code>."
        },
        "changeIntervalInMinutes": {
          "oneOf": [
            {
              "type": "integer"
            },
            {
              "$ref": "https://schema.management.azure.com/schemas/common/definitions.json#/definitions/expression"
            }
          ],
          "description": "Specifies interval in mimuntes to reevaluate ReroutePercentage."
        },
        "minReroutePercentage": {
          "oneOf": [
            {
              "type": "number"
            },
            {
              "$ref": "https://schema.management.azure.com/schemas/common/definitions.json#/definitions/expression"
            }
          ],
          "description": "Specifies lower boundary above which ReroutePercentage will stay."
        },
        "maxReroutePercentage": {
          "oneOf": [
            {
              "type": "number"
            },
            {
              "$ref": "https://schema.management.azure.com/schemas/common/definitions.json#/definitions/expression"
            }
          ],
          "description": "Specifies upper boundary below which ReroutePercentage will stay."
        },
        "changeDecisionCallbackUrl": {
          "type": "string",
          "description": "Custom decision algorithm can be provided in TiPCallback site extension which URL can be specified. See TiPCallback site extension for the scaffold and contracts.\n https://www.siteextensions.net/packages/TiPCallback/"
        },
        "name": {
          "type": "string",
          "description": "Name of the routing rule. The recommended name would be to point to the slot which will receive the traffic in the experiment."
        }
      },
      "description": "Routing rules for ramp up testing. This rule allows to redirect static traffic % to a slot or to gradually change routing % based on performance."
    },
    "RelayServiceConnectionEntity_properties": {
      "type": "object",
      "properties": {
        "entityName": {
          "type": "string"
        },
        "entityConnectionString": {
          "type": "string"
        },
        "resourceType": {
          "type": "string"
        },
        "resourceConnectionString": {
          "type": "string"
        },
        "hostname": {
          "type": "string"
        },
        "port": {
          "oneOf": [
            {
              "type": "integer",
              "format": "int32"
            },
            {
              "$ref": "https://schema.management.azure.com/schemas/common/definitions.json#/definitions/expression"
            }
          ]
        },
        "biztalkUri": {
          "type": "string"
        }
      },
      "description": "ARM envelope properties"
    },
    "RequestsBasedTrigger": {
      "type": "object",
      "properties": {
        "count": {
          "oneOf": [
            {
              "type": "integer"
            },
            {
              "$ref": "https://schema.management.azure.com/schemas/common/definitions.json#/definitions/expression"
            }
          ],
          "description": "Count."
        },
        "timeInterval": {
          "type": "string",
          "description": "Time interval."
        }
      },
      "description": "Trigger based on total requests."
    },
    "Site_properties": {
      "type": "object",
      "properties": {
        "enabled": {
          "oneOf": [
            {
              "type": "boolean"
            },
            {
              "$ref": "https://schema.management.azure.com/schemas/common/definitions.json#/definitions/expression"
            }
          ],
          "description": "<code>true</code> if the app is enabled; otherwise, <code>false</code>. Setting this value to false disables the app (takes the app offline)."
        },
        "hostNameSslStates": {
          "oneOf": [
            {
              "type": "array",
              "items": {
                "$ref": "#/definitions/HostNameSslState"
              }
            },
            {
              "$ref": "https://schema.management.azure.com/schemas/common/definitions.json#/definitions/expression"
            }
          ],
          "description": "Hostname SSL states are used to manage the SSL bindings for app's hostnames."
        },
        "serverFarmId": {
          "type": "string",
          "description": "Resource ID of the associated App Service plan, formatted as: \"/subscriptions/{subscriptionID}/resourceGroups/{groupName}/providers/Microsoft.Web/serverfarms/{appServicePlanName}\"."
        },
        "reserved": {
          "oneOf": [
            {
              "type": "boolean"
            },
            {
              "$ref": "https://schema.management.azure.com/schemas/common/definitions.json#/definitions/expression"
            }
          ],
          "description": "<code>true</code> if reserved; otherwise, <code>false</code>."
        },
        "siteConfig": {
          "oneOf": [
            {
              "$ref": "#/definitions/SiteConfig"
            },
            {
              "$ref": "https://schema.management.azure.com/schemas/common/definitions.json#/definitions/expression"
            }
          ],
          "description": "Configuration of the app."
        },
        "scmSiteAlsoStopped": {
          "oneOf": [
            {
              "type": "boolean",
              "enum": [
                "false"
              ]
            },
            {
              "$ref": "https://schema.management.azure.com/schemas/common/definitions.json#/definitions/expression"
            }
          ],
          "description": "<code>true</code> to stop SCM (KUDU) site when the app is stopped; otherwise, <code>false</code>. The default is <code>false</code>."
        },
        "hostingEnvironmentProfile": {
          "oneOf": [
            {
              "$ref": "#/definitions/HostingEnvironmentProfile"
            },
            {
              "$ref": "https://schema.management.azure.com/schemas/common/definitions.json#/definitions/expression"
            }
          ],
          "description": "App Service Environment to use for the app."
        },
        "microService": {
          "oneOf": [
            {
              "type": "string",
              "enum": [
                "false"
              ]
            },
            {
              "$ref": "https://schema.management.azure.com/schemas/common/definitions.json#/definitions/expression"
            }
          ],
          "description": "Micro services like apps, logic apps."
        },
        "gatewaySiteName": {
          "type": "string",
          "description": "Name of gateway app associated with the app."
        },
        "clientAffinityEnabled": {
          "oneOf": [
            {
              "type": "boolean"
            },
            {
              "$ref": "https://schema.management.azure.com/schemas/common/definitions.json#/definitions/expression"
            }
          ],
          "description": "<code>true</code> to enable client affinity; <code>false</code> to stop sending session affinity cookies, which route client requests in the same session to the same instance. Default is <code>true</code>."
        },
        "clientCertEnabled": {
          "oneOf": [
            {
              "type": "boolean"
            },
            {
              "$ref": "https://schema.management.azure.com/schemas/common/definitions.json#/definitions/expression"
            }
          ],
          "description": "<code>true</code> to enable client certificate authentication (TLS mutual authentication); otherwise, <code>false</code>. Default is <code>false</code>."
        },
        "hostNamesDisabled": {
          "oneOf": [
            {
              "type": "boolean"
            },
            {
              "$ref": "https://schema.management.azure.com/schemas/common/definitions.json#/definitions/expression"
            }
          ],
          "description": "<code>true</code> to disable the public hostnames of the app; otherwise, <code>false</code>.\n If <code>true</code>, the app is only accessible via API management process."
        },
        "containerSize": {
          "oneOf": [
            {
              "type": "integer"
            },
            {
              "$ref": "https://schema.management.azure.com/schemas/common/definitions.json#/definitions/expression"
            }
          ],
          "description": "Size of the function container."
        },
        "dailyMemoryTimeQuota": {
          "oneOf": [
            {
              "type": "integer"
            },
            {
              "$ref": "https://schema.management.azure.com/schemas/common/definitions.json#/definitions/expression"
            }
          ],
          "description": "Maximum allowed daily memory-time quota (applicable on dynamic apps only)."
        },
        "cloningInfo": {
          "oneOf": [
            {
              "$ref": "#/definitions/CloningInfo"
            },
            {
              "$ref": "https://schema.management.azure.com/schemas/common/definitions.json#/definitions/expression"
            }
          ],
          "description": "If specified during app creation, the app is cloned from a source app."
        },
        "httpsOnly": {
          "oneOf": [
            {
              "type": "boolean"
            },
            {
              "$ref": "https://schema.management.azure.com/schemas/common/definitions.json#/definitions/expression"
            }
          ],
          "description": "Configures a web site to accept only https requests. Issues redirect for http requests."
        }
      },
      "description": "ARM envelope properties"
    },
    "SiteConfig": {
      "type": "object",
      "properties": {
        "numberOfWorkers": {
          "oneOf": [
            {
              "type": "integer"
            },
            {
              "$ref": "https://schema.management.azure.com/schemas/common/definitions.json#/definitions/expression"
            }
          ],
          "description": "Number of workers."
        },
        "defaultDocuments": {
          "oneOf": [
            {
              "type": "array",
              "items": {
                "type": "string"
              }
            },
            {
              "$ref": "https://schema.management.azure.com/schemas/common/definitions.json#/definitions/expression"
            }
          ],
          "description": "Default documents."
        },
        "netFrameworkVersion": {
          "oneOf": [
            {
              "type": "string",
              "enum": [
                "v4.6"
              ]
            },
            {
              "$ref": "https://schema.management.azure.com/schemas/common/definitions.json#/definitions/expression"
            }
          ],
          "description": ".NET Framework version."
        },
        "phpVersion": {
          "type": "string",
          "description": "Version of PHP."
        },
        "pythonVersion": {
          "type": "string",
          "description": "Version of Python."
        },
        "nodeVersion": {
          "type": "string",
          "description": "Version of Node.js."
        },
        "linuxFxVersion": {
          "type": "string",
          "description": "Linux App Framework and version"
        },
        "requestTracingEnabled": {
          "oneOf": [
            {
              "type": "boolean"
            },
            {
              "$ref": "https://schema.management.azure.com/schemas/common/definitions.json#/definitions/expression"
            }
          ],
          "description": "<code>true</code> if request tracing is enabled; otherwise, <code>false</code>."
        },
        "requestTracingExpirationTime": {
          "type": "string",
          "format": "date-time",
          "description": "Request tracing expiration time."
        },
        "remoteDebuggingEnabled": {
          "oneOf": [
            {
              "type": "boolean"
            },
            {
              "$ref": "https://schema.management.azure.com/schemas/common/definitions.json#/definitions/expression"
            }
          ],
          "description": "<code>true</code> if remote debugging is enabled; otherwise, <code>false</code>."
        },
        "remoteDebuggingVersion": {
          "type": "string",
          "description": "Remote debugging version."
        },
        "httpLoggingEnabled": {
          "oneOf": [
            {
              "type": "boolean"
            },
            {
              "$ref": "https://schema.management.azure.com/schemas/common/definitions.json#/definitions/expression"
            }
          ],
          "description": "<code>true</code> if HTTP logging is enabled; otherwise, <code>false</code>."
        },
        "logsDirectorySizeLimit": {
          "oneOf": [
            {
              "type": "integer"
            },
            {
              "$ref": "https://schema.management.azure.com/schemas/common/definitions.json#/definitions/expression"
            }
          ],
          "description": "HTTP logs directory size limit."
        },
        "detailedErrorLoggingEnabled": {
          "oneOf": [
            {
              "type": "boolean"
            },
            {
              "$ref": "https://schema.management.azure.com/schemas/common/definitions.json#/definitions/expression"
            }
          ],
          "description": "<code>true</code> if detailed error logging is enabled; otherwise, <code>false</code>."
        },
        "publishingUsername": {
          "type": "string",
          "description": "Publishing user name."
        },
        "appSettings": {
          "oneOf": [
            {
              "type": "array",
              "items": {
                "$ref": "#/definitions/NameValuePair"
              }
            },
            {
              "$ref": "https://schema.management.azure.com/schemas/common/definitions.json#/definitions/expression"
            }
          ],
          "description": "Application settings."
        },
        "connectionStrings": {
          "oneOf": [
            {
              "type": "array",
              "items": {
                "$ref": "#/definitions/ConnStringInfo"
              }
            },
            {
              "$ref": "https://schema.management.azure.com/schemas/common/definitions.json#/definitions/expression"
            }
          ],
          "description": "Connection strings."
        },
        "handlerMappings": {
          "oneOf": [
            {
              "type": "array",
              "items": {
                "$ref": "#/definitions/HandlerMapping"
              }
            },
            {
              "$ref": "https://schema.management.azure.com/schemas/common/definitions.json#/definitions/expression"
            }
          ],
          "description": "Handler mappings."
        },
        "documentRoot": {
          "type": "string",
          "description": "Document root."
        },
        "scmType": {
          "oneOf": [
            {
              "type": "string",
              "enum": [
                "None",
                "Dropbox",
                "Tfs",
                "LocalGit",
                "GitHub",
                "CodePlexGit",
                "CodePlexHg",
                "BitbucketGit",
                "BitbucketHg",
                "ExternalGit",
                "ExternalHg",
                "OneDrive",
                "VSO"
              ]
            },
            {
              "$ref": "https://schema.management.azure.com/schemas/common/definitions.json#/definitions/expression"
            }
          ],
          "description": "SCM type."
        },
        "use32BitWorkerProcess": {
          "oneOf": [
            {
              "type": "boolean"
            },
            {
              "$ref": "https://schema.management.azure.com/schemas/common/definitions.json#/definitions/expression"
            }
          ],
          "description": "<code>true</code> to use 32-bit worker process; otherwise, <code>false</code>."
        },
        "webSocketsEnabled": {
          "oneOf": [
            {
              "type": "boolean"
            },
            {
              "$ref": "https://schema.management.azure.com/schemas/common/definitions.json#/definitions/expression"
            }
          ],
          "description": "<code>true</code> if WebSocket is enabled; otherwise, <code>false</code>."
        },
        "alwaysOn": {
          "oneOf": [
            {
              "type": "boolean"
            },
            {
              "$ref": "https://schema.management.azure.com/schemas/common/definitions.json#/definitions/expression"
            }
          ],
          "description": "<code>true</code> if Always On is enabled; otherwise, <code>false</code>."
        },
        "javaVersion": {
          "type": "string",
          "description": "Java version."
        },
        "javaContainer": {
          "type": "string",
          "description": "Java container."
        },
        "javaContainerVersion": {
          "type": "string",
          "description": "Java container version."
        },
        "appCommandLine": {
          "type": "string",
          "description": "App command line to launch."
        },
        "managedPipelineMode": {
          "oneOf": [
            {
              "type": "string",
              "enum": [
                "Integrated",
                "Classic"
              ]
            },
            {
              "$ref": "https://schema.management.azure.com/schemas/common/definitions.json#/definitions/expression"
            }
          ],
          "description": "Managed pipeline mode."
        },
        "virtualApplications": {
          "oneOf": [
            {
              "type": "array",
              "items": {
                "$ref": "#/definitions/VirtualApplication"
              }
            },
            {
              "$ref": "https://schema.management.azure.com/schemas/common/definitions.json#/definitions/expression"
            }
          ],
          "description": "Virtual applications."
        },
        "loadBalancing": {
          "oneOf": [
            {
              "type": "string",
              "enum": [
                "WeightedRoundRobin",
                "LeastRequests",
                "LeastResponseTime",
                "WeightedTotalTraffic",
                "RequestHash"
              ]
            },
            {
              "$ref": "https://schema.management.azure.com/schemas/common/definitions.json#/definitions/expression"
            }
          ],
          "description": "Site load balancing."
        },
        "experiments": {
          "oneOf": [
            {
              "$ref": "#/definitions/Experiments"
            },
            {
              "$ref": "https://schema.management.azure.com/schemas/common/definitions.json#/definitions/expression"
            }
          ],
          "description": "This is work around for polymophic types."
        },
        "limits": {
          "oneOf": [
            {
              "$ref": "#/definitions/SiteLimits"
            },
            {
              "$ref": "https://schema.management.azure.com/schemas/common/definitions.json#/definitions/expression"
            }
          ],
          "description": "Site limits."
        },
        "autoHealEnabled": {
          "oneOf": [
            {
              "type": "boolean"
            },
            {
              "$ref": "https://schema.management.azure.com/schemas/common/definitions.json#/definitions/expression"
            }
          ],
          "description": "<code>true</code> if Auto Heal is enabled; otherwise, <code>false</code>."
        },
        "autoHealRules": {
          "oneOf": [
            {
              "$ref": "#/definitions/AutoHealRules"
            },
            {
              "$ref": "https://schema.management.azure.com/schemas/common/definitions.json#/definitions/expression"
            }
          ],
          "description": "Auto Heal rules."
        },
        "tracingOptions": {
          "type": "string",
          "description": "Tracing options."
        },
        "vnetName": {
          "type": "string",
          "description": "Virtual Network name."
        },
        "cors": {
          "oneOf": [
            {
              "$ref": "#/definitions/CorsSettings"
            },
            {
              "$ref": "https://schema.management.azure.com/schemas/common/definitions.json#/definitions/expression"
            }
          ],
          "description": "Cross-Origin Resource Sharing (CORS) settings."
        },
        "push": {
          "oneOf": [
            {
              "$ref": "#/definitions/PushSettings"
            },
            {
              "$ref": "https://schema.management.azure.com/schemas/common/definitions.json#/definitions/expression"
            }
          ],
          "description": "Push endpoint settings."
        },
        "apiDefinition": {
          "oneOf": [
            {
              "$ref": "#/definitions/ApiDefinitionInfo"
            },
            {
              "$ref": "https://schema.management.azure.com/schemas/common/definitions.json#/definitions/expression"
            }
          ],
          "description": "Information about the formal API definition for the app."
        },
        "autoSwapSlotName": {
          "type": "string",
          "description": "Auto-swap slot name."
        },
        "localMySqlEnabled": {
          "oneOf": [
            {
              "type": "boolean",
              "enum": [
                "false"
              ]
            },
            {
              "$ref": "https://schema.management.azure.com/schemas/common/definitions.json#/definitions/expression"
            }
          ],
          "description": "<code>true</code> to enable local MySQL; otherwise, <code>false</code>."
        },
        "ipSecurityRestrictions": {
          "oneOf": [
            {
              "type": "array",
              "items": {
                "$ref": "#/definitions/IpSecurityRestriction"
              }
            },
            {
              "$ref": "https://schema.management.azure.com/schemas/common/definitions.json#/definitions/expression"
            }
          ],
          "description": "IP security restrictions."
        }
      },
      "description": "Configuration of an App Service app."
    },
    "SourceControl": {
      "type": "object",
      "properties": {
        "repoUrl": {
          "oneOf": [
            {
              "type": "string"
            },
            {
              "$ref": "https://schema.management.azure.com/schemas/common/definitions.json#/definitions/expression"
            }
          ],
          "description": "Repository or source control URL."
        },
        "branch": {
          "oneOf": [
            {
              "type": "string"
            },
            {
              "$ref": "https://schema.management.azure.com/schemas/common/definitions.json#/definitions/expression"
            }
          ],
          "description": "Name of branch to use for deployment."
        },
        "isManualIntegration": {
          "oneOf": [
            {
              "type": "boolean"
            },
            {
              "$ref": "https://schema.management.azure.com/schemas/common/definitions.json#/definitions/expression"
            }
          ],
          "description": "<code>true</code> to limit to manual integration; <code>false</code> to enable continuous integration (which configures webhooks into online repos like GitHub)."
        },
        "deploymentRollbackEnabled": {
          "oneOf": [
            {
              "type": "boolean"
            },
            {
              "$ref": "https://schema.management.azure.com/schemas/common/definitions.json#/definitions/expression"
            }
          ],
          "description": "<code>true</code> to enable deployment rollback; otherwise, <code>false</code>."
        },
        "isMercurial": {
          "oneOf": [
            {
              "type": "boolean"
            },
            {
              "$ref": "https://schema.management.azure.com/schemas/common/definitions.json#/definitions/expression"
            }
          ],
          "description": "<code>true</code> for a Mercurial repository; <code>false</code> for a Git repository."
        }
      },
      "description": "Source control configuration for an app."
    },
    "SiteLimits": {
      "type": "object",
      "properties": {
        "maxPercentageCpu": {
          "oneOf": [
            {
              "type": "number"
            },
            {
              "$ref": "https://schema.management.azure.com/schemas/common/definitions.json#/definitions/expression"
            }
          ],
          "description": "Maximum allowed CPU usage percentage."
        },
        "maxMemoryInMb": {
          "oneOf": [
            {
              "type": "integer"
            },
            {
              "$ref": "https://schema.management.azure.com/schemas/common/definitions.json#/definitions/expression"
            }
          ],
          "description": "Maximum allowed memory usage in MB."
        },
        "maxDiskSizeInMb": {
          "oneOf": [
            {
              "type": "integer"
            },
            {
              "$ref": "https://schema.management.azure.com/schemas/common/definitions.json#/definitions/expression"
            }
          ],
          "description": "Maximum allowed disk size usage in MB."
        }
      },
      "description": "Metric limits set on an app."
    },
    "sites_config_childResource": {
      "allOf": [
        {
          "$ref": "#/definitions/config_childResource"
        }
      ],
      "description": "Microsoft.Web/sites/config"
    },
    "sites_appsettings_childResource": {
      "type": "object",
      "properties": {
        "name": {
          "type": "string",
          "enum": [
            "appsettings"
          ]
        },
        "type": {
          "type": "string",
          "enum": [
            "config"
          ]
        },
        "apiVersion": {
          "type": "string",
          "enum": [
            "2016-08-01"
          ]
        },
        "properties": {
          "oneOf": [
            {
              "type": "object",
              "additionalProperties": {
                "type": "string"
              }
            },
            {
              "$ref": "https://schema.management.azure.com/schemas/common/definitions.json#/definitions/expression"
            }
          ],
          "description": "ARM envelope properties"
        }
      },
      "required": [
        "type",
        "apiVersion",
        "properties"
      ],
      "description": "Microsoft.Web/sites/config"
    },
    "sites_connectionstrings_childResource": {
      "allOf": [
        {
          "$ref": "#/definitions/connectionstrings_childResource"
        }
      ],
      "description": "Microsoft.Web/sites/config"
    },
    "sites_deployments_childResource": {
      "type": "object",
      "properties": {
        "type": {
          "type": "string",
          "enum": [
            "deployments"
          ]
        },
        "apiVersion": {
          "type": "string",
          "enum": [
            "2016-08-01"
          ]
        },
        "properties": {
          "oneOf": [
            {
              "$ref": "#/definitions/Deployment_properties"
            },
            {
              "$ref": "https://schema.management.azure.com/schemas/common/definitions.json#/definitions/expression"
            }
          ],
          "description": "ARM envelope properties"
        }
      },
      "required": [
        "type",
        "apiVersion",
        "properties"
      ],
      "description": "Microsoft.Web/sites/deployments"
    },
    "sites_domainOwnershipIdentifiers_childResource": {
      "type": "object",
      "properties": {
        "type": {
          "type": "string",
          "enum": [
            "domainOwnershipIdentifiers"
          ]
        },
        "apiVersion": {
          "type": "string",
          "enum": [
            "2016-08-01"
          ]
        },
        "properties": {
          "oneOf": [
            {
              "$ref": "#/definitions/Identifier_properties"
            },
            {
              "$ref": "https://schema.management.azure.com/schemas/common/definitions.json#/definitions/expression"
            }
          ],
          "description": "ARM envelope properties"
        }
      },
      "required": [
        "type",
        "apiVersion",
        "properties"
      ],
      "description": "Microsoft.Web/sites/domainOwnershipIdentifiers"
    },
    "sites_hostNameBindings_childResource": {
      "type": "object",
      "properties": {
        "type": {
          "type": "string",
          "enum": [
            "hostNameBindings"
          ]
        },
        "apiVersion": {
          "type": "string",
          "enum": [
            "2016-08-01"
          ]
        },
        "properties": {
          "oneOf": [
            {
              "$ref": "#/definitions/HostNameBinding_properties"
            },
            {
              "$ref": "https://schema.management.azure.com/schemas/common/definitions.json#/definitions/expression"
            }
          ],
          "description": "ARM envelope properties"
        }
      },
      "required": [
        "type",
        "apiVersion",
        "properties"
      ],
      "description": "Microsoft.Web/sites/hostNameBindings"
    },
    "sites_hybridconnection_childResource": {
      "type": "object",
      "properties": {
        "type": {
          "type": "string",
          "enum": [
            "hybridconnection"
          ]
        },
        "apiVersion": {
          "type": "string",
          "enum": [
            "2016-08-01"
          ]
        },
        "properties": {
          "oneOf": [
            {
              "$ref": "#/definitions/RelayServiceConnectionEntity_properties"
            },
            {
              "$ref": "https://schema.management.azure.com/schemas/common/definitions.json#/definitions/expression"
            }
          ],
          "description": "ARM envelope properties"
        }
      },
      "required": [
        "type",
        "apiVersion",
        "properties"
      ],
      "description": "Microsoft.Web/sites/hybridconnection"
    },
    "sites_premieraddons_childResource": {
      "type": "object",
      "properties": {
        "type": {
          "type": "string",
          "enum": [
            "premieraddons"
          ]
        },
        "apiVersion": {
          "type": "string",
          "enum": [
            "2016-08-01"
          ]
        },
        "properties": {
          "oneOf": [
            {
              "$ref": "#/definitions/PremierAddOn_properties"
            },
            {
              "$ref": "https://schema.management.azure.com/schemas/common/definitions.json#/definitions/expression"
            }
          ],
          "description": "ARM envelope properties"
        }
      },
      "required": [
        "type",
        "apiVersion",
        "properties"
      ],
      "description": "Microsoft.Web/sites/premieraddons"
    },
    "sites_publicCertificates_childResource": {
      "type": "object",
      "properties": {
        "type": {
          "type": "string",
          "enum": [
            "publiccertificates"
          ]
        },
        "apiVersion": {
          "type": "string",
          "enum": [
            "2016-08-01"
          ]
        },
        "properties": {
          "oneOf": [
            {
              "$ref": "#/definitions/PublicCertificate_properties"
            },
            {
              "$ref": "https://schema.management.azure.com/schemas/common/definitions.json#/definitions/expression"
            }
          ],
          "description": "ARM envelope properties"
        }
      },
      "required": [
        "type",
        "apiVersion",
        "properties"
      ],
      "description": "Microsoft.Web/sites/publiccertificates"
    },
    "sites_slots_appsettings_childResource": {
      "type": "object",
      "properties": {
        "name": {
          "type": "string",
          "enum": [
            "appsettings"
          ]
        },
        "type": {
          "type": "string",
          "enum": [
            "config"
          ]
        },
        "apiVersion": {
          "type": "string",
          "enum": [
            "2016-08-01"
          ]
        },
        "properties": {
          "oneOf": [
            {
              "type": "object",
              "additionalProperties": {
                "type": "string"
              }
            },
            {
              "$ref": "https://schema.management.azure.com/schemas/common/definitions.json#/definitions/expression"
            }
          ],
          "description": "ARM envelope properties"
        }
      },
      "required": [
        "type",
        "apiVersion",
        "properties"
      ],
      "description": "Microsoft.Web/sites/slots/config"
    },
    "sites_slots_childResource": {
      "type": "object",
      "properties": {
        "type": {
          "type": "string",
          "enum": [
            "slots"
          ]
        },
        "apiVersion": {
          "type": "string",
          "enum": [
            "2016-08-01"
          ]
        },
        "properties": {
          "oneOf": [
            {
              "$ref": "#/definitions/Site_properties"
            },
            {
              "$ref": "https://schema.management.azure.com/schemas/common/definitions.json#/definitions/expression"
            }
          ],
          "description": "ARM envelope properties"
        },
        "resources": {
          "type": "array",
          "items": {
            "oneOf": [
              {
                "$ref": "#/definitions/sites_slots_virtualNetworkConnections_childResource"
              },
              {
                "$ref": "#/definitions/sites_slots_premieraddons_childResource"
              },
              {
                "$ref": "#/definitions/sites_slots_hybridconnection_childResource"
              },
              {
                "$ref": "#/definitions/sites_slots_hostNameBindings_childResource"
              },
              {
                "$ref": "#/definitions/sites_slots_domainOwnershipIdentifiers_childResource"
              },
              {
                "$ref": "#/definitions/sites_slots_deployments_childResource"
              },
              {
                "$ref": "#/definitions/sites_slots_appsettings_childResource"
              },
              {
                "$ref": "#/definitions/sites_slots_connectionstrings_childResource"
              },
              {
                "$ref": "#/definitions/sites_slots_publicCertificates_childResource"
              }
            ]
          }
        }
      },
      "required": [
        "type",
        "apiVersion",
        "properties"
      ],
      "description": "Microsoft.Web/sites/slots"
    },
    "sites_slots_config_childResource": {
      "allOf": [
        {
          "$ref": "#/definitions/config_childResource"
        }
      ],
      "description": "Microsoft.Web/site/slots/config"
    },
    "sites_slots_connectionstrings_childResource": {
      "allOf": [
        {
          "$ref": "#/definitions/connectionstrings_childResource"
        }
      ],
      "description": "Microsoft.Web/sites/slots/config"
    },
    "sites_slots_deployments_childResource": {
      "type": "object",
      "properties": {
        "type": {
          "type": "string",
          "enum": [
            "deployments"
          ]
        },
        "apiVersion": {
          "type": "string",
          "enum": [
            "2016-08-01"
          ]
        },
        "properties": {
          "oneOf": [
            {
              "$ref": "#/definitions/Deployment_properties"
            },
            {
              "$ref": "https://schema.management.azure.com/schemas/common/definitions.json#/definitions/expression"
            }
          ],
          "description": "ARM envelope properties"
        }
      },
      "required": [
        "type",
        "apiVersion",
        "properties"
      ],
      "description": "Microsoft.Web/sites/slots/deployments"
    },
    "sites_slots_domainOwnershipIdentifiers_childResource": {
      "type": "object",
      "properties": {
        "type": {
          "type": "string",
          "enum": [
            "domainOwnershipIdentifiers"
          ]
        },
        "apiVersion": {
          "type": "string",
          "enum": [
            "2016-08-01"
          ]
        },
        "properties": {
          "oneOf": [
            {
              "$ref": "#/definitions/Identifier_properties"
            },
            {
              "$ref": "https://schema.management.azure.com/schemas/common/definitions.json#/definitions/expression"
            }
          ],
          "description": "ARM envelope properties"
        }
      },
      "required": [
        "type",
        "apiVersion",
        "properties"
      ],
      "description": "Microsoft.Web/sites/slots/domainOwnershipIdentifiers"
    },
    "sites_slots_hostNameBindings_childResource": {
      "type": "object",
      "properties": {
        "type": {
          "type": "string",
          "enum": [
            "hostNameBindings"
          ]
        },
        "apiVersion": {
          "type": "string",
          "enum": [
            "2016-08-01"
          ]
        },
        "properties": {
          "oneOf": [
            {
              "$ref": "#/definitions/HostNameBinding_properties"
            },
            {
              "$ref": "https://schema.management.azure.com/schemas/common/definitions.json#/definitions/expression"
            }
          ],
          "description": "ARM envelope properties"
        }
      },
      "required": [
        "type",
        "apiVersion",
        "properties"
      ],
      "description": "Microsoft.Web/sites/slots/hostNameBindings"
    },
    "sites_slots_hybridconnection_childResource": {
      "type": "object",
      "properties": {
        "type": {
          "type": "string",
          "enum": [
            "hybridconnection"
          ]
        },
        "apiVersion": {
          "type": "string",
          "enum": [
            "2016-08-01"
          ]
        },
        "properties": {
          "oneOf": [
            {
              "$ref": "#/definitions/RelayServiceConnectionEntity_properties"
            },
            {
              "$ref": "https://schema.management.azure.com/schemas/common/definitions.json#/definitions/expression"
            }
          ],
          "description": "ARM envelope properties"
        }
      },
      "required": [
        "type",
        "apiVersion",
        "properties"
      ],
      "description": "Microsoft.Web/sites/slots/hybridconnection"
    },
    "sites_slots_premieraddons_childResource": {
      "type": "object",
      "properties": {
        "type": {
          "type": "string",
          "enum": [
            "premieraddons"
          ]
        },
        "apiVersion": {
          "type": "string",
          "enum": [
            "2016-08-01"
          ]
        },
        "properties": {
          "oneOf": [
            {
              "$ref": "#/definitions/PremierAddOn_properties"
            },
            {
              "$ref": "https://schema.management.azure.com/schemas/common/definitions.json#/definitions/expression"
            }
          ],
          "description": "ARM envelope properties"
        }
      },
      "required": [
        "type",
        "apiVersion",
        "properties"
      ],
      "description": "Microsoft.Web/sites/slots/premieraddons"
    },
    "sites_slots_publicCertificates_childResource": {
      "type": "object",
      "properties": {
        "type": {
          "type": "string",
          "enum": [
            "publiccertificates"
          ]
        },
        "apiVersion": {
          "type": "string",
          "enum": [
            "2016-08-01"
          ]
        },
        "properties": {
          "oneOf": [
            {
              "$ref": "#/definitions/PublicCertificate_properties"
            },
            {
              "$ref": "https://schema.management.azure.com/schemas/common/definitions.json#/definitions/expression"
            }
          ],
          "description": "ARM envelope properties"
        }
      },
      "required": [
        "type",
        "apiVersion",
        "properties"
      ],
      "description": "Microsoft.Web/sites/slots/publiccertificates"
    },
    "sites_slots_virtualNetworkConnections_childResource": {
      "type": "object",
      "properties": {
        "type": {
          "type": "string",
          "enum": [
            "virtualNetworkConnections"
          ]
        },
        "apiVersion": {
          "type": "string",
          "enum": [
            "2016-08-01"
          ]
        },
        "vnetResourceId": {
          "type": "string",
          "description": "The Virtual Network's resource ID."
        },
        "certBlob": {
          "type": "string",
          "description": "A certificate file (.cer) blob containing the public key of the private key used to authenticate a \n Point-To-Site VPN connection."
        },
        "dnsServers": {
          "type": "string",
          "description": "DNS servers to be used by this Virtual Network. This should be a comma-separated list of IP addresses."
        },
        "resources": {
          "type": "array",
          "items": {
            "oneOf": [
              {
                "$ref": "#/definitions/sites_slots_virtualNetworkConnections_gateways_childResource"
              }
            ]
          }
        }
      },
      "required": [
        "type",
        "apiVersion"
      ],
      "description": "Microsoft.Web/sites/slots/virtualNetworkConnections"
    },
    "sites_slots_virtualNetworkConnections_gateways_childResource": {
      "type": "object",
      "properties": {
        "type": {
          "type": "string",
          "enum": [
            "gateways"
          ]
        },
        "apiVersion": {
          "type": "string",
          "enum": [
            "2016-08-01"
          ]
        },
        "properties": {
          "oneOf": [
            {
              "$ref": "#/definitions/VnetGateway_properties"
            },
            {
              "$ref": "https://schema.management.azure.com/schemas/common/definitions.json#/definitions/expression"
            }
          ],
          "description": "ARM envelope properties"
        }
      },
      "required": [
        "type",
        "apiVersion",
        "properties"
      ],
      "description": "Microsoft.Web/sites/slots/virtualNetworkConnections/gateways"
    },
    "sites_virtualNetworkConnections_childResource": {
      "type": "object",
      "properties": {
        "type": {
          "type": "string",
          "enum": [
            "virtualNetworkConnections"
          ]
        },
        "apiVersion": {
          "type": "string",
          "enum": [
            "2016-08-01"
          ]
        },
        "vnetResourceId": {
          "type": "string",
          "description": "The Virtual Network's resource ID."
        },
        "certBlob": {
          "type": "string",
          "description": "A certificate file (.cer) blob containing the public key of the private key used to authenticate a \n Point-To-Site VPN connection."
        },
        "dnsServers": {
          "type": "string",
          "description": "DNS servers to be used by this Virtual Network. This should be a comma-separated list of IP addresses."
        },
        "resources": {
          "type": "array",
          "items": {
            "oneOf": [
              {
                "$ref": "#/definitions/sites_virtualNetworkConnections_gateways_childResource"
              }
            ]
          }
        }
      },
      "required": [
        "type",
        "apiVersion"
      ],
      "description": "Microsoft.Web/sites/virtualNetworkConnections"
    },
    "sites_virtualNetworkConnections_gateways_childResource": {
      "type": "object",
      "properties": {
        "type": {
          "type": "string",
          "enum": [
            "gateways"
          ]
        },
        "apiVersion": {
          "type": "string",
          "enum": [
            "2016-08-01"
          ]
        },
        "properties": {
          "oneOf": [
            {
              "$ref": "#/definitions/VnetGateway_properties"
            },
            {
              "$ref": "https://schema.management.azure.com/schemas/common/definitions.json#/definitions/expression"
            }
          ],
          "description": "ARM envelope properties"
        }
      },
      "required": [
        "type",
        "apiVersion",
        "properties"
      ],
      "description": "Microsoft.Web/sites/virtualNetworkConnections/gateways"
    },
    "SlowRequestsBasedTrigger": {
      "type": "object",
      "properties": {
        "timeTaken": {
          "type": "string",
          "description": "Time taken."
        },
        "count": {
          "oneOf": [
            {
              "type": "integer"
            },
            {
              "$ref": "https://schema.management.azure.com/schemas/common/definitions.json#/definitions/expression"
            }
          ],
          "description": "Count."
        },
        "timeInterval": {
          "type": "string",
          "description": "Time interval."
        }
      },
      "description": "Trigger based on request execution time."
    },
    "StatusCodesBasedTrigger": {
      "type": "object",
      "properties": {
        "status": {
          "oneOf": [
            {
              "type": "integer"
            },
            {
              "$ref": "https://schema.management.azure.com/schemas/common/definitions.json#/definitions/expression"
            }
          ],
          "description": "HTTP status code."
        },
        "subStatus": {
          "oneOf": [
            {
              "type": "integer"
            },
            {
              "$ref": "https://schema.management.azure.com/schemas/common/definitions.json#/definitions/expression"
            }
          ],
          "description": "SubStatus."
        },
        "win32Status": {
          "oneOf": [
            {
              "type": "integer"
            },
            {
              "$ref": "https://schema.management.azure.com/schemas/common/definitions.json#/definitions/expression"
            }
          ],
          "description": "Win32 error code."
        },
        "count": {
          "oneOf": [
            {
              "type": "integer"
            },
            {
              "$ref": "https://schema.management.azure.com/schemas/common/definitions.json#/definitions/expression"
            }
          ],
          "description": "Count."
        },
        "timeInterval": {
          "type": "string",
          "description": "Time interval."
        }
      },
      "description": "Trigger based on status code."
    },
    "VirtualApplication": {
      "type": "object",
      "properties": {
        "virtualPath": {
          "type": "string",
          "description": "Virtual path."
        },
        "physicalPath": {
          "type": "string",
          "description": "Physical path."
        },
        "preloadEnabled": {
          "oneOf": [
            {
              "type": "boolean"
            },
            {
              "$ref": "https://schema.management.azure.com/schemas/common/definitions.json#/definitions/expression"
            }
          ],
          "description": "<code>true</code> if preloading is enabled; otherwise, <code>false</code>."
        },
        "virtualDirectories": {
          "oneOf": [
            {
              "type": "array",
              "items": {
                "$ref": "#/definitions/VirtualDirectory"
              }
            },
            {
              "$ref": "https://schema.management.azure.com/schemas/common/definitions.json#/definitions/expression"
            }
          ],
          "description": "Virtual directories for virtual application."
        }
      },
      "description": "Virtual application in an app."
    },
    "VirtualDirectory": {
      "type": "object",
      "properties": {
        "virtualPath": {
          "type": "string",
          "description": "Path to virtual application."
        },
        "physicalPath": {
          "type": "string",
          "description": "Physical path."
        }
      },
      "description": "Directory for virtual application."
    },
    "VnetGateway_properties": {
      "type": "object",
      "properties": {
        "vnetName": {
          "type": "string",
          "description": "The Virtual Network name."
        },
        "vpnPackageUri": {
          "type": "string",
          "description": "The URI where the VPN package can be downloaded."
        }
      },
      "description": "ARM envelope properties"
    }
  }
}<|MERGE_RESOLUTION|>--- conflicted
+++ resolved
@@ -78,14 +78,12 @@
       ],
       "description": "Microsoft.Web/sites"
     },
-<<<<<<< HEAD
-=======
-    "sites_appsettings": {
+    "sites_config": {
       "type": "object",
       "properties": {
         "name": {
           "type": "string",
-          "pattern": "^[a-zA-Z0-9-_]+/appsettings$"
+          "pattern": "^[a-zA-Z0-9-_]+/web$"
         },
         "type": {
           "type": "string",
@@ -102,10 +100,7 @@
         "properties": {
           "oneOf": [
             {
-              "type": "object",
-              "additionalProperties": {
-                "type": "string"
-              }
+              "$ref": "#/definitions/SiteConfig"
             },
             {
               "$ref": "https://schema.management.azure.com/schemas/common/definitions.json#/definitions/expression"
@@ -121,96 +116,6 @@
       ],
       "description": "Microsoft.Web/sites/config"
     },
->>>>>>> de2bc994
-    "sites_config": {
-      "type": "object",
-      "properties": {
-        "name": {
-          "type": "string",
-          "pattern": "^[a-zA-Z0-9-_]+/web$"
-        },
-        "type": {
-          "type": "string",
-          "enum": [
-            "Microsoft.Web/sites/config"
-          ]
-        },
-        "apiVersion": {
-          "type": "string",
-          "enum": [
-            "2016-08-01"
-          ]
-        },
-        "properties": {
-          "oneOf": [
-            {
-              "$ref": "#/definitions/SiteConfig"
-            },
-            {
-              "$ref": "https://schema.management.azure.com/schemas/common/definitions.json#/definitions/expression"
-            }
-          ],
-          "description": "ARM envelope properties"
-        }
-      },
-      "required": [
-        "type",
-        "apiVersion",
-        "properties"
-      ],
-      "description": "Microsoft.Web/sites/config"
-    },
-<<<<<<< HEAD
-=======
-    "sites_connectionstrings": {
-      "type": "object",
-      "properties": {
-        "name": {
-          "type": "string",
-          "pattern": "^[a-zA-Z0-9-_]+/connectionstrings$"
-        },
-        "type": {
-          "type": "string",
-          "enum": [
-            "Microsoft.Web/sites/config"
-          ]
-        },
-        "apiVersion": {
-          "type": "string",
-          "enum": [
-            "2016-08-01"
-          ]
-        },
-        "properties": {
-          "oneOf": [
-            {
-              "type": "object",
-              "additionalProperties": {
-                "oneOf": [
-                  {
-                    "$ref": "#/definitions/ConnectionString_properties"
-                  },
-                  {
-                    "$ref": "https://schema.management.azure.com/schemas/common/definitions.json#/definitions/expression"
-                  }
-                ]
-              }
-            },
-            {
-              "$ref": "https://schema.management.azure.com/schemas/common/definitions.json#/definitions/expression"
-            }
-          ],
-          "description": "ARM envelope properties"
-        }
-      },
-      "required": [
-        "type",
-        "apiVersion",
-        "properties"
-      ],
-      "description": "Microsoft.Web/sites/config"
-    },
->>>>>>> de2bc994
     "sites_deployments": {
       "type": "object",
       "properties": {
@@ -628,14 +533,12 @@
       ],
       "description": "Microsoft.Web/sites/slots"
     },
-<<<<<<< HEAD
-=======
-    "sites_slots_appsettings": {
+    "sites_slots_config": {
       "type": "object",
       "properties": {
         "name": {
           "type": "string",
-          "pattern": "^[a-zA-Z0-9-_]+/[a-zA-Z0-9-_]+/appsettings$"
+          "pattern": "^[a-zA-Z0-9-_]+/[a-zA-Z0-9-_]+/web$"
         },
         "type": {
           "type": "string",
@@ -652,10 +555,7 @@
         "properties": {
           "oneOf": [
             {
-              "type": "object",
-              "additionalProperties": {
-                "type": "string"
-              }
+              "$ref": "#/definitions/SiteConfig"
             },
             {
               "$ref": "https://schema.management.azure.com/schemas/common/definitions.json#/definitions/expression"
@@ -671,96 +571,6 @@
       ],
       "description": "Microsoft.Web/sites/slots/config"
     },
->>>>>>> de2bc994
-    "sites_slots_config": {
-      "type": "object",
-      "properties": {
-        "name": {
-          "type": "string",
-          "pattern": "^[a-zA-Z0-9-_]+/[a-zA-Z0-9-_]+/web$"
-        },
-        "type": {
-          "type": "string",
-          "enum": [
-            "Microsoft.Web/sites/slots/config"
-          ]
-        },
-        "apiVersion": {
-          "type": "string",
-          "enum": [
-            "2016-08-01"
-          ]
-        },
-        "properties": {
-          "oneOf": [
-            {
-              "$ref": "#/definitions/SiteConfig"
-            },
-            {
-              "$ref": "https://schema.management.azure.com/schemas/common/definitions.json#/definitions/expression"
-            }
-          ],
-          "description": "ARM envelope properties"
-        }
-      },
-      "required": [
-        "type",
-        "apiVersion",
-        "properties"
-      ],
-      "description": "Microsoft.Web/sites/slots/config"
-    },
-<<<<<<< HEAD
-=======
-    "sites_slots_connectionstrings": {
-      "type": "object",
-      "properties": {
-        "name": {
-          "type": "string",
-          "pattern": "^[a-zA-Z0-9-_]+/[a-zA-Z0-9-_]+/connectionstrings$"
-        },
-        "type": {
-          "type": "string",
-          "enum": [
-            "Microsoft.Web/sites/slots/config"
-          ]
-        },
-        "apiVersion": {
-          "type": "string",
-          "enum": [
-            "2016-08-01"
-          ]
-        },
-        "properties": {
-          "oneOf": [
-            {
-              "type": "object",
-              "additionalProperties": {
-                "oneOf": [
-                  {
-                    "$ref": "#/definitions/ConnectionString_properties"
-                  },
-                  {
-                    "$ref": "https://schema.management.azure.com/schemas/common/definitions.json#/definitions/expression"
-                  }
-                ]
-              }
-            },
-            {
-              "$ref": "https://schema.management.azure.com/schemas/common/definitions.json#/definitions/expression"
-            }
-          ],
-          "description": "ARM envelope properties"
-        }
-      },
-      "required": [
-        "type",
-        "apiVersion",
-        "properties"
-      ],
-      "description": "Microsoft.Web/sites/slots/config"
-    },
->>>>>>> de2bc994
     "sites_slots_deployments": {
       "type": "object",
       "properties": {
