{
  "id": "https://schema.management.azure.com/schemas/2018-01-31/Microsoft.Consumption.json#",
  "$schema": "http://json-schema.org/draft-04/schema#",
  "title": "Microsoft.Consumption",
  "description": "Microsoft Consumption Resource Types",
  "resourceDefinitions": {},
  "subscription_resourceDefinitions": {
    "budgets": {
      "type": "object",
      "properties": {
        "apiVersion": {
          "type": "string",
          "enum": [
            "2018-01-31"
          ]
        },
        "eTag": {
          "type": "string",
          "description": "eTag of the resource. To handle concurrent update scenario, this field will be used to determine whether the user is updating the latest version or not."
        },
        "name": {
          "type": "string",
          "description": "Budget Name."
        },
        "properties": {
          "oneOf": [
            {
              "$ref": "#/definitions/BudgetProperties"
            },
            {
              "$ref": "https://schema.management.azure.com/schemas/common/definitions.json#/definitions/expression"
            }
          ],
          "description": "The properties of the budget."
        },
        "type": {
          "type": "string",
          "enum": [
            "Microsoft.Consumption/budgets"
          ]
        }
      },
      "required": [
        "apiVersion",
        "name",
        "properties",
        "type"
      ],
      "description": "Microsoft.Consumption/budgets"
    }
  },
  "definitions": {
    "BudgetProperties": {
      "type": "object",
      "properties": {
        "amount": {
          "oneOf": [
            {
              "type": "number"
            },
            {
              "$ref": "https://schema.management.azure.com/schemas/common/definitions.json#/definitions/expression"
            }
          ],
          "description": "The total amount of cost to track with the budget"
        },
        "category": {
          "oneOf": [
            {
              "type": "string",
              "enum": [
                "Cost",
                "Usage"
              ]
            },
            {
              "$ref": "https://schema.management.azure.com/schemas/common/definitions.json#/definitions/expression"
            }
          ],
          "description": "The category of the budget, whether the budget tracks cost or usage."
        },
        "filters": {
          "oneOf": [
            {
              "$ref": "#/definitions/Filters"
            },
            {
              "$ref": "https://schema.management.azure.com/schemas/common/definitions.json#/definitions/expression"
            }
          ],
          "description": "May be used to filter budgets by resource group, resource, or meter."
        },
        "notifications": {
          "oneOf": [
            {
              "type": "object",
              "additionalProperties": {
                "$ref": "#/definitions/Notification"
              },
              "properties": {}
            },
            {
              "$ref": "https://schema.management.azure.com/schemas/common/definitions.json#/definitions/expression"
            }
          ],
          "description": "Dictionary of notifications associated with the budget. Budget can have up to five notifications."
        },
        "timeGrain": {
          "oneOf": [
            {
              "type": "string",
              "enum": [
                "Monthly",
                "Quarterly",
                "Annually"
              ]
            },
            {
              "$ref": "https://schema.management.azure.com/schemas/common/definitions.json#/definitions/expression"
            }
          ],
          "description": "The time covered by a budget. Tracking of the amount will be reset based on the time grain."
        },
        "timePeriod": {
          "oneOf": [
            {
              "$ref": "#/definitions/BudgetTimePeriod"
            },
            {
              "$ref": "https://schema.management.azure.com/schemas/common/definitions.json#/definitions/expression"
<<<<<<< HEAD
=======
            }
          ],
          "description": "Has start and end date of the budget. The start date must be first of the month and should be less than the end date. Budget start date must be on or after June 1, 2017. Future start date should not be more than three months. Past start date should  be selected within the timegrain preiod. There are no restrictions on the end date."
        },
        "filters": {
          "oneOf": [
            {
              "$ref": "#/definitions/Filters"
            },
            {
              "$ref": "https://schema.management.azure.com/schemas/common/definitions.json#/definitions/expression"
            }
          ],
          "description": "May be used to filter budgets by resource group, resource, or meter."
        },
        "notifications": {
          "oneOf": [
            {
              "type": "object",
              "additionalProperties": {
                "$ref": "#/definitions/Notification"
              }
            },
            {
              "$ref": "https://schema.management.azure.com/schemas/common/definitions.json#/definitions/expression"
>>>>>>> 99162adc
            }
          ],
          "description": "The start and end date for a budget."
        }
      },
      "required": [
        "amount",
        "category",
        "timeGrain",
        "timePeriod"
      ],
      "description": "The properties of the budget."
    },
    "BudgetTimePeriod": {
      "type": "object",
      "properties": {
        "endDate": {
          "type": "string",
          "format": "date-time",
          "description": "The end date for the budget. If not provided, we default this to 10 years from the start date."
        },
        "startDate": {
          "type": "string",
          "format": "date-time",
          "description": "The start date for the budget."
        }
      },
      "required": [
        "startDate"
      ],
      "description": "The start and end date for a budget."
    },
    "Filters": {
      "type": "object",
      "properties": {
        "meters": {
          "oneOf": [
            {
              "type": "array",
              "items": {
                "type": "string"
              }
            },
            {
              "$ref": "https://schema.management.azure.com/schemas/common/definitions.json#/definitions/expression"
            }
          ],
          "description": "The list of filters on meters, mandatory for budgets of usage category. "
        },
        "resourceGroups": {
          "oneOf": [
            {
              "type": "array",
              "items": {
                "type": "string"
              }
            },
            {
              "$ref": "https://schema.management.azure.com/schemas/common/definitions.json#/definitions/expression"
            }
          ],
          "description": "The list of filters on resource groups, allowed at subscription level only."
        },
        "resources": {
          "type": "array",
          "items": {
            "type": "string"
          },
          "description": "The list of filters on resources."
        }
      },
      "description": "May be used to filter budgets by resource group, resource, or meter."
    },
    "Notification": {
      "type": "object",
      "properties": {
        "contactEmails": {
          "oneOf": [
            {
              "type": "array",
              "items": {
                "type": "string"
              }
            },
            {
              "$ref": "https://schema.management.azure.com/schemas/common/definitions.json#/definitions/expression"
            }
          ],
          "description": "Email addresses to send the budget notification to when the threshold is exceeded."
        },
        "contactGroups": {
          "oneOf": [
            {
              "type": "array",
              "items": {
                "type": "string"
              }
            },
            {
              "$ref": "https://schema.management.azure.com/schemas/common/definitions.json#/definitions/expression"
            }
          ],
          "description": "Action groups to send the budget notification to when the threshold is exceeded."
        },
        "contactRoles": {
          "oneOf": [
            {
              "type": "array",
              "items": {
                "type": "string"
              }
            },
            {
              "$ref": "https://schema.management.azure.com/schemas/common/definitions.json#/definitions/expression"
            }
          ],
          "description": "Contact roles to send the budget notification to when the threshold is exceeded."
        },
        "enabled": {
          "oneOf": [
            {
              "type": "boolean"
            },
            {
              "$ref": "https://schema.management.azure.com/schemas/common/definitions.json#/definitions/expression"
            }
          ],
          "description": "The notification is enabled or not."
        },
        "operator": {
          "oneOf": [
            {
              "type": "string",
              "enum": [
                "EqualTo",
                "GreaterThan",
                "GreaterThanOrEqualTo"
              ]
            },
            {
              "$ref": "https://schema.management.azure.com/schemas/common/definitions.json#/definitions/expression"
            }
          ],
          "description": "The comparison operator."
        },
        "threshold": {
          "oneOf": [
            {
              "type": "number"
            },
            {
              "$ref": "https://schema.management.azure.com/schemas/common/definitions.json#/definitions/expression"
            }
          ],
          "description": "Threshold value associated with a notification. Notification is sent when the cost exceeded the threshold. It is always percent and has to be between 0 and 1000."
        }
      },
      "required": [
        "contactEmails",
        "enabled",
        "operator",
        "threshold"
      ],
      "description": "The notification associated with a budget."
    }
  }
}<|MERGE_RESOLUTION|>--- conflicted
+++ resolved
@@ -3,11 +3,20 @@
   "$schema": "http://json-schema.org/draft-04/schema#",
   "title": "Microsoft.Consumption",
   "description": "Microsoft Consumption Resource Types",
-  "resourceDefinitions": {},
-  "subscription_resourceDefinitions": {
+  "resourceDefinitions": {
     "budgets": {
       "type": "object",
       "properties": {
+        "name": {
+          "type": "string",
+          "description": "Budget Name."
+        },
+        "type": {
+          "type": "string",
+          "enum": [
+            "Microsoft.Consumption/budgets"
+          ]
+        },
         "apiVersion": {
           "type": "string",
           "enum": [
@@ -16,11 +25,7 @@
         },
         "eTag": {
           "type": "string",
-          "description": "eTag of the resource. To handle concurrent update scenario, this field will be used to determine whether the user is updating the latest version or not."
-        },
-        "name": {
-          "type": "string",
-          "description": "Budget Name."
+          "description": "eTag of the resource. To handle concurrent update scenarion, this field will be used to determine whether the user is updating the latest version or not."
         },
         "properties": {
           "oneOf": [
@@ -30,21 +35,14 @@
             {
               "$ref": "https://schema.management.azure.com/schemas/common/definitions.json#/definitions/expression"
             }
-          ],
-          "description": "The properties of the budget."
-        },
-        "type": {
-          "type": "string",
-          "enum": [
-            "Microsoft.Consumption/budgets"
           ]
         }
       },
       "required": [
+        "name",
+        "type",
         "apiVersion",
-        "name",
-        "properties",
-        "type"
+        "properties"
       ],
       "description": "Microsoft.Consumption/budgets"
     }
@@ -53,17 +51,6 @@
     "BudgetProperties": {
       "type": "object",
       "properties": {
-        "amount": {
-          "oneOf": [
-            {
-              "type": "number"
-            },
-            {
-              "$ref": "https://schema.management.azure.com/schemas/common/definitions.json#/definitions/expression"
-            }
-          ],
-          "description": "The total amount of cost to track with the budget"
-        },
         "category": {
           "oneOf": [
             {
@@ -79,31 +66,16 @@
           ],
           "description": "The category of the budget, whether the budget tracks cost or usage."
         },
-        "filters": {
-          "oneOf": [
-            {
-              "$ref": "#/definitions/Filters"
-            },
-            {
-              "$ref": "https://schema.management.azure.com/schemas/common/definitions.json#/definitions/expression"
-            }
-          ],
-          "description": "May be used to filter budgets by resource group, resource, or meter."
-        },
-        "notifications": {
-          "oneOf": [
-            {
-              "type": "object",
-              "additionalProperties": {
-                "$ref": "#/definitions/Notification"
-              },
-              "properties": {}
-            },
-            {
-              "$ref": "https://schema.management.azure.com/schemas/common/definitions.json#/definitions/expression"
-            }
-          ],
-          "description": "Dictionary of notifications associated with the budget. Budget can have up to five notifications."
+        "amount": {
+          "oneOf": [
+            {
+              "type": "number"
+            },
+            {
+              "$ref": "https://schema.management.azure.com/schemas/common/definitions.json#/definitions/expression"
+            }
+          ],
+          "description": "The total amount of cost to track with the budget"
         },
         "timeGrain": {
           "oneOf": [
@@ -128,8 +100,6 @@
             },
             {
               "$ref": "https://schema.management.azure.com/schemas/common/definitions.json#/definitions/expression"
-<<<<<<< HEAD
-=======
             }
           ],
           "description": "Has start and end date of the budget. The start date must be first of the month and should be less than the end date. Budget start date must be on or after June 1, 2017. Future start date should not be more than three months. Past start date should  be selected within the timegrain preiod. There are no restrictions on the end date."
@@ -155,15 +125,14 @@
             },
             {
               "$ref": "https://schema.management.azure.com/schemas/common/definitions.json#/definitions/expression"
->>>>>>> 99162adc
-            }
-          ],
-          "description": "The start and end date for a budget."
-        }
-      },
-      "required": [
+            }
+          ],
+          "description": "Dictionary of notifications associated with the budget. Budget can have up to five notifications."
+        }
+      },
+      "required": [
+        "category",
         "amount",
-        "category",
         "timeGrain",
         "timePeriod"
       ],
@@ -172,15 +141,15 @@
     "BudgetTimePeriod": {
       "type": "object",
       "properties": {
+        "startDate": {
+          "type": "string",
+          "format": "date-time",
+          "description": "The start date for the budget."
+        },
         "endDate": {
           "type": "string",
           "format": "date-time",
           "description": "The end date for the budget. If not provided, we default this to 10 years from the start date."
-        },
-        "startDate": {
-          "type": "string",
-          "format": "date-time",
-          "description": "The start date for the budget."
         }
       },
       "required": [
@@ -191,20 +160,6 @@
     "Filters": {
       "type": "object",
       "properties": {
-        "meters": {
-          "oneOf": [
-            {
-              "type": "array",
-              "items": {
-                "type": "string"
-              }
-            },
-            {
-              "$ref": "https://schema.management.azure.com/schemas/common/definitions.json#/definitions/expression"
-            }
-          ],
-          "description": "The list of filters on meters, mandatory for budgets of usage category. "
-        },
         "resourceGroups": {
           "oneOf": [
             {
@@ -225,6 +180,20 @@
             "type": "string"
           },
           "description": "The list of filters on resources."
+        },
+        "meters": {
+          "oneOf": [
+            {
+              "type": "array",
+              "items": {
+                "type": "string"
+              }
+            },
+            {
+              "$ref": "https://schema.management.azure.com/schemas/common/definitions.json#/definitions/expression"
+            }
+          ],
+          "description": "The list of filters on meters, mandatory for budgets of usage category. "
         }
       },
       "description": "May be used to filter budgets by resource group, resource, or meter."
@@ -232,48 +201,6 @@
     "Notification": {
       "type": "object",
       "properties": {
-        "contactEmails": {
-          "oneOf": [
-            {
-              "type": "array",
-              "items": {
-                "type": "string"
-              }
-            },
-            {
-              "$ref": "https://schema.management.azure.com/schemas/common/definitions.json#/definitions/expression"
-            }
-          ],
-          "description": "Email addresses to send the budget notification to when the threshold is exceeded."
-        },
-        "contactGroups": {
-          "oneOf": [
-            {
-              "type": "array",
-              "items": {
-                "type": "string"
-              }
-            },
-            {
-              "$ref": "https://schema.management.azure.com/schemas/common/definitions.json#/definitions/expression"
-            }
-          ],
-          "description": "Action groups to send the budget notification to when the threshold is exceeded."
-        },
-        "contactRoles": {
-          "oneOf": [
-            {
-              "type": "array",
-              "items": {
-                "type": "string"
-              }
-            },
-            {
-              "$ref": "https://schema.management.azure.com/schemas/common/definitions.json#/definitions/expression"
-            }
-          ],
-          "description": "Contact roles to send the budget notification to when the threshold is exceeded."
-        },
         "enabled": {
           "oneOf": [
             {
@@ -311,13 +238,55 @@
             }
           ],
           "description": "Threshold value associated with a notification. Notification is sent when the cost exceeded the threshold. It is always percent and has to be between 0 and 1000."
-        }
-      },
-      "required": [
-        "contactEmails",
+        },
+        "contactEmails": {
+          "oneOf": [
+            {
+              "type": "array",
+              "items": {
+                "type": "string"
+              }
+            },
+            {
+              "$ref": "https://schema.management.azure.com/schemas/common/definitions.json#/definitions/expression"
+            }
+          ],
+          "description": "Email addresses to send the budget notification to when the threshold is exceeded."
+        },
+        "contactRoles": {
+          "oneOf": [
+            {
+              "type": "array",
+              "items": {
+                "type": "string"
+              }
+            },
+            {
+              "$ref": "https://schema.management.azure.com/schemas/common/definitions.json#/definitions/expression"
+            }
+          ],
+          "description": "Contact roles to send the budget notification to when the threshold is exceeded."
+        },
+        "contactGroups": {
+          "oneOf": [
+            {
+              "type": "array",
+              "items": {
+                "type": "string"
+              }
+            },
+            {
+              "$ref": "https://schema.management.azure.com/schemas/common/definitions.json#/definitions/expression"
+            }
+          ],
+          "description": "Action groups to send the budget notification to when the threshold is exceeded."
+        }
+      },
+      "required": [
         "enabled",
         "operator",
-        "threshold"
+        "threshold",
+        "contactEmails"
       ],
       "description": "The notification associated with a budget."
     }
